--- conflicted
+++ resolved
@@ -408,64 +408,4 @@
 	0x1B000000, 0x36000000, 0x6C000000
 };
 
-<<<<<<< HEAD
-/* dec_key - OUTPUT - Reverse round key
- * key - INPUT - key
- * keylength - INPUT - length of the key in number of bits
- */
-static inline void get_aes_decrypt_key(unsigned char *dec_key,
-				       const unsigned char *key,
-				       unsigned int keylength)
-{
-	u32 temp;
-	u32 w_ring[MAX_NK];
-	int i, j, k;
-	u8  nr, nk;
-
-	switch (keylength) {
-	case AES_KEYLENGTH_128BIT:
-		nk = KEYLENGTH_4BYTES;
-		nr = NUMBER_OF_ROUNDS_10;
-		break;
-
-	case AES_KEYLENGTH_192BIT:
-		nk = KEYLENGTH_6BYTES;
-		nr = NUMBER_OF_ROUNDS_12;
-		break;
-	case AES_KEYLENGTH_256BIT:
-		nk = KEYLENGTH_8BYTES;
-		nr = NUMBER_OF_ROUNDS_14;
-		break;
-	default:
-		return;
-	}
-	for (i = 0; i < nk; i++ )
-		w_ring[i] = be32_to_cpu(*(u32 *)&key[4 * i]);
-
-	i = 0;
-	temp = w_ring[nk - 1];
-	while(i + nk < (nr + 1) * 4) {
-		if(!(i % nk)) {
-			/* RotWord(temp) */
-			temp = (temp << 8) | (temp >> 24);
-			temp = aes_ks_subword(temp);
-			temp ^= round_constant[i / nk];
-		}
-		else if (nk == 8 && (i % 4 == 0))
-			temp = aes_ks_subword(temp);
-		w_ring[i % nk] ^= temp;
-		temp = w_ring[i % nk];
-		i++;
-	}
-	i--;
-	for (k = 0, j = i % nk; k < nk; k++) {
-		*((u32 *)dec_key + k) = htonl(w_ring[j]);
-		j--;
-		if(j < 0)
-			j += nk;
-	}
-}
-
-=======
->>>>>>> c470abd4
 #endif /* __CHCR_ALGO_H__ */