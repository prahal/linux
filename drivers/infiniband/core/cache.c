--- conflicted
+++ resolved
@@ -936,11 +936,7 @@
 	return err;
 }
 
-<<<<<<< HEAD
-static void ib_cache_cleanup_one(struct ib_device *device, void *client_data)
-=======
 void ib_cache_cleanup_one(struct ib_device *device)
->>>>>>> 13641cea
 {
 	int p;
 
