/*
 * drivers/input/tablet/wacom_wac.c
 *
 *  USB Wacom tablet support - Wacom specific code
 *
 */

/*
 * This program is free software; you can redistribute it and/or modify
 * it under the terms of the GNU General Public License as published by
 * the Free Software Foundation; either version 2 of the License, or
 * (at your option) any later version.
 */

#include "wacom_wac.h"
#include "wacom.h"
#include <linux/input/mt.h>

/* resolution for penabled devices */
#define WACOM_PL_RES		20
#define WACOM_PENPRTN_RES	40
#define WACOM_VOLITO_RES	50
#define WACOM_GRAPHIRE_RES	80
#define WACOM_INTUOS_RES	100
#define WACOM_INTUOS3_RES	200

/* Newer Cintiq and DTU have an offset between tablet and screen areas */
#define WACOM_DTU_OFFSET	200
#define WACOM_CINTIQ_OFFSET	400

/*
 * Scale factor relating reported contact size to logical contact area.
 * 2^14/pi is a good approximation on Intuos5 and 3rd-gen Bamboo
 */
#define WACOM_CONTACT_AREA_SCALE 2607

/*
 * Percent of battery capacity for Graphire.
 * 8th value means AC online and show 100% capacity.
 */
static unsigned short batcap_gr[8] = { 1, 15, 25, 35, 50, 70, 100, 100 };

/*
 * Percent of battery capacity for Intuos4 WL, AC has a separate bit.
 */
static unsigned short batcap_i4[8] = { 1, 15, 30, 45, 60, 70, 85, 100 };

static void wacom_notify_battery(struct wacom_wac *wacom_wac,
	int bat_capacity, bool bat_charging, bool bat_connected,
	bool ps_connected)
{
	struct wacom *wacom = container_of(wacom_wac, struct wacom, wacom_wac);
	bool changed = wacom_wac->battery_capacity != bat_capacity  ||
		       wacom_wac->bat_charging     != bat_charging  ||
		       wacom_wac->bat_connected    != bat_connected ||
		       wacom_wac->ps_connected     != ps_connected;

	if (changed) {
		wacom_wac->battery_capacity = bat_capacity;
		wacom_wac->bat_charging = bat_charging;
		wacom_wac->bat_connected = bat_connected;
		wacom_wac->ps_connected = ps_connected;

		if (wacom->battery)
			power_supply_changed(wacom->battery);
	}
}

static int wacom_penpartner_irq(struct wacom_wac *wacom)
{
	unsigned char *data = wacom->data;
	struct input_dev *input = wacom->input;

	switch (data[0]) {
	case 1:
		if (data[5] & 0x80) {
			wacom->tool[0] = (data[5] & 0x20) ? BTN_TOOL_RUBBER : BTN_TOOL_PEN;
			wacom->id[0] = (data[5] & 0x20) ? ERASER_DEVICE_ID : STYLUS_DEVICE_ID;
			input_report_key(input, wacom->tool[0], 1);
			input_report_abs(input, ABS_MISC, wacom->id[0]); /* report tool id */
			input_report_abs(input, ABS_X, get_unaligned_le16(&data[1]));
			input_report_abs(input, ABS_Y, get_unaligned_le16(&data[3]));
			input_report_abs(input, ABS_PRESSURE, (signed char)data[6] + 127);
			input_report_key(input, BTN_TOUCH, ((signed char)data[6] > -127));
			input_report_key(input, BTN_STYLUS, (data[5] & 0x40));
		} else {
			input_report_key(input, wacom->tool[0], 0);
			input_report_abs(input, ABS_MISC, 0); /* report tool id */
			input_report_abs(input, ABS_PRESSURE, -1);
			input_report_key(input, BTN_TOUCH, 0);
		}
		break;

	case 2:
		input_report_key(input, BTN_TOOL_PEN, 1);
		input_report_abs(input, ABS_MISC, STYLUS_DEVICE_ID); /* report tool id */
		input_report_abs(input, ABS_X, get_unaligned_le16(&data[1]));
		input_report_abs(input, ABS_Y, get_unaligned_le16(&data[3]));
		input_report_abs(input, ABS_PRESSURE, (signed char)data[6] + 127);
		input_report_key(input, BTN_TOUCH, ((signed char)data[6] > -80) && !(data[5] & 0x20));
		input_report_key(input, BTN_STYLUS, (data[5] & 0x40));
		break;

	default:
		dev_dbg(input->dev.parent,
			"%s: received unknown report #%d\n", __func__, data[0]);
		return 0;
        }

	return 1;
}

static int wacom_pl_irq(struct wacom_wac *wacom)
{
	struct wacom_features *features = &wacom->features;
	unsigned char *data = wacom->data;
	struct input_dev *input = wacom->input;
	int prox, pressure;

	if (data[0] != WACOM_REPORT_PENABLED) {
		dev_dbg(input->dev.parent,
			"%s: received unknown report #%d\n", __func__, data[0]);
		return 0;
	}

	prox = data[1] & 0x40;

	if (prox) {
		wacom->id[0] = ERASER_DEVICE_ID;
		pressure = (signed char)((data[7] << 1) | ((data[4] >> 2) & 1));
		if (features->pressure_max > 255)
			pressure = (pressure << 1) | ((data[4] >> 6) & 1);
		pressure += (features->pressure_max + 1) / 2;

		/*
		 * if going from out of proximity into proximity select between the eraser
		 * and the pen based on the state of the stylus2 button, choose eraser if
		 * pressed else choose pen. if not a proximity change from out to in, send
		 * an out of proximity for previous tool then a in for new tool.
		 */
		if (!wacom->tool[0]) {
			/* Eraser bit set for DTF */
			if (data[1] & 0x10)
				wacom->tool[1] = BTN_TOOL_RUBBER;
			else
				/* Going into proximity select tool */
				wacom->tool[1] = (data[4] & 0x20) ? BTN_TOOL_RUBBER : BTN_TOOL_PEN;
		} else {
			/* was entered with stylus2 pressed */
			if (wacom->tool[1] == BTN_TOOL_RUBBER && !(data[4] & 0x20)) {
				/* report out proximity for previous tool */
				input_report_key(input, wacom->tool[1], 0);
				input_sync(input);
				wacom->tool[1] = BTN_TOOL_PEN;
				return 0;
			}
		}
		if (wacom->tool[1] != BTN_TOOL_RUBBER) {
			/* Unknown tool selected default to pen tool */
			wacom->tool[1] = BTN_TOOL_PEN;
			wacom->id[0] = STYLUS_DEVICE_ID;
		}
		input_report_key(input, wacom->tool[1], prox); /* report in proximity for tool */
		input_report_abs(input, ABS_MISC, wacom->id[0]); /* report tool id */
		input_report_abs(input, ABS_X, data[3] | (data[2] << 7) | ((data[1] & 0x03) << 14));
		input_report_abs(input, ABS_Y, data[6] | (data[5] << 7) | ((data[4] & 0x03) << 14));
		input_report_abs(input, ABS_PRESSURE, pressure);

		input_report_key(input, BTN_TOUCH, data[4] & 0x08);
		input_report_key(input, BTN_STYLUS, data[4] & 0x10);
		/* Only allow the stylus2 button to be reported for the pen tool. */
		input_report_key(input, BTN_STYLUS2, (wacom->tool[1] == BTN_TOOL_PEN) && (data[4] & 0x20));
	} else {
		/* report proximity-out of a (valid) tool */
		if (wacom->tool[1] != BTN_TOOL_RUBBER) {
			/* Unknown tool selected default to pen tool */
			wacom->tool[1] = BTN_TOOL_PEN;
		}
		input_report_key(input, wacom->tool[1], prox);
	}

	wacom->tool[0] = prox; /* Save proximity state */
	return 1;
}

static int wacom_ptu_irq(struct wacom_wac *wacom)
{
	unsigned char *data = wacom->data;
	struct input_dev *input = wacom->input;

	if (data[0] != WACOM_REPORT_PENABLED) {
		dev_dbg(input->dev.parent,
			"%s: received unknown report #%d\n", __func__, data[0]);
		return 0;
	}

	if (data[1] & 0x04) {
		input_report_key(input, BTN_TOOL_RUBBER, data[1] & 0x20);
		input_report_key(input, BTN_TOUCH, data[1] & 0x08);
		wacom->id[0] = ERASER_DEVICE_ID;
	} else {
		input_report_key(input, BTN_TOOL_PEN, data[1] & 0x20);
		input_report_key(input, BTN_TOUCH, data[1] & 0x01);
		wacom->id[0] = STYLUS_DEVICE_ID;
	}
	input_report_abs(input, ABS_MISC, wacom->id[0]); /* report tool id */
	input_report_abs(input, ABS_X, le16_to_cpup((__le16 *)&data[2]));
	input_report_abs(input, ABS_Y, le16_to_cpup((__le16 *)&data[4]));
	input_report_abs(input, ABS_PRESSURE, le16_to_cpup((__le16 *)&data[6]));
	input_report_key(input, BTN_STYLUS, data[1] & 0x02);
	input_report_key(input, BTN_STYLUS2, data[1] & 0x10);
	return 1;
}

static int wacom_dtu_irq(struct wacom_wac *wacom)
{
	unsigned char *data = wacom->data;
	struct input_dev *input = wacom->input;
	int prox = data[1] & 0x20;

	dev_dbg(input->dev.parent,
		"%s: received report #%d", __func__, data[0]);

	if (prox) {
		/* Going into proximity select tool */
		wacom->tool[0] = (data[1] & 0x0c) ? BTN_TOOL_RUBBER : BTN_TOOL_PEN;
		if (wacom->tool[0] == BTN_TOOL_PEN)
			wacom->id[0] = STYLUS_DEVICE_ID;
		else
			wacom->id[0] = ERASER_DEVICE_ID;
	}
	input_report_key(input, BTN_STYLUS, data[1] & 0x02);
	input_report_key(input, BTN_STYLUS2, data[1] & 0x10);
	input_report_abs(input, ABS_X, le16_to_cpup((__le16 *)&data[2]));
	input_report_abs(input, ABS_Y, le16_to_cpup((__le16 *)&data[4]));
	input_report_abs(input, ABS_PRESSURE, ((data[7] & 0x01) << 8) | data[6]);
	input_report_key(input, BTN_TOUCH, data[1] & 0x05);
	if (!prox) /* out-prox */
		wacom->id[0] = 0;
	input_report_key(input, wacom->tool[0], prox);
	input_report_abs(input, ABS_MISC, wacom->id[0]);
	return 1;
}

static int wacom_dtus_irq(struct wacom_wac *wacom)
{
	char *data = wacom->data;
	struct input_dev *input = wacom->input;
	unsigned short prox, pressure = 0;

	if (data[0] != WACOM_REPORT_DTUS && data[0] != WACOM_REPORT_DTUSPAD) {
		dev_dbg(input->dev.parent,
			"%s: received unknown report #%d", __func__, data[0]);
		return 0;
	} else if (data[0] == WACOM_REPORT_DTUSPAD) {
		input = wacom->pad_input;
		input_report_key(input, BTN_0, (data[1] & 0x01));
		input_report_key(input, BTN_1, (data[1] & 0x02));
		input_report_key(input, BTN_2, (data[1] & 0x04));
		input_report_key(input, BTN_3, (data[1] & 0x08));
		input_report_abs(input, ABS_MISC,
				 data[1] & 0x0f ? PAD_DEVICE_ID : 0);
		return 1;
	} else {
		prox = data[1] & 0x80;
		if (prox) {
			switch ((data[1] >> 3) & 3) {
			case 1: /* Rubber */
				wacom->tool[0] = BTN_TOOL_RUBBER;
				wacom->id[0] = ERASER_DEVICE_ID;
				break;

			case 2: /* Pen */
				wacom->tool[0] = BTN_TOOL_PEN;
				wacom->id[0] = STYLUS_DEVICE_ID;
				break;
			}
		}

		input_report_key(input, BTN_STYLUS, data[1] & 0x20);
		input_report_key(input, BTN_STYLUS2, data[1] & 0x40);
		input_report_abs(input, ABS_X, get_unaligned_be16(&data[3]));
		input_report_abs(input, ABS_Y, get_unaligned_be16(&data[5]));
		pressure = ((data[1] & 0x03) << 8) | (data[2] & 0xff);
		input_report_abs(input, ABS_PRESSURE, pressure);
		input_report_key(input, BTN_TOUCH, pressure > 10);

		if (!prox) /* out-prox */
			wacom->id[0] = 0;
		input_report_key(input, wacom->tool[0], prox);
		input_report_abs(input, ABS_MISC, wacom->id[0]);
		return 1;
	}
}

static int wacom_graphire_irq(struct wacom_wac *wacom)
{
	struct wacom_features *features = &wacom->features;
	unsigned char *data = wacom->data;
	struct input_dev *input = wacom->input;
	struct input_dev *pad_input = wacom->pad_input;
	int battery_capacity, ps_connected;
	int prox;
	int rw = 0;
	int retval = 0;

	if (features->type == GRAPHIRE_BT) {
		if (data[0] != WACOM_REPORT_PENABLED_BT) {
			dev_dbg(input->dev.parent,
				"%s: received unknown report #%d\n", __func__,
				data[0]);
			goto exit;
		}
	} else if (data[0] != WACOM_REPORT_PENABLED) {
		dev_dbg(input->dev.parent,
			"%s: received unknown report #%d\n", __func__, data[0]);
		goto exit;
	}

	prox = data[1] & 0x80;
	if (prox || wacom->id[0]) {
		if (prox) {
			switch ((data[1] >> 5) & 3) {

			case 0:	/* Pen */
				wacom->tool[0] = BTN_TOOL_PEN;
				wacom->id[0] = STYLUS_DEVICE_ID;
				break;

			case 1: /* Rubber */
				wacom->tool[0] = BTN_TOOL_RUBBER;
				wacom->id[0] = ERASER_DEVICE_ID;
				break;

			case 2: /* Mouse with wheel */
				input_report_key(input, BTN_MIDDLE, data[1] & 0x04);
				/* fall through */

			case 3: /* Mouse without wheel */
				wacom->tool[0] = BTN_TOOL_MOUSE;
				wacom->id[0] = CURSOR_DEVICE_ID;
				break;
			}
		}
		input_report_abs(input, ABS_X, le16_to_cpup((__le16 *)&data[2]));
		input_report_abs(input, ABS_Y, le16_to_cpup((__le16 *)&data[4]));
		if (wacom->tool[0] != BTN_TOOL_MOUSE) {
			if (features->type == GRAPHIRE_BT)
				input_report_abs(input, ABS_PRESSURE, data[6] |
					(((__u16) (data[1] & 0x08)) << 5));
			else
				input_report_abs(input, ABS_PRESSURE, data[6] |
					((data[7] & 0x03) << 8));
			input_report_key(input, BTN_TOUCH, data[1] & 0x01);
			input_report_key(input, BTN_STYLUS, data[1] & 0x02);
			input_report_key(input, BTN_STYLUS2, data[1] & 0x04);
		} else {
			input_report_key(input, BTN_LEFT, data[1] & 0x01);
			input_report_key(input, BTN_RIGHT, data[1] & 0x02);
			if (features->type == WACOM_G4 ||
					features->type == WACOM_MO) {
				input_report_abs(input, ABS_DISTANCE, data[6] & 0x3f);
				rw = (data[7] & 0x04) - (data[7] & 0x03);
			} else if (features->type == GRAPHIRE_BT) {
				/* Compute distance between mouse and tablet */
				rw = 44 - (data[6] >> 2);
				rw = clamp_val(rw, 0, 31);
				input_report_abs(input, ABS_DISTANCE, rw);
				if (((data[1] >> 5) & 3) == 2) {
					/* Mouse with wheel */
					input_report_key(input, BTN_MIDDLE,
							data[1] & 0x04);
					rw = (data[6] & 0x01) ? -1 :
						(data[6] & 0x02) ? 1 : 0;
				} else {
					rw = 0;
				}
			} else {
				input_report_abs(input, ABS_DISTANCE, data[7] & 0x3f);
				rw = -(signed char)data[6];
			}
			input_report_rel(input, REL_WHEEL, rw);
		}

		if (!prox)
			wacom->id[0] = 0;
		input_report_abs(input, ABS_MISC, wacom->id[0]); /* report tool id */
		input_report_key(input, wacom->tool[0], prox);
		input_sync(input); /* sync last event */
	}

	/* send pad data */
	switch (features->type) {
	case WACOM_G4:
		prox = data[7] & 0xf8;
		if (prox || wacom->id[1]) {
			wacom->id[1] = PAD_DEVICE_ID;
			input_report_key(pad_input, BTN_BACK, (data[7] & 0x40));
			input_report_key(pad_input, BTN_FORWARD, (data[7] & 0x80));
			rw = ((data[7] & 0x18) >> 3) - ((data[7] & 0x20) >> 3);
			input_report_rel(pad_input, REL_WHEEL, rw);
			if (!prox)
				wacom->id[1] = 0;
			input_report_abs(pad_input, ABS_MISC, wacom->id[1]);
			retval = 1;
		}
		break;

	case WACOM_MO:
		prox = (data[7] & 0xf8) || data[8];
		if (prox || wacom->id[1]) {
			wacom->id[1] = PAD_DEVICE_ID;
			input_report_key(pad_input, BTN_BACK, (data[7] & 0x08));
			input_report_key(pad_input, BTN_LEFT, (data[7] & 0x20));
			input_report_key(pad_input, BTN_FORWARD, (data[7] & 0x10));
			input_report_key(pad_input, BTN_RIGHT, (data[7] & 0x40));
			input_report_abs(pad_input, ABS_WHEEL, (data[8] & 0x7f));
			if (!prox)
				wacom->id[1] = 0;
			input_report_abs(pad_input, ABS_MISC, wacom->id[1]);
			retval = 1;
		}
		break;
	case GRAPHIRE_BT:
		prox = data[7] & 0x03;
		if (prox || wacom->id[1]) {
			wacom->id[1] = PAD_DEVICE_ID;
			input_report_key(pad_input, BTN_0, (data[7] & 0x02));
			input_report_key(pad_input, BTN_1, (data[7] & 0x01));
			if (!prox)
				wacom->id[1] = 0;
			input_report_abs(pad_input, ABS_MISC, wacom->id[1]);
			retval = 1;
		}
		break;
	}

	/* Store current battery capacity and power supply state */
	if (features->type == GRAPHIRE_BT) {
		rw = (data[7] >> 2 & 0x07);
		battery_capacity = batcap_gr[rw];
		ps_connected = rw == 7;
		wacom_notify_battery(wacom, battery_capacity, ps_connected,
				     1, ps_connected);
	}
exit:
	return retval;
}

static void wacom_intuos_schedule_prox_event(struct wacom_wac *wacom_wac)
{
	struct wacom *wacom = container_of(wacom_wac, struct wacom, wacom_wac);
	struct hid_report *r;
	struct hid_report_enum *re;

	re = &(wacom->hdev->report_enum[HID_FEATURE_REPORT]);
	r = re->report_id_hash[WACOM_REPORT_INTUOSREAD];
	if (r) {
		hid_hw_request(wacom->hdev, r, HID_REQ_GET_REPORT);
	}
}

static int wacom_intuos_inout(struct wacom_wac *wacom)
{
	struct wacom_features *features = &wacom->features;
	unsigned char *data = wacom->data;
	struct input_dev *input = wacom->input;
	int idx = 0;

	/* tool number */
	if (features->type == INTUOS)
		idx = data[1] & 0x01;

	/* Enter report */
	if ((data[1] & 0xfc) == 0xc0) {
		/* serial number of the tool */
		wacom->serial[idx] = ((data[3] & 0x0f) << 28) +
			(data[4] << 20) + (data[5] << 12) +
			(data[6] << 4) + (data[7] >> 4);

		wacom->id[idx] = (data[2] << 4) | (data[3] >> 4) |
			((data[7] & 0x0f) << 20) | ((data[8] & 0xf0) << 12);

		switch (wacom->id[idx]) {
		case 0x812: /* Inking pen */
		case 0x801: /* Intuos3 Inking pen */
		case 0x120802: /* Intuos4/5 Inking Pen */
		case 0x012:
			wacom->tool[idx] = BTN_TOOL_PENCIL;
			break;

		case 0x822: /* Pen */
		case 0x842:
		case 0x852:
		case 0x823: /* Intuos3 Grip Pen */
		case 0x813: /* Intuos3 Classic Pen */
		case 0x885: /* Intuos3 Marker Pen */
		case 0x802: /* Intuos4/5 13HD/24HD General Pen */
		case 0x804: /* Intuos4/5 13HD/24HD Marker Pen */
		case 0x022:
		case 0x100804: /* Intuos4/5 13HD/24HD Art Pen */
		case 0x140802: /* Intuos4/5 13HD/24HD Classic Pen */
		case 0x160802: /* Cintiq 13HD Pro Pen */
		case 0x180802: /* DTH2242 Pen */
		case 0x100802: /* Intuos4/5 13HD/24HD General Pen */
			wacom->tool[idx] = BTN_TOOL_PEN;
			break;

		case 0x832: /* Stroke pen */
		case 0x032:
			wacom->tool[idx] = BTN_TOOL_BRUSH;
			break;

		case 0x007: /* Mouse 4D and 2D */
		case 0x09c:
		case 0x094:
		case 0x017: /* Intuos3 2D Mouse */
		case 0x806: /* Intuos4 Mouse */
			wacom->tool[idx] = BTN_TOOL_MOUSE;
			break;

		case 0x096: /* Lens cursor */
		case 0x097: /* Intuos3 Lens cursor */
		case 0x006: /* Intuos4 Lens cursor */
			wacom->tool[idx] = BTN_TOOL_LENS;
			break;

		case 0x82a: /* Eraser */
		case 0x85a:
		case 0x91a:
		case 0xd1a:
		case 0x0fa:
		case 0x82b: /* Intuos3 Grip Pen Eraser */
		case 0x81b: /* Intuos3 Classic Pen Eraser */
		case 0x91b: /* Intuos3 Airbrush Eraser */
		case 0x80c: /* Intuos4/5 13HD/24HD Marker Pen Eraser */
		case 0x80a: /* Intuos4/5 13HD/24HD General Pen Eraser */
		case 0x90a: /* Intuos4/5 13HD/24HD Airbrush Eraser */
		case 0x14080a: /* Intuos4/5 13HD/24HD Classic Pen Eraser */
		case 0x10090a: /* Intuos4/5 13HD/24HD Airbrush Eraser */
		case 0x10080c: /* Intuos4/5 13HD/24HD Art Pen Eraser */
		case 0x16080a: /* Cintiq 13HD Pro Pen Eraser */
		case 0x18080a: /* DTH2242 Eraser */
		case 0x10080a: /* Intuos4/5 13HD/24HD General Pen Eraser */
			wacom->tool[idx] = BTN_TOOL_RUBBER;
			break;

		case 0xd12:
		case 0x912:
		case 0x112:
		case 0x913: /* Intuos3 Airbrush */
		case 0x902: /* Intuos4/5 13HD/24HD Airbrush */
		case 0x100902: /* Intuos4/5 13HD/24HD Airbrush */
			wacom->tool[idx] = BTN_TOOL_AIRBRUSH;
			break;

		default: /* Unknown tool */
			wacom->tool[idx] = BTN_TOOL_PEN;
			break;
		}
		return 1;
	}

	/*
	 * don't report events for invalid data
	 */
	/* older I4 styli don't work with new Cintiqs */
	if ((!((wacom->id[idx] >> 20) & 0x01) &&
			(features->type == WACOM_21UX2)) ||
	    /* Only large Intuos support Lense Cursor */
	    (wacom->tool[idx] == BTN_TOOL_LENS &&
		(features->type == INTUOS3 ||
		 features->type == INTUOS3S ||
		 features->type == INTUOS4 ||
		 features->type == INTUOS4S ||
		 features->type == INTUOS5 ||
		 features->type == INTUOS5S ||
		 features->type == INTUOSPM ||
		 features->type == INTUOSPS)) ||
	   /* Cintiq doesn't send data when RDY bit isn't set */
	   (features->type == CINTIQ && !(data[1] & 0x40)))
		return 1;

	wacom->shared->stylus_in_proximity = true;
	if (wacom->shared->touch_down)
		return 1;

	/* in Range while exiting */
	if (((data[1] & 0xfe) == 0x20) && wacom->reporting_data) {
		input_report_key(input, BTN_TOUCH, 0);
		input_report_abs(input, ABS_PRESSURE, 0);
		input_report_abs(input, ABS_DISTANCE, wacom->features.distance_max);
		return 2;
	}

	/* Exit report */
	if ((data[1] & 0xfe) == 0x80) {
		wacom->shared->stylus_in_proximity = false;
		wacom->reporting_data = false;

		/* don't report exit if we don't know the ID */
		if (!wacom->id[idx])
			return 1;

		/*
		 * Reset all states otherwise we lose the initial states
		 * when in-prox next time
		 */
		input_report_abs(input, ABS_X, 0);
		input_report_abs(input, ABS_Y, 0);
		input_report_abs(input, ABS_DISTANCE, 0);
		input_report_abs(input, ABS_TILT_X, 0);
		input_report_abs(input, ABS_TILT_Y, 0);
		if (wacom->tool[idx] >= BTN_TOOL_MOUSE) {
			input_report_key(input, BTN_LEFT, 0);
			input_report_key(input, BTN_MIDDLE, 0);
			input_report_key(input, BTN_RIGHT, 0);
			input_report_key(input, BTN_SIDE, 0);
			input_report_key(input, BTN_EXTRA, 0);
			input_report_abs(input, ABS_THROTTLE, 0);
			input_report_abs(input, ABS_RZ, 0);
		} else {
			input_report_abs(input, ABS_PRESSURE, 0);
			input_report_key(input, BTN_STYLUS, 0);
			input_report_key(input, BTN_STYLUS2, 0);
			input_report_key(input, BTN_TOUCH, 0);
			input_report_abs(input, ABS_WHEEL, 0);
			if (features->type >= INTUOS3S)
				input_report_abs(input, ABS_Z, 0);
		}
		input_report_key(input, wacom->tool[idx], 0);
		input_report_abs(input, ABS_MISC, 0); /* reset tool id */
		input_event(input, EV_MSC, MSC_SERIAL, wacom->serial[idx]);
		wacom->id[idx] = 0;
		return 2;
	}

	/* don't report other events if we don't know the ID */
	if (!wacom->id[idx]) {
		/* but reschedule a read of the current tool */
		wacom_intuos_schedule_prox_event(wacom);
		return 1;
	}

	return 0;
}

static void wacom_intuos_general(struct wacom_wac *wacom)
{
	struct wacom_features *features = &wacom->features;
	unsigned char *data = wacom->data;
	struct input_dev *input = wacom->input;
	unsigned int t;

	/* general pen packet */
	if ((data[1] & 0xb8) == 0xa0) {
		t = (data[6] << 2) | ((data[7] >> 6) & 3);
		if (features->type >= INTUOS4S && features->type <= CINTIQ_HYBRID) {
			t = (t << 1) | (data[1] & 1);
		}
		input_report_abs(input, ABS_PRESSURE, t);
		input_report_abs(input, ABS_TILT_X,
				 (((data[7] << 1) & 0x7e) | (data[8] >> 7)) - 64);
		input_report_abs(input, ABS_TILT_Y, (data[8] & 0x7f) - 64);
		input_report_key(input, BTN_STYLUS, data[1] & 2);
		input_report_key(input, BTN_STYLUS2, data[1] & 4);
		input_report_key(input, BTN_TOUCH, t > 10);
	}

	/* airbrush second packet */
	if ((data[1] & 0xbc) == 0xb4) {
		input_report_abs(input, ABS_WHEEL,
				(data[6] << 2) | ((data[7] >> 6) & 3));
		input_report_abs(input, ABS_TILT_X,
				 (((data[7] << 1) & 0x7e) | (data[8] >> 7)) - 64);
		input_report_abs(input, ABS_TILT_Y, (data[8] & 0x7f) - 64);
	}
}

static int wacom_intuos_irq(struct wacom_wac *wacom)
{
	struct wacom_features *features = &wacom->features;
	unsigned char *data = wacom->data;
	struct input_dev *input = wacom->input;
	unsigned int t;
	int idx = 0, result;

	if (data[0] != WACOM_REPORT_PENABLED &&
	    data[0] != WACOM_REPORT_INTUOSREAD &&
	    data[0] != WACOM_REPORT_INTUOSWRITE &&
	    data[0] != WACOM_REPORT_INTUOSPAD &&
	    data[0] != WACOM_REPORT_CINTIQ &&
	    data[0] != WACOM_REPORT_CINTIQPAD &&
	    data[0] != WACOM_REPORT_INTUOS5PAD) {
		dev_dbg(input->dev.parent,
			"%s: received unknown report #%d\n", __func__, data[0]);
                return 0;
	}

	/* tool number */
	if (features->type == INTUOS)
		idx = data[1] & 0x01;

	/* pad packets. Works as a second tool and is always in prox */
	if (data[0] == WACOM_REPORT_INTUOSPAD || data[0] == WACOM_REPORT_INTUOS5PAD ||
	    data[0] == WACOM_REPORT_CINTIQPAD) {
		input = wacom->pad_input;
		if (features->type >= INTUOS4S && features->type <= INTUOS4L) {
			input_report_key(input, BTN_0, (data[2] & 0x01));
			input_report_key(input, BTN_1, (data[3] & 0x01));
			input_report_key(input, BTN_2, (data[3] & 0x02));
			input_report_key(input, BTN_3, (data[3] & 0x04));
			input_report_key(input, BTN_4, (data[3] & 0x08));
			input_report_key(input, BTN_5, (data[3] & 0x10));
			input_report_key(input, BTN_6, (data[3] & 0x20));
			if (data[1] & 0x80) {
				input_report_abs(input, ABS_WHEEL, (data[1] & 0x7f));
			} else {
				/* Out of proximity, clear wheel value. */
				input_report_abs(input, ABS_WHEEL, 0);
			}
			if (features->type != INTUOS4S) {
				input_report_key(input, BTN_7, (data[3] & 0x40));
				input_report_key(input, BTN_8, (data[3] & 0x80));
			}
			if (data[1] | (data[2] & 0x01) | data[3]) {
				input_report_abs(input, ABS_MISC, PAD_DEVICE_ID);
			} else {
				input_report_abs(input, ABS_MISC, 0);
			}
		} else if (features->type == DTK) {
			input_report_key(input, BTN_0, (data[6] & 0x01));
			input_report_key(input, BTN_1, (data[6] & 0x02));
			input_report_key(input, BTN_2, (data[6] & 0x04));
			input_report_key(input, BTN_3, (data[6] & 0x08));
			input_report_key(input, BTN_4, (data[6] & 0x10));
			input_report_key(input, BTN_5, (data[6] & 0x20));
			if (data[6] & 0x3f) {
				input_report_abs(input, ABS_MISC, PAD_DEVICE_ID);
			} else {
				input_report_abs(input, ABS_MISC, 0);
			}
		} else if (features->type == WACOM_13HD) {
			input_report_key(input, BTN_0, (data[3] & 0x01));
			input_report_key(input, BTN_1, (data[4] & 0x01));
			input_report_key(input, BTN_2, (data[4] & 0x02));
			input_report_key(input, BTN_3, (data[4] & 0x04));
			input_report_key(input, BTN_4, (data[4] & 0x08));
			input_report_key(input, BTN_5, (data[4] & 0x10));
			input_report_key(input, BTN_6, (data[4] & 0x20));
			input_report_key(input, BTN_7, (data[4] & 0x40));
			input_report_key(input, BTN_8, (data[4] & 0x80));
			if ((data[3] & 0x01) | data[4]) {
				input_report_abs(input, ABS_MISC, PAD_DEVICE_ID);
			} else {
				input_report_abs(input, ABS_MISC, 0);
			}
		} else if (features->type == WACOM_24HD) {
			input_report_key(input, BTN_0, (data[6] & 0x01));
			input_report_key(input, BTN_1, (data[6] & 0x02));
			input_report_key(input, BTN_2, (data[6] & 0x04));
			input_report_key(input, BTN_3, (data[6] & 0x08));
			input_report_key(input, BTN_4, (data[6] & 0x10));
			input_report_key(input, BTN_5, (data[6] & 0x20));
			input_report_key(input, BTN_6, (data[6] & 0x40));
			input_report_key(input, BTN_7, (data[6] & 0x80));
			input_report_key(input, BTN_8, (data[8] & 0x01));
			input_report_key(input, BTN_9, (data[8] & 0x02));
			input_report_key(input, BTN_A, (data[8] & 0x04));
			input_report_key(input, BTN_B, (data[8] & 0x08));
			input_report_key(input, BTN_C, (data[8] & 0x10));
			input_report_key(input, BTN_X, (data[8] & 0x20));
			input_report_key(input, BTN_Y, (data[8] & 0x40));
			input_report_key(input, BTN_Z, (data[8] & 0x80));

			/*
			 * Three "buttons" are available on the 24HD which are
			 * physically implemented as a touchstrip. Each button
			 * is approximately 3 bits wide with a 2 bit spacing.
			 * The raw touchstrip bits are stored at:
			 *    ((data[3] & 0x1f) << 8) | data[4])
			 */
			input_report_key(input, KEY_PROG1, data[4] & 0x07);
			input_report_key(input, KEY_PROG2, data[4] & 0xE0);
			input_report_key(input, KEY_PROG3, data[3] & 0x1C);

			if (data[1] & 0x80) {
				input_report_abs(input, ABS_WHEEL, (data[1] & 0x7f));
			} else {
				/* Out of proximity, clear wheel value. */
				input_report_abs(input, ABS_WHEEL, 0);
			}

			if (data[2] & 0x80) {
				input_report_abs(input, ABS_THROTTLE, (data[2] & 0x7f));
			} else {
				/* Out of proximity, clear second wheel value. */
				input_report_abs(input, ABS_THROTTLE, 0);
			}

			if (data[1] | data[2] | (data[3] & 0x1f) | data[4] | data[6] | data[8]) {
				input_report_abs(input, ABS_MISC, PAD_DEVICE_ID);
			} else {
				input_report_abs(input, ABS_MISC, 0);
			}
		} else if (features->type == WACOM_27QHD) {
			input_report_key(input, KEY_PROG1, data[2] & 0x01);
			input_report_key(input, KEY_PROG2, data[2] & 0x02);
			input_report_key(input, KEY_PROG3, data[2] & 0x04);

			input_report_abs(input, ABS_X, be16_to_cpup((__be16 *)&data[4]));
			input_report_abs(input, ABS_Y, be16_to_cpup((__be16 *)&data[6]));
			input_report_abs(input, ABS_Z, be16_to_cpup((__be16 *)&data[8]));
			if ((data[2] & 0x07) | data[4] | data[5] | data[6] | data[7] | data[8] | data[9]) {
				input_report_abs(input, ABS_MISC, PAD_DEVICE_ID);
			} else {
				input_report_abs(input, ABS_MISC, 0);
			}
		} else if (features->type == CINTIQ_HYBRID) {
			/*
			 * Do not send hardware buttons under Android. They
			 * are already sent to the system through GPIO (and
			 * have different meaning).
			 */
			input_report_key(input, BTN_1, (data[4] & 0x01));
			input_report_key(input, BTN_2, (data[4] & 0x02));
			input_report_key(input, BTN_3, (data[4] & 0x04));
			input_report_key(input, BTN_4, (data[4] & 0x08));

			input_report_key(input, BTN_5, (data[4] & 0x10));  /* Right  */
			input_report_key(input, BTN_6, (data[4] & 0x20));  /* Up     */
			input_report_key(input, BTN_7, (data[4] & 0x40));  /* Left   */
			input_report_key(input, BTN_8, (data[4] & 0x80));  /* Down   */
			input_report_key(input, BTN_0, (data[3] & 0x01));  /* Center */

			if (data[4] | (data[3] & 0x01)) {
				input_report_abs(input, ABS_MISC, PAD_DEVICE_ID);
			} else {
				input_report_abs(input, ABS_MISC, 0);
			}
		} else if (features->type >= INTUOS5S && features->type <= INTUOSPL) {
			int i;

			/* Touch ring mode switch has no capacitive sensor */
			input_report_key(input, BTN_0, (data[3] & 0x01));

			/*
			 * ExpressKeys on Intuos5/Intuos Pro have a capacitive sensor in
			 * addition to the mechanical switch. Switch data is
			 * stored in data[4], capacitive data in data[5].
			 */
			for (i = 0; i < 8; i++)
				input_report_key(input, BTN_1 + i, data[4] & (1 << i));

			if (data[2] & 0x80) {
				input_report_abs(input, ABS_WHEEL, (data[2] & 0x7f));
			} else {
				/* Out of proximity, clear wheel value. */
				input_report_abs(input, ABS_WHEEL, 0);
			}

			if (data[2] | (data[3] & 0x01) | data[4] | data[5]) {
				input_report_abs(input, ABS_MISC, PAD_DEVICE_ID);
			} else {
				input_report_abs(input, ABS_MISC, 0);
			}
		} else {
			if (features->type == WACOM_21UX2 || features->type == WACOM_22HD) {
				input_report_key(input, BTN_0, (data[5] & 0x01));
				input_report_key(input, BTN_1, (data[6] & 0x01));
				input_report_key(input, BTN_2, (data[6] & 0x02));
				input_report_key(input, BTN_3, (data[6] & 0x04));
				input_report_key(input, BTN_4, (data[6] & 0x08));
				input_report_key(input, BTN_5, (data[6] & 0x10));
				input_report_key(input, BTN_6, (data[6] & 0x20));
				input_report_key(input, BTN_7, (data[6] & 0x40));
				input_report_key(input, BTN_8, (data[6] & 0x80));
				input_report_key(input, BTN_9, (data[7] & 0x01));
				input_report_key(input, BTN_A, (data[8] & 0x01));
				input_report_key(input, BTN_B, (data[8] & 0x02));
				input_report_key(input, BTN_C, (data[8] & 0x04));
				input_report_key(input, BTN_X, (data[8] & 0x08));
				input_report_key(input, BTN_Y, (data[8] & 0x10));
				input_report_key(input, BTN_Z, (data[8] & 0x20));
				input_report_key(input, BTN_BASE, (data[8] & 0x40));
				input_report_key(input, BTN_BASE2, (data[8] & 0x80));

				if (features->type == WACOM_22HD) {
					input_report_key(input, KEY_PROG1, data[9] & 0x01);
					input_report_key(input, KEY_PROG2, data[9] & 0x02);
					input_report_key(input, KEY_PROG3, data[9] & 0x04);
				}
			} else {
				input_report_key(input, BTN_0, (data[5] & 0x01));
				input_report_key(input, BTN_1, (data[5] & 0x02));
				input_report_key(input, BTN_2, (data[5] & 0x04));
				input_report_key(input, BTN_3, (data[5] & 0x08));
				input_report_key(input, BTN_4, (data[6] & 0x01));
				input_report_key(input, BTN_5, (data[6] & 0x02));
				input_report_key(input, BTN_6, (data[6] & 0x04));
				input_report_key(input, BTN_7, (data[6] & 0x08));
				input_report_key(input, BTN_8, (data[5] & 0x10));
				input_report_key(input, BTN_9, (data[6] & 0x10));
			}
			input_report_abs(input, ABS_RX, ((data[1] & 0x1f) << 8) | data[2]);
			input_report_abs(input, ABS_RY, ((data[3] & 0x1f) << 8) | data[4]);

			if ((data[5] & 0x1f) | data[6] | (data[1] & 0x1f) |
				data[2] | (data[3] & 0x1f) | data[4] | data[8] |
				(data[7] & 0x01)) {
				input_report_abs(input, ABS_MISC, PAD_DEVICE_ID);
			} else {
				input_report_abs(input, ABS_MISC, 0);
			}
		}
                return 1;
	}

	/* process in/out prox events */
	result = wacom_intuos_inout(wacom);
	if (result)
                return result - 1;

	if (features->type >= INTUOS3S) {
		input_report_abs(input, ABS_X, (data[2] << 9) | (data[3] << 1) | ((data[9] >> 1) & 1));
		input_report_abs(input, ABS_Y, (data[4] << 9) | (data[5] << 1) | (data[9] & 1));
		input_report_abs(input, ABS_DISTANCE, ((data[9] >> 2) & 0x3f));
	} else {
		input_report_abs(input, ABS_X, be16_to_cpup((__be16 *)&data[2]));
		input_report_abs(input, ABS_Y, be16_to_cpup((__be16 *)&data[4]));
		input_report_abs(input, ABS_DISTANCE, ((data[9] >> 3) & 0x1f));
	}

	/* process general packets */
	wacom_intuos_general(wacom);

	/* 4D mouse, 2D mouse, marker pen rotation, tilt mouse, or Lens cursor packets */
	if ((data[1] & 0xbc) == 0xa8 || (data[1] & 0xbe) == 0xb0 || (data[1] & 0xbc) == 0xac) {

		if (data[1] & 0x02) {
			/* Rotation packet */
			if (features->type >= INTUOS3S) {
				/* I3 marker pen rotation */
				t = (data[6] << 3) | ((data[7] >> 5) & 7);
				t = (data[7] & 0x20) ? ((t > 900) ? ((t-1) / 2 - 1350) :
					((t-1) / 2 + 450)) : (450 - t / 2) ;
				input_report_abs(input, ABS_Z, t);
			} else {
				/* 4D mouse rotation packet */
				t = (data[6] << 3) | ((data[7] >> 5) & 7);
				input_report_abs(input, ABS_RZ, (data[7] & 0x20) ?
					((t - 1) / 2) : -t / 2);
			}

		} else if (!(data[1] & 0x10) && features->type < INTUOS3S) {
			/* 4D mouse packet */
			input_report_key(input, BTN_LEFT,   data[8] & 0x01);
			input_report_key(input, BTN_MIDDLE, data[8] & 0x02);
			input_report_key(input, BTN_RIGHT,  data[8] & 0x04);

			input_report_key(input, BTN_SIDE,   data[8] & 0x20);
			input_report_key(input, BTN_EXTRA,  data[8] & 0x10);
			t = (data[6] << 2) | ((data[7] >> 6) & 3);
			input_report_abs(input, ABS_THROTTLE, (data[8] & 0x08) ? -t : t);

		} else if (wacom->tool[idx] == BTN_TOOL_MOUSE) {
			/* I4 mouse */
			if (features->type >= INTUOS4S && features->type <= INTUOSPL) {
				input_report_key(input, BTN_LEFT,   data[6] & 0x01);
				input_report_key(input, BTN_MIDDLE, data[6] & 0x02);
				input_report_key(input, BTN_RIGHT,  data[6] & 0x04);
				input_report_rel(input, REL_WHEEL, ((data[7] & 0x80) >> 7)
						 - ((data[7] & 0x40) >> 6));
				input_report_key(input, BTN_SIDE,   data[6] & 0x08);
				input_report_key(input, BTN_EXTRA,  data[6] & 0x10);

				input_report_abs(input, ABS_TILT_X,
					(((data[7] << 1) & 0x7e) | (data[8] >> 7)) - 64);
				input_report_abs(input, ABS_TILT_Y, (data[8] & 0x7f) - 64);
			} else {
				/* 2D mouse packet */
				input_report_key(input, BTN_LEFT,   data[8] & 0x04);
				input_report_key(input, BTN_MIDDLE, data[8] & 0x08);
				input_report_key(input, BTN_RIGHT,  data[8] & 0x10);
				input_report_rel(input, REL_WHEEL, (data[8] & 0x01)
						 - ((data[8] & 0x02) >> 1));

				/* I3 2D mouse side buttons */
				if (features->type >= INTUOS3S && features->type <= INTUOS3L) {
					input_report_key(input, BTN_SIDE,   data[8] & 0x40);
					input_report_key(input, BTN_EXTRA,  data[8] & 0x20);
				}
			}
		} else if ((features->type < INTUOS3S || features->type == INTUOS3L ||
				features->type == INTUOS4L || features->type == INTUOS5L ||
				features->type == INTUOSPL) &&
			   wacom->tool[idx] == BTN_TOOL_LENS) {
			/* Lens cursor packets */
			input_report_key(input, BTN_LEFT,   data[8] & 0x01);
			input_report_key(input, BTN_MIDDLE, data[8] & 0x02);
			input_report_key(input, BTN_RIGHT,  data[8] & 0x04);
			input_report_key(input, BTN_SIDE,   data[8] & 0x10);
			input_report_key(input, BTN_EXTRA,  data[8] & 0x08);
		}
	}

	input_report_abs(input, ABS_MISC, wacom->id[idx]); /* report tool id */
	input_report_key(input, wacom->tool[idx], 1);
	input_event(input, EV_MSC, MSC_SERIAL, wacom->serial[idx]);
	wacom->reporting_data = true;
	return 1;
}

static int int_dist(int x1, int y1, int x2, int y2)
{
	int x = x2 - x1;
	int y = y2 - y1;

	return int_sqrt(x*x + y*y);
}

static void wacom_intuos_bt_process_data(struct wacom_wac *wacom,
		unsigned char *data)
{
	memcpy(wacom->data, data, 10);
	wacom_intuos_irq(wacom);

	input_sync(wacom->input);
	if (wacom->pad_input)
		input_sync(wacom->pad_input);
}

static int wacom_intuos_bt_irq(struct wacom_wac *wacom, size_t len)
{
	unsigned char data[WACOM_PKGLEN_MAX];
	int i = 1;
	unsigned power_raw, battery_capacity, bat_charging, ps_connected;

	memcpy(data, wacom->data, len);

	switch (data[0]) {
	case 0x04:
		wacom_intuos_bt_process_data(wacom, data + i);
		i += 10;
		/* fall through */
	case 0x03:
		wacom_intuos_bt_process_data(wacom, data + i);
		i += 10;
		wacom_intuos_bt_process_data(wacom, data + i);
		i += 10;
		power_raw = data[i];
		bat_charging = (power_raw & 0x08) ? 1 : 0;
		ps_connected = (power_raw & 0x10) ? 1 : 0;
		battery_capacity = batcap_i4[power_raw & 0x07];
		wacom_notify_battery(wacom, battery_capacity, bat_charging,
				     battery_capacity || bat_charging,
				     ps_connected);
		break;
	default:
		dev_dbg(wacom->input->dev.parent,
				"Unknown report: %d,%d size:%zu\n",
				data[0], data[1], len);
		return 0;
	}
	return 0;
}

static int wacom_wac_finger_count_touches(struct wacom_wac *wacom)
{
	struct input_dev *input = wacom->input;
	unsigned touch_max = wacom->features.touch_max;
	int count = 0;
	int i;

<<<<<<< HEAD
	if (touch_max == 1)
		return test_bit(BTN_TOUCH, input->key) &&
=======
	if (!touch_max)
		return 0;

	/* non-HID_GENERIC single touch input doesn't call this routine */
	if ((touch_max == 1) && (wacom->features.type == HID_GENERIC))
		return wacom->hid_data.tipswitch &&
>>>>>>> 26ba61f8
		       !wacom->shared->stylus_in_proximity;

	for (i = 0; i < input->mt->num_slots; i++) {
		struct input_mt_slot *ps = &input->mt->slots[i];
		int id = input_mt_get_value(ps, ABS_MT_TRACKING_ID);
		if (id >= 0)
			count++;
	}

	return count;
}

static int wacom_24hdt_irq(struct wacom_wac *wacom)
{
	struct input_dev *input = wacom->input;
	unsigned char *data = wacom->data;
	int i;
	int current_num_contacts = data[61];
	int contacts_to_send = 0;
	int num_contacts_left = 4; /* maximum contacts per packet */
	int byte_per_packet = WACOM_BYTES_PER_24HDT_PACKET;
	int y_offset = 2;

	if (wacom->features.type == WACOM_27QHDT) {
		current_num_contacts = data[63];
		num_contacts_left = 10;
		byte_per_packet = WACOM_BYTES_PER_QHDTHID_PACKET;
		y_offset = 0;
	}

	/*
	 * First packet resets the counter since only the first
	 * packet in series will have non-zero current_num_contacts.
	 */
	if (current_num_contacts)
		wacom->num_contacts_left = current_num_contacts;

	contacts_to_send = min(num_contacts_left, wacom->num_contacts_left);

	for (i = 0; i < contacts_to_send; i++) {
		int offset = (byte_per_packet * i) + 1;
		bool touch = (data[offset] & 0x1) && !wacom->shared->stylus_in_proximity;
		int slot = input_mt_get_slot_by_key(input, data[offset + 1]);

		if (slot < 0)
			continue;
		input_mt_slot(input, slot);
		input_mt_report_slot_state(input, MT_TOOL_FINGER, touch);

		if (touch) {
			int t_x = get_unaligned_le16(&data[offset + 2]);
			int t_y = get_unaligned_le16(&data[offset + 4 + y_offset]);

			input_report_abs(input, ABS_MT_POSITION_X, t_x);
			input_report_abs(input, ABS_MT_POSITION_Y, t_y);

			if (wacom->features.type != WACOM_27QHDT) {
				int c_x = get_unaligned_le16(&data[offset + 4]);
				int c_y = get_unaligned_le16(&data[offset + 8]);
				int w = get_unaligned_le16(&data[offset + 10]);
				int h = get_unaligned_le16(&data[offset + 12]);

				input_report_abs(input, ABS_MT_TOUCH_MAJOR, min(w,h));
				input_report_abs(input, ABS_MT_WIDTH_MAJOR,
						 min(w, h) + int_dist(t_x, t_y, c_x, c_y));
				input_report_abs(input, ABS_MT_WIDTH_MINOR, min(w, h));
				input_report_abs(input, ABS_MT_ORIENTATION, w > h);
			}
		}
	}
	input_mt_sync_frame(input);

	wacom->num_contacts_left -= contacts_to_send;
	if (wacom->num_contacts_left <= 0) {
		wacom->num_contacts_left = 0;
		wacom->shared->touch_down = wacom_wac_finger_count_touches(wacom);
	}
	return 1;
}

static int wacom_mt_touch(struct wacom_wac *wacom)
{
	struct input_dev *input = wacom->input;
	unsigned char *data = wacom->data;
	int i;
	int current_num_contacts = data[2];
	int contacts_to_send = 0;
	int x_offset = 0;

	/* MTTPC does not support Height and Width */
	if (wacom->features.type == MTTPC || wacom->features.type == MTTPC_B)
		x_offset = -4;

	/*
	 * First packet resets the counter since only the first
	 * packet in series will have non-zero current_num_contacts.
	 */
	if (current_num_contacts)
		wacom->num_contacts_left = current_num_contacts;

	/* There are at most 5 contacts per packet */
	contacts_to_send = min(5, wacom->num_contacts_left);

	for (i = 0; i < contacts_to_send; i++) {
		int offset = (WACOM_BYTES_PER_MT_PACKET + x_offset) * i + 3;
		bool touch = (data[offset] & 0x1) && !wacom->shared->stylus_in_proximity;
		int id = get_unaligned_le16(&data[offset + 1]);
		int slot = input_mt_get_slot_by_key(input, id);

		if (slot < 0)
			continue;

		input_mt_slot(input, slot);
		input_mt_report_slot_state(input, MT_TOOL_FINGER, touch);
		if (touch) {
			int x = get_unaligned_le16(&data[offset + x_offset + 7]);
			int y = get_unaligned_le16(&data[offset + x_offset + 9]);
			input_report_abs(input, ABS_MT_POSITION_X, x);
			input_report_abs(input, ABS_MT_POSITION_Y, y);
		}
	}
	input_mt_sync_frame(input);

	wacom->num_contacts_left -= contacts_to_send;
	if (wacom->num_contacts_left <= 0) {
		wacom->num_contacts_left = 0;
		wacom->shared->touch_down = wacom_wac_finger_count_touches(wacom);
	}
	return 1;
}

static int wacom_tpc_mt_touch(struct wacom_wac *wacom)
{
	struct input_dev *input = wacom->input;
	unsigned char *data = wacom->data;
	int i;

	for (i = 0; i < 2; i++) {
		int p = data[1] & (1 << i);
		bool touch = p && !wacom->shared->stylus_in_proximity;

		input_mt_slot(input, i);
		input_mt_report_slot_state(input, MT_TOOL_FINGER, touch);
		if (touch) {
			int x = le16_to_cpup((__le16 *)&data[i * 2 + 2]) & 0x7fff;
			int y = le16_to_cpup((__le16 *)&data[i * 2 + 6]) & 0x7fff;

			input_report_abs(input, ABS_MT_POSITION_X, x);
			input_report_abs(input, ABS_MT_POSITION_Y, y);
		}
	}
	input_mt_sync_frame(input);

	/* keep touch state for pen event */
	wacom->shared->touch_down = wacom_wac_finger_count_touches(wacom);

	return 1;
}

static int wacom_tpc_single_touch(struct wacom_wac *wacom, size_t len)
{
	unsigned char *data = wacom->data;
	struct input_dev *input = wacom->input;
	bool prox = !wacom->shared->stylus_in_proximity;
	int x = 0, y = 0;

	if (wacom->features.touch_max > 1 || len > WACOM_PKGLEN_TPC2FG)
		return 0;

	if (len == WACOM_PKGLEN_TPC1FG) {
		prox = prox && (data[0] & 0x01);
		x = get_unaligned_le16(&data[1]);
		y = get_unaligned_le16(&data[3]);
	} else if (len == WACOM_PKGLEN_TPC1FG_B) {
		prox = prox && (data[2] & 0x01);
		x = get_unaligned_le16(&data[3]);
		y = get_unaligned_le16(&data[5]);
	} else {
		prox = prox && (data[1] & 0x01);
		x = le16_to_cpup((__le16 *)&data[2]);
		y = le16_to_cpup((__le16 *)&data[4]);
	}

	if (prox) {
		input_report_abs(input, ABS_X, x);
		input_report_abs(input, ABS_Y, y);
	}
	input_report_key(input, BTN_TOUCH, prox);

	/* keep touch state for pen events */
	wacom->shared->touch_down = prox;

	return 1;
}

static int wacom_tpc_pen(struct wacom_wac *wacom)
{
	unsigned char *data = wacom->data;
	struct input_dev *input = wacom->input;
	bool prox = data[1] & 0x20;

	if (!wacom->shared->stylus_in_proximity) /* first in prox */
		/* Going into proximity select tool */
		wacom->tool[0] = (data[1] & 0x0c) ? BTN_TOOL_RUBBER : BTN_TOOL_PEN;

	/* keep pen state for touch events */
	wacom->shared->stylus_in_proximity = prox;

	/* send pen events only when touch is up or forced out */
	if (!wacom->shared->touch_down) {
		input_report_key(input, BTN_STYLUS, data[1] & 0x02);
		input_report_key(input, BTN_STYLUS2, data[1] & 0x10);
		input_report_abs(input, ABS_X, le16_to_cpup((__le16 *)&data[2]));
		input_report_abs(input, ABS_Y, le16_to_cpup((__le16 *)&data[4]));
		input_report_abs(input, ABS_PRESSURE, ((data[7] & 0x07) << 8) | data[6]);
		input_report_key(input, BTN_TOUCH, data[1] & 0x05);
		input_report_key(input, wacom->tool[0], prox);
		return 1;
	}

	return 0;
}

static int wacom_tpc_irq(struct wacom_wac *wacom, size_t len)
{
	unsigned char *data = wacom->data;

	dev_dbg(wacom->input->dev.parent,
		"%s: received report #%d\n", __func__, data[0]);

	switch (len) {
	case WACOM_PKGLEN_TPC1FG:
		return wacom_tpc_single_touch(wacom, len);

	case WACOM_PKGLEN_TPC2FG:
		return wacom_tpc_mt_touch(wacom);

	case WACOM_PKGLEN_PENABLED:
		return wacom_tpc_pen(wacom);

	default:
		switch (data[0]) {
		case WACOM_REPORT_TPC1FG:
		case WACOM_REPORT_TPCHID:
		case WACOM_REPORT_TPCST:
		case WACOM_REPORT_TPC1FGE:
			return wacom_tpc_single_touch(wacom, len);

		case WACOM_REPORT_TPCMT:
		case WACOM_REPORT_TPCMT2:
			return wacom_mt_touch(wacom);

		case WACOM_REPORT_PENABLED:
			return wacom_tpc_pen(wacom);
		}
	}

	return 0;
}

static void wacom_map_usage(struct wacom *wacom, struct hid_usage *usage,
		struct hid_field *field, __u8 type, __u16 code, int fuzz)
{
	struct wacom_wac *wacom_wac = &wacom->wacom_wac;
	struct input_dev *input = wacom_wac->input;
	int fmin = field->logical_minimum;
	int fmax = field->logical_maximum;

	usage->type = type;
	usage->code = code;

	set_bit(type, input->evbit);

	switch (type) {
	case EV_ABS:
		input_set_abs_params(input, code, fmin, fmax, fuzz, 0);
		input_abs_set_res(input, code,
				  hidinput_calc_abs_res(field, code));
		break;
	case EV_KEY:
		input_set_capability(input, EV_KEY, code);
		break;
	case EV_MSC:
		input_set_capability(input, EV_MSC, code);
		break;
	}
}

static void wacom_wac_pen_usage_mapping(struct hid_device *hdev,
		struct hid_field *field, struct hid_usage *usage)
{
	struct wacom *wacom = hid_get_drvdata(hdev);

	switch (usage->hid) {
	case HID_GD_X:
		wacom_map_usage(wacom, usage, field, EV_ABS, ABS_X, 4);
		break;
	case HID_GD_Y:
		wacom_map_usage(wacom, usage, field, EV_ABS, ABS_Y, 4);
		break;
	case HID_DG_TIPPRESSURE:
		wacom_map_usage(wacom, usage, field, EV_ABS, ABS_PRESSURE, 0);
		break;
	case HID_DG_INRANGE:
		wacom_map_usage(wacom, usage, field, EV_KEY, BTN_TOOL_PEN, 0);
		break;
	case HID_DG_INVERT:
		wacom_map_usage(wacom, usage, field, EV_KEY,
				BTN_TOOL_RUBBER, 0);
		break;
	case HID_DG_ERASER:
	case HID_DG_TIPSWITCH:
		wacom_map_usage(wacom, usage, field, EV_KEY, BTN_TOUCH, 0);
		break;
	case HID_DG_BARRELSWITCH:
		wacom_map_usage(wacom, usage, field, EV_KEY, BTN_STYLUS, 0);
		break;
	case HID_DG_BARRELSWITCH2:
		wacom_map_usage(wacom, usage, field, EV_KEY, BTN_STYLUS2, 0);
		break;
	case HID_DG_TOOLSERIALNUMBER:
		wacom_map_usage(wacom, usage, field, EV_MSC, MSC_SERIAL, 0);
		break;
	}
}

static int wacom_wac_pen_event(struct hid_device *hdev, struct hid_field *field,
		struct hid_usage *usage, __s32 value)
{
	struct wacom *wacom = hid_get_drvdata(hdev);
	struct wacom_wac *wacom_wac = &wacom->wacom_wac;
	struct input_dev *input = wacom_wac->input;

	/* checking which Tool / tip switch to send */
	switch (usage->hid) {
	case HID_DG_INRANGE:
		wacom_wac->hid_data.inrange_state = value;
		return 0;
	case HID_DG_INVERT:
		wacom_wac->hid_data.invert_state = value;
		return 0;
	case HID_DG_ERASER:
	case HID_DG_TIPSWITCH:
		wacom_wac->hid_data.tipswitch |= value;
		return 0;
	}

	/* send pen events only when touch is up or forced out */
	if (!usage->type || wacom_wac->shared->touch_down)
		return 0;

	input_event(input, usage->type, usage->code, value);

	return 0;
}

static void wacom_wac_pen_report(struct hid_device *hdev,
		struct hid_report *report)
{
	struct wacom *wacom = hid_get_drvdata(hdev);
	struct wacom_wac *wacom_wac = &wacom->wacom_wac;
	struct input_dev *input = wacom_wac->input;
	bool prox = wacom_wac->hid_data.inrange_state;

	if (!wacom_wac->shared->stylus_in_proximity) /* first in prox */
		/* Going into proximity select tool */
		wacom_wac->tool[0] = wacom_wac->hid_data.invert_state ?
						BTN_TOOL_RUBBER : BTN_TOOL_PEN;

	/* keep pen state for touch events */
	wacom_wac->shared->stylus_in_proximity = prox;

	/* send pen events only when touch is up or forced out */
	if (!wacom_wac->shared->touch_down) {
		input_report_key(input, BTN_TOUCH,
				wacom_wac->hid_data.tipswitch);
		input_report_key(input, wacom_wac->tool[0], prox);

		wacom_wac->hid_data.tipswitch = false;

		input_sync(input);
	}
}

static void wacom_wac_finger_usage_mapping(struct hid_device *hdev,
		struct hid_field *field, struct hid_usage *usage)
{
	struct wacom *wacom = hid_get_drvdata(hdev);
	struct wacom_wac *wacom_wac = &wacom->wacom_wac;
	struct wacom_features *features = &wacom_wac->features;
	unsigned touch_max = wacom_wac->features.touch_max;

	switch (usage->hid) {
	case HID_GD_X:
		features->last_slot_field = usage->hid;
		if (touch_max == 1)
			wacom_map_usage(wacom, usage, field, EV_ABS, ABS_X, 4);
		else
			wacom_map_usage(wacom, usage, field, EV_ABS,
					ABS_MT_POSITION_X, 4);
		break;
	case HID_GD_Y:
		features->last_slot_field = usage->hid;
		if (touch_max == 1)
			wacom_map_usage(wacom, usage, field, EV_ABS, ABS_Y, 4);
		else
			wacom_map_usage(wacom, usage, field, EV_ABS,
					ABS_MT_POSITION_Y, 4);
		break;
	case HID_DG_CONTACTID:
		features->last_slot_field = usage->hid;
		break;
	case HID_DG_INRANGE:
		features->last_slot_field = usage->hid;
		break;
	case HID_DG_INVERT:
		features->last_slot_field = usage->hid;
		break;
	case HID_DG_TIPSWITCH:
		features->last_slot_field = usage->hid;
		wacom_map_usage(wacom, usage, field, EV_KEY, BTN_TOUCH, 0);
		break;
	}
}

static void wacom_wac_finger_slot(struct wacom_wac *wacom_wac,
		struct input_dev *input)
{
	struct hid_data *hid_data = &wacom_wac->hid_data;
	bool mt = wacom_wac->features.touch_max > 1;
	bool prox = hid_data->tipswitch &&
		    !wacom_wac->shared->stylus_in_proximity;

	if (mt) {
		int slot;

		slot = input_mt_get_slot_by_key(input, hid_data->id);
		input_mt_slot(input, slot);
		input_mt_report_slot_state(input, MT_TOOL_FINGER, prox);
	}
	else {
		input_report_key(input, BTN_TOUCH, prox);
	}

	if (prox) {
		input_report_abs(input, mt ? ABS_MT_POSITION_X : ABS_X,
				 hid_data->x);
		input_report_abs(input, mt ? ABS_MT_POSITION_Y : ABS_Y,
				 hid_data->y);
	}
}

static int wacom_wac_finger_event(struct hid_device *hdev,
		struct hid_field *field, struct hid_usage *usage, __s32 value)
{
	struct wacom *wacom = hid_get_drvdata(hdev);
	struct wacom_wac *wacom_wac = &wacom->wacom_wac;

	switch (usage->hid) {
	case HID_GD_X:
		wacom_wac->hid_data.x = value;
		break;
	case HID_GD_Y:
		wacom_wac->hid_data.y = value;
		break;
	case HID_DG_CONTACTID:
		wacom_wac->hid_data.id = value;
		break;
	case HID_DG_TIPSWITCH:
		wacom_wac->hid_data.tipswitch = value;
		break;
	}


	if (usage->usage_index + 1 == field->report_count) {
		if (usage->hid == wacom_wac->features.last_slot_field)
			wacom_wac_finger_slot(wacom_wac, wacom_wac->input);
	}

	return 0;
}

static void wacom_wac_finger_report(struct hid_device *hdev,
		struct hid_report *report)
{
	struct wacom *wacom = hid_get_drvdata(hdev);
	struct wacom_wac *wacom_wac = &wacom->wacom_wac;
	struct input_dev *input = wacom_wac->input;
	unsigned touch_max = wacom_wac->features.touch_max;

	if (touch_max > 1)
		input_mt_sync_frame(input);

	input_sync(input);

	/* keep touch state for pen event */
	wacom_wac->shared->touch_down = wacom_wac_finger_count_touches(wacom_wac);
}

void wacom_wac_usage_mapping(struct hid_device *hdev,
		struct hid_field *field, struct hid_usage *usage)
{
	struct wacom *wacom = hid_get_drvdata(hdev);
	struct wacom_wac *wacom_wac = &wacom->wacom_wac;
	struct input_dev *input = wacom_wac->input;

	/* currently, only direct devices have proper hid report descriptors */
	__set_bit(INPUT_PROP_DIRECT, input->propbit);

	if (WACOM_PEN_FIELD(field))
		return wacom_wac_pen_usage_mapping(hdev, field, usage);

	if (WACOM_FINGER_FIELD(field))
		return wacom_wac_finger_usage_mapping(hdev, field, usage);
}

int wacom_wac_event(struct hid_device *hdev, struct hid_field *field,
		struct hid_usage *usage, __s32 value)
{
	struct wacom *wacom = hid_get_drvdata(hdev);

	if (wacom->wacom_wac.features.type != HID_GENERIC)
		return 0;

	if (WACOM_PEN_FIELD(field))
		return wacom_wac_pen_event(hdev, field, usage, value);

	if (WACOM_FINGER_FIELD(field))
		return wacom_wac_finger_event(hdev, field, usage, value);

	return 0;
}

void wacom_wac_report(struct hid_device *hdev, struct hid_report *report)
{
	struct wacom *wacom = hid_get_drvdata(hdev);
	struct wacom_wac *wacom_wac = &wacom->wacom_wac;
	struct hid_field *field = report->field[0];

	if (wacom_wac->features.type != HID_GENERIC)
		return;

	if (WACOM_PEN_FIELD(field))
		return wacom_wac_pen_report(hdev, report);

	if (WACOM_FINGER_FIELD(field))
		return wacom_wac_finger_report(hdev, report);
}

static int wacom_bpt_touch(struct wacom_wac *wacom)
{
	struct wacom_features *features = &wacom->features;
	struct input_dev *input = wacom->input;
	struct input_dev *pad_input = wacom->pad_input;
	unsigned char *data = wacom->data;
	int i;

	if (data[0] != 0x02)
	    return 0;

	for (i = 0; i < 2; i++) {
		int offset = (data[1] & 0x80) ? (8 * i) : (9 * i);
		bool touch = data[offset + 3] & 0x80;

		/*
		 * Touch events need to be disabled while stylus is
		 * in proximity because user's hand is resting on touchpad
		 * and sending unwanted events.  User expects tablet buttons
		 * to continue working though.
		 */
		touch = touch && !wacom->shared->stylus_in_proximity;

		input_mt_slot(input, i);
		input_mt_report_slot_state(input, MT_TOOL_FINGER, touch);
		if (touch) {
			int x = get_unaligned_be16(&data[offset + 3]) & 0x7ff;
			int y = get_unaligned_be16(&data[offset + 5]) & 0x7ff;
			if (features->quirks & WACOM_QUIRK_BBTOUCH_LOWRES) {
				x <<= 5;
				y <<= 5;
			}
			input_report_abs(input, ABS_MT_POSITION_X, x);
			input_report_abs(input, ABS_MT_POSITION_Y, y);
		}
	}

	input_mt_sync_frame(input);

	input_report_key(pad_input, BTN_LEFT, (data[1] & 0x08) != 0);
	input_report_key(pad_input, BTN_FORWARD, (data[1] & 0x04) != 0);
	input_report_key(pad_input, BTN_BACK, (data[1] & 0x02) != 0);
	input_report_key(pad_input, BTN_RIGHT, (data[1] & 0x01) != 0);
	wacom->shared->touch_down = wacom_wac_finger_count_touches(wacom);

	return 1;
}

static void wacom_bpt3_touch_msg(struct wacom_wac *wacom, unsigned char *data)
{
	struct wacom_features *features = &wacom->features;
	struct input_dev *input = wacom->input;
	bool touch = data[1] & 0x80;
	int slot = input_mt_get_slot_by_key(input, data[0]);

	if (slot < 0)
		return;

	touch = touch && !wacom->shared->stylus_in_proximity;

	input_mt_slot(input, slot);
	input_mt_report_slot_state(input, MT_TOOL_FINGER, touch);

	if (touch) {
		int x = (data[2] << 4) | (data[4] >> 4);
		int y = (data[3] << 4) | (data[4] & 0x0f);
		int width, height;

		if (features->type >= INTUOSPS && features->type <= INTUOSPL) {
			width  = data[5] * 100;
			height = data[6] * 100;
		} else {
			/*
			 * "a" is a scaled-down area which we assume is
			 * roughly circular and which can be described as:
			 * a=(pi*r^2)/C.
			 */
			int a = data[5];
			int x_res = input_abs_get_res(input, ABS_MT_POSITION_X);
			int y_res = input_abs_get_res(input, ABS_MT_POSITION_Y);
			width = 2 * int_sqrt(a * WACOM_CONTACT_AREA_SCALE);
			height = width * y_res / x_res;
		}

		input_report_abs(input, ABS_MT_POSITION_X, x);
		input_report_abs(input, ABS_MT_POSITION_Y, y);
		input_report_abs(input, ABS_MT_TOUCH_MAJOR, width);
		input_report_abs(input, ABS_MT_TOUCH_MINOR, height);
	}
}

static void wacom_bpt3_button_msg(struct wacom_wac *wacom, unsigned char *data)
{
	struct input_dev *input = wacom->pad_input;
	struct wacom_features *features = &wacom->features;

	if (features->type == INTUOSHT) {
		input_report_key(input, BTN_LEFT, (data[1] & 0x02) != 0);
		input_report_key(input, BTN_BACK, (data[1] & 0x08) != 0);
	} else {
		input_report_key(input, BTN_BACK, (data[1] & 0x02) != 0);
		input_report_key(input, BTN_LEFT, (data[1] & 0x08) != 0);
	}
	input_report_key(input, BTN_FORWARD, (data[1] & 0x04) != 0);
	input_report_key(input, BTN_RIGHT, (data[1] & 0x01) != 0);
}

static int wacom_bpt3_touch(struct wacom_wac *wacom)
{
	struct input_dev *input = wacom->input;
	unsigned char *data = wacom->data;
	int count = data[1] & 0x07;
	int i;

	if (data[0] != 0x02)
	    return 0;

	/* data has up to 7 fixed sized 8-byte messages starting at data[2] */
	for (i = 0; i < count; i++) {
		int offset = (8 * i) + 2;
		int msg_id = data[offset];

		if (msg_id >= 2 && msg_id <= 17)
			wacom_bpt3_touch_msg(wacom, data + offset);
		else if (msg_id == 128)
			wacom_bpt3_button_msg(wacom, data + offset);

	}
	input_mt_sync_frame(input);
	wacom->shared->touch_down = wacom_wac_finger_count_touches(wacom);

	return 1;
}

static int wacom_bpt_pen(struct wacom_wac *wacom)
{
	struct wacom_features *features = &wacom->features;
	struct input_dev *input = wacom->input;
	unsigned char *data = wacom->data;
	int prox = 0, x = 0, y = 0, p = 0, d = 0, pen = 0, btn1 = 0, btn2 = 0;

	if (data[0] != WACOM_REPORT_PENABLED)
	    return 0;

	prox = (data[1] & 0x20) == 0x20;

	/*
	 * All reports shared between PEN and RUBBER tool must be
	 * forced to a known starting value (zero) when transitioning to
	 * out-of-prox.
	 *
	 * If not reset then, to userspace, it will look like lost events
	 * if new tool comes in-prox with same values as previous tool sent.
	 *
	 * Hardware does report zero in most out-of-prox cases but not all.
	 */
	if (!wacom->shared->stylus_in_proximity) {
		if (data[1] & 0x08) {
			wacom->tool[0] = BTN_TOOL_RUBBER;
			wacom->id[0] = ERASER_DEVICE_ID;
		} else {
			wacom->tool[0] = BTN_TOOL_PEN;
			wacom->id[0] = STYLUS_DEVICE_ID;
		}
	}

	wacom->shared->stylus_in_proximity = prox;
	if (wacom->shared->touch_down)
		return 0;

	if (prox) {
		x = le16_to_cpup((__le16 *)&data[2]);
		y = le16_to_cpup((__le16 *)&data[4]);
		p = le16_to_cpup((__le16 *)&data[6]);
		/*
		 * Convert distance from out prox to distance from tablet.
		 * distance will be greater than distance_max once
		 * touching and applying pressure; do not report negative
		 * distance.
		 */
		if (data[8] <= features->distance_max)
			d = features->distance_max - data[8];

		pen = data[1] & 0x01;
		btn1 = data[1] & 0x02;
		btn2 = data[1] & 0x04;
	} else {
		wacom->id[0] = 0;
	}

	input_report_key(input, BTN_TOUCH, pen);
	input_report_key(input, BTN_STYLUS, btn1);
	input_report_key(input, BTN_STYLUS2, btn2);

	input_report_abs(input, ABS_X, x);
	input_report_abs(input, ABS_Y, y);
	input_report_abs(input, ABS_PRESSURE, p);
	input_report_abs(input, ABS_DISTANCE, d);

	input_report_key(input, wacom->tool[0], prox); /* PEN or RUBBER */
	input_report_abs(input, ABS_MISC, wacom->id[0]); /* TOOL ID */

	return 1;
}

static int wacom_bpt_irq(struct wacom_wac *wacom, size_t len)
{
	if (len == WACOM_PKGLEN_BBTOUCH)
		return wacom_bpt_touch(wacom);
	else if (len == WACOM_PKGLEN_BBTOUCH3)
		return wacom_bpt3_touch(wacom);
	else if (len == WACOM_PKGLEN_BBFUN || len == WACOM_PKGLEN_BBPEN)
		return wacom_bpt_pen(wacom);

	return 0;
}

static void wacom_bamboo_pad_pen_event(struct wacom_wac *wacom,
		unsigned char *data)
{
	unsigned char prefix;

	/*
	 * We need to reroute the event from the debug interface to the
	 * pen interface.
	 * We need to add the report ID to the actual pen report, so we
	 * temporary overwrite the first byte to prevent having to kzalloc/kfree
	 * and memcpy the report.
	 */
	prefix = data[0];
	data[0] = WACOM_REPORT_BPAD_PEN;

	/*
	 * actually reroute the event.
	 * No need to check if wacom->shared->pen is valid, hid_input_report()
	 * will check for us.
	 */
	hid_input_report(wacom->shared->pen, HID_INPUT_REPORT, data,
			 WACOM_PKGLEN_PENABLED, 1);

	data[0] = prefix;
}

static int wacom_bamboo_pad_touch_event(struct wacom_wac *wacom,
		unsigned char *data)
{
	struct input_dev *input = wacom->input;
	unsigned char *finger_data, prefix;
	unsigned id;
	int x, y;
	bool valid;

	prefix = data[0];

	for (id = 0; id < wacom->features.touch_max; id++) {
		valid = !!(prefix & BIT(id)) &&
			!wacom->shared->stylus_in_proximity;

		input_mt_slot(input, id);
		input_mt_report_slot_state(input, MT_TOOL_FINGER, valid);

		if (!valid)
			continue;

		finger_data = data + 1 + id * 3;
		x = finger_data[0] | ((finger_data[1] & 0x0f) << 8);
		y = (finger_data[2] << 4) | (finger_data[1] >> 4);

		input_report_abs(input, ABS_MT_POSITION_X, x);
		input_report_abs(input, ABS_MT_POSITION_Y, y);
	}

	input_mt_sync_frame(input);

	input_report_key(input, BTN_LEFT, prefix & 0x40);
	input_report_key(input, BTN_RIGHT, prefix & 0x80);

	/* keep touch state for pen event */
	wacom->shared->touch_down = !!prefix &&
				    !wacom->shared->stylus_in_proximity;

	return 1;
}

static int wacom_bamboo_pad_irq(struct wacom_wac *wacom, size_t len)
{
	unsigned char *data = wacom->data;

	if (!((len == WACOM_PKGLEN_BPAD_TOUCH) ||
	      (len == WACOM_PKGLEN_BPAD_TOUCH_USB)) ||
	    (data[0] != WACOM_REPORT_BPAD_TOUCH))
		return 0;

	if (data[1] & 0x01)
		wacom_bamboo_pad_pen_event(wacom, &data[1]);

	if (data[1] & 0x02)
		return wacom_bamboo_pad_touch_event(wacom, &data[9]);

	return 0;
}

static int wacom_wireless_irq(struct wacom_wac *wacom, size_t len)
{
	unsigned char *data = wacom->data;
	int connected;

	if (len != WACOM_PKGLEN_WIRELESS || data[0] != WACOM_REPORT_WL)
		return 0;

	connected = data[1] & 0x01;
	if (connected) {
		int pid, battery, charging;

		if ((wacom->shared->type == INTUOSHT) &&
		    wacom->shared->touch_input &&
		    wacom->shared->touch_max) {
			input_report_switch(wacom->shared->touch_input,
					SW_MUTE_DEVICE, data[5] & 0x40);
			input_sync(wacom->shared->touch_input);
		}

		pid = get_unaligned_be16(&data[6]);
		battery = (data[5] & 0x3f) * 100 / 31;
		charging = !!(data[5] & 0x80);
		if (wacom->pid != pid) {
			wacom->pid = pid;
			wacom_schedule_work(wacom);
		}

		if (wacom->shared->type)
			wacom_notify_battery(wacom, battery, charging, 1, 0);

	} else if (wacom->pid != 0) {
		/* disconnected while previously connected */
		wacom->pid = 0;
		wacom_schedule_work(wacom);
		wacom_notify_battery(wacom, 0, 0, 0, 0);
	}

	return 0;
}

static int wacom_status_irq(struct wacom_wac *wacom_wac, size_t len)
{
	struct wacom *wacom = container_of(wacom_wac, struct wacom, wacom_wac);
	struct wacom_features *features = &wacom_wac->features;
	unsigned char *data = wacom_wac->data;

	if (data[0] != WACOM_REPORT_USB)
		return 0;

	if (features->type == INTUOSHT &&
	    wacom_wac->shared->touch_input &&
	    features->touch_max) {
		input_report_switch(wacom_wac->shared->touch_input,
				    SW_MUTE_DEVICE, data[8] & 0x40);
		input_sync(wacom_wac->shared->touch_input);
	}

	if (data[9] & 0x02) { /* wireless module is attached */
		int battery = (data[8] & 0x3f) * 100 / 31;
		bool charging = !!(data[8] & 0x80);

		wacom_notify_battery(wacom_wac, battery, charging,
				     battery || charging, 1);

		if (!wacom->battery &&
		    !(features->quirks & WACOM_QUIRK_BATTERY)) {
			features->quirks |= WACOM_QUIRK_BATTERY;
			INIT_WORK(&wacom->work, wacom_battery_work);
			wacom_schedule_work(wacom_wac);
		}
	}
	else if ((features->quirks & WACOM_QUIRK_BATTERY) &&
		 wacom->battery) {
		features->quirks &= ~WACOM_QUIRK_BATTERY;
		INIT_WORK(&wacom->work, wacom_battery_work);
		wacom_schedule_work(wacom_wac);
		wacom_notify_battery(wacom_wac, 0, 0, 0, 0);
	}
	return 0;
}

void wacom_wac_irq(struct wacom_wac *wacom_wac, size_t len)
{
	bool sync;

	switch (wacom_wac->features.type) {
	case PENPARTNER:
		sync = wacom_penpartner_irq(wacom_wac);
		break;

	case PL:
		sync = wacom_pl_irq(wacom_wac);
		break;

	case WACOM_G4:
	case GRAPHIRE:
	case GRAPHIRE_BT:
	case WACOM_MO:
		sync = wacom_graphire_irq(wacom_wac);
		break;

	case PTU:
		sync = wacom_ptu_irq(wacom_wac);
		break;

	case DTU:
		sync = wacom_dtu_irq(wacom_wac);
		break;

	case DTUS:
	case DTUSX:
		sync = wacom_dtus_irq(wacom_wac);
		break;

	case INTUOS:
	case INTUOS3S:
	case INTUOS3:
	case INTUOS3L:
	case INTUOS4S:
	case INTUOS4:
	case INTUOS4L:
	case CINTIQ:
	case WACOM_BEE:
	case WACOM_13HD:
	case WACOM_21UX2:
	case WACOM_22HD:
	case WACOM_24HD:
	case WACOM_27QHD:
	case DTK:
	case CINTIQ_HYBRID:
		sync = wacom_intuos_irq(wacom_wac);
		break;

	case INTUOS4WL:
		sync = wacom_intuos_bt_irq(wacom_wac, len);
		break;

	case WACOM_24HDT:
	case WACOM_27QHDT:
		sync = wacom_24hdt_irq(wacom_wac);
		break;

	case INTUOS5S:
	case INTUOS5:
	case INTUOS5L:
	case INTUOSPS:
	case INTUOSPM:
	case INTUOSPL:
		if (len == WACOM_PKGLEN_BBTOUCH3)
			sync = wacom_bpt3_touch(wacom_wac);
		else if (wacom_wac->data[0] == WACOM_REPORT_USB)
			sync = wacom_status_irq(wacom_wac, len);
		else
			sync = wacom_intuos_irq(wacom_wac);
		break;

	case TABLETPC:
	case TABLETPCE:
	case TABLETPC2FG:
	case MTSCREEN:
	case MTTPC:
	case MTTPC_B:
		sync = wacom_tpc_irq(wacom_wac, len);
		break;

	case BAMBOO_PT:
	case INTUOSHT:
		if (wacom_wac->data[0] == WACOM_REPORT_USB)
			sync = wacom_status_irq(wacom_wac, len);
		else
			sync = wacom_bpt_irq(wacom_wac, len);
		break;

	case BAMBOO_PAD:
		sync = wacom_bamboo_pad_irq(wacom_wac, len);
		break;

	case WIRELESS:
		sync = wacom_wireless_irq(wacom_wac, len);
		break;

	default:
		sync = false;
		break;
	}

	if (sync) {
		input_sync(wacom_wac->input);
		if (wacom_wac->pad_input)
			input_sync(wacom_wac->pad_input);
	}
}

static void wacom_setup_cintiq(struct wacom_wac *wacom_wac)
{
	struct input_dev *input_dev = wacom_wac->input;

	input_set_capability(input_dev, EV_MSC, MSC_SERIAL);

	__set_bit(BTN_TOOL_RUBBER, input_dev->keybit);
	__set_bit(BTN_TOOL_PEN, input_dev->keybit);
	__set_bit(BTN_TOOL_BRUSH, input_dev->keybit);
	__set_bit(BTN_TOOL_PENCIL, input_dev->keybit);
	__set_bit(BTN_TOOL_AIRBRUSH, input_dev->keybit);
	__set_bit(BTN_STYLUS, input_dev->keybit);
	__set_bit(BTN_STYLUS2, input_dev->keybit);

	input_set_abs_params(input_dev, ABS_DISTANCE,
			     0, wacom_wac->features.distance_max, 0, 0);
	input_set_abs_params(input_dev, ABS_WHEEL, 0, 1023, 0, 0);
	input_set_abs_params(input_dev, ABS_TILT_X, -64, 63, 0, 0);
	input_abs_set_res(input_dev, ABS_TILT_X, 57);
	input_set_abs_params(input_dev, ABS_TILT_Y, -64, 63, 0, 0);
	input_abs_set_res(input_dev, ABS_TILT_Y, 57);
}

static void wacom_setup_intuos(struct wacom_wac *wacom_wac)
{
	struct input_dev *input_dev = wacom_wac->input;

	input_set_capability(input_dev, EV_REL, REL_WHEEL);

	wacom_setup_cintiq(wacom_wac);

	__set_bit(BTN_LEFT, input_dev->keybit);
	__set_bit(BTN_RIGHT, input_dev->keybit);
	__set_bit(BTN_MIDDLE, input_dev->keybit);
	__set_bit(BTN_SIDE, input_dev->keybit);
	__set_bit(BTN_EXTRA, input_dev->keybit);
	__set_bit(BTN_TOOL_MOUSE, input_dev->keybit);
	__set_bit(BTN_TOOL_LENS, input_dev->keybit);

	input_set_abs_params(input_dev, ABS_RZ, -900, 899, 0, 0);
	input_abs_set_res(input_dev, ABS_RZ, 287);
	input_set_abs_params(input_dev, ABS_THROTTLE, -1023, 1023, 0, 0);
}

void wacom_setup_device_quirks(struct wacom *wacom)
{
	struct wacom_features *features = &wacom->wacom_wac.features;

	/* touch device found but size is not defined. use default */
	if (features->device_type == BTN_TOOL_FINGER && !features->x_max) {
		features->x_max = 1023;
		features->y_max = 1023;
	}

	/*
	 * Intuos5/Pro and Bamboo 3rd gen have no useful data about its
	 * touch interface in its HID descriptor. If this is the touch
	 * interface (PacketSize of WACOM_PKGLEN_BBTOUCH3), override the
	 * tablet values.
	 */
	if ((features->type >= INTUOS5S && features->type <= INTUOSHT) ||
		(features->type == BAMBOO_PT)) {
		if (features->pktlen == WACOM_PKGLEN_BBTOUCH3) {
			features->device_type = BTN_TOOL_FINGER;

			features->x_max = 4096;
			features->y_max = 4096;
		}
	}

	/*
	 * Raw Wacom-mode pen and touch events both come from interface
	 * 0, whose HID descriptor has an application usage of 0xFF0D
	 * (i.e., WACOM_VENDORDEFINED_PEN). We route pen packets back
	 * out through the HID_GENERIC device created for interface 1,
	 * so rewrite this one to be of type BTN_TOOL_FINGER.
	 */
	if (features->type == BAMBOO_PAD)
		features->device_type = BTN_TOOL_FINGER;

	if (wacom->hdev->bus == BUS_BLUETOOTH)
		features->quirks |= WACOM_QUIRK_BATTERY;

	/* quirk for bamboo touch with 2 low res touches */
	if (features->type == BAMBOO_PT &&
	    features->pktlen == WACOM_PKGLEN_BBTOUCH) {
		features->x_max <<= 5;
		features->y_max <<= 5;
		features->x_fuzz <<= 5;
		features->y_fuzz <<= 5;
		features->quirks |= WACOM_QUIRK_BBTOUCH_LOWRES;
	}

	if (features->type == WIRELESS) {

		/* monitor never has input and pen/touch have delayed create */
		features->quirks |= WACOM_QUIRK_NO_INPUT;

		/* must be monitor interface if no device_type set */
		if (!features->device_type) {
			features->quirks |= WACOM_QUIRK_MONITOR;
			features->quirks |= WACOM_QUIRK_BATTERY;
		}
	}
}

static void wacom_abs_set_axis(struct input_dev *input_dev,
			       struct wacom_wac *wacom_wac)
{
	struct wacom_features *features = &wacom_wac->features;

	if (features->device_type == BTN_TOOL_PEN) {
		input_set_abs_params(input_dev, ABS_X, features->x_min,
				     features->x_max, features->x_fuzz, 0);
		input_set_abs_params(input_dev, ABS_Y, features->y_min,
				     features->y_max, features->y_fuzz, 0);
		input_set_abs_params(input_dev, ABS_PRESSURE, 0,
			features->pressure_max, features->pressure_fuzz, 0);

		/* penabled devices have fixed resolution for each model */
		input_abs_set_res(input_dev, ABS_X, features->x_resolution);
		input_abs_set_res(input_dev, ABS_Y, features->y_resolution);
	} else {
		if (features->touch_max == 1) {
			input_set_abs_params(input_dev, ABS_X, 0,
				features->x_max, features->x_fuzz, 0);
			input_set_abs_params(input_dev, ABS_Y, 0,
				features->y_max, features->y_fuzz, 0);
			input_abs_set_res(input_dev, ABS_X,
					  features->x_resolution);
			input_abs_set_res(input_dev, ABS_Y,
					  features->y_resolution);
		}

		if (features->touch_max > 1) {
			input_set_abs_params(input_dev, ABS_MT_POSITION_X, 0,
				features->x_max, features->x_fuzz, 0);
			input_set_abs_params(input_dev, ABS_MT_POSITION_Y, 0,
				features->y_max, features->y_fuzz, 0);
			input_abs_set_res(input_dev, ABS_MT_POSITION_X,
					  features->x_resolution);
			input_abs_set_res(input_dev, ABS_MT_POSITION_Y,
					  features->y_resolution);
		}
	}
}

int wacom_setup_pentouch_input_capabilities(struct input_dev *input_dev,
				   struct wacom_wac *wacom_wac)
{
	struct wacom_features *features = &wacom_wac->features;

	input_dev->evbit[0] |= BIT_MASK(EV_KEY) | BIT_MASK(EV_ABS);

	if (features->type == HID_GENERIC)
		/* setup has already been done */
		return 0;

	__set_bit(BTN_TOUCH, input_dev->keybit);
	__set_bit(ABS_MISC, input_dev->absbit);

	wacom_abs_set_axis(input_dev, wacom_wac);

	switch (features->type) {
	case GRAPHIRE_BT:
		__clear_bit(ABS_MISC, input_dev->absbit);

	case WACOM_MO:
	case WACOM_G4:
		input_set_abs_params(input_dev, ABS_DISTANCE, 0,
					      features->distance_max,
					      0, 0);
		/* fall through */

	case GRAPHIRE:
		input_set_capability(input_dev, EV_REL, REL_WHEEL);

		__set_bit(BTN_LEFT, input_dev->keybit);
		__set_bit(BTN_RIGHT, input_dev->keybit);
		__set_bit(BTN_MIDDLE, input_dev->keybit);

		__set_bit(BTN_TOOL_RUBBER, input_dev->keybit);
		__set_bit(BTN_TOOL_PEN, input_dev->keybit);
		__set_bit(BTN_TOOL_MOUSE, input_dev->keybit);
		__set_bit(BTN_STYLUS, input_dev->keybit);
		__set_bit(BTN_STYLUS2, input_dev->keybit);

		__set_bit(INPUT_PROP_POINTER, input_dev->propbit);
		break;

	case WACOM_27QHD:
	case WACOM_24HD:
	case DTK:
	case WACOM_22HD:
	case WACOM_21UX2:
	case WACOM_BEE:
	case CINTIQ:
	case WACOM_13HD:
	case CINTIQ_HYBRID:
		input_set_abs_params(input_dev, ABS_Z, -900, 899, 0, 0);
		input_abs_set_res(input_dev, ABS_Z, 287);
		__set_bit(INPUT_PROP_DIRECT, input_dev->propbit);
		wacom_setup_cintiq(wacom_wac);
		break;

	case INTUOS3:
	case INTUOS3L:
	case INTUOS3S:
	case INTUOS4:
	case INTUOS4WL:
	case INTUOS4L:
	case INTUOS4S:
		input_set_abs_params(input_dev, ABS_Z, -900, 899, 0, 0);
		input_abs_set_res(input_dev, ABS_Z, 287);
		/* fall through */

	case INTUOS:
		__set_bit(INPUT_PROP_POINTER, input_dev->propbit);

		wacom_setup_intuos(wacom_wac);
		break;

	case INTUOS5:
	case INTUOS5L:
	case INTUOSPM:
	case INTUOSPL:
	case INTUOS5S:
	case INTUOSPS:
		__set_bit(INPUT_PROP_POINTER, input_dev->propbit);

		if (features->device_type == BTN_TOOL_PEN) {
			input_set_abs_params(input_dev, ABS_DISTANCE, 0,
					      features->distance_max,
					      0, 0);

			input_set_abs_params(input_dev, ABS_Z, -900, 899, 0, 0);
			input_abs_set_res(input_dev, ABS_Z, 287);

			wacom_setup_intuos(wacom_wac);
		} else if (features->device_type == BTN_TOOL_FINGER) {
			__clear_bit(ABS_MISC, input_dev->absbit);

			input_set_abs_params(input_dev, ABS_MT_TOUCH_MAJOR,
			                     0, features->x_max, 0, 0);
			input_set_abs_params(input_dev, ABS_MT_TOUCH_MINOR,
			                     0, features->y_max, 0, 0);
			input_mt_init_slots(input_dev, features->touch_max, INPUT_MT_POINTER);
		}
		break;

	case WACOM_24HDT:
		if (features->device_type == BTN_TOOL_FINGER) {
			input_set_abs_params(input_dev, ABS_MT_TOUCH_MAJOR, 0, features->x_max, 0, 0);
			input_set_abs_params(input_dev, ABS_MT_WIDTH_MAJOR, 0, features->x_max, 0, 0);
			input_set_abs_params(input_dev, ABS_MT_WIDTH_MINOR, 0, features->y_max, 0, 0);
			input_set_abs_params(input_dev, ABS_MT_ORIENTATION, 0, 1, 0, 0);
		}
		/* fall through */

	case WACOM_27QHDT:
	case MTSCREEN:
	case MTTPC:
	case MTTPC_B:
	case TABLETPC2FG:
		if (features->device_type == BTN_TOOL_FINGER && features->touch_max > 1)
			input_mt_init_slots(input_dev, features->touch_max, INPUT_MT_DIRECT);
		/* fall through */

	case TABLETPC:
	case TABLETPCE:
		__clear_bit(ABS_MISC, input_dev->absbit);

		__set_bit(INPUT_PROP_DIRECT, input_dev->propbit);

		if (features->device_type != BTN_TOOL_PEN)
			break;  /* no need to process stylus stuff */

		/* fall through */

	case DTUS:
	case DTUSX:
	case PL:
	case DTU:
		__set_bit(BTN_TOOL_PEN, input_dev->keybit);
		__set_bit(BTN_TOOL_RUBBER, input_dev->keybit);
		__set_bit(BTN_STYLUS, input_dev->keybit);
		__set_bit(BTN_STYLUS2, input_dev->keybit);

		__set_bit(INPUT_PROP_DIRECT, input_dev->propbit);
		break;

	case PTU:
		__set_bit(BTN_STYLUS2, input_dev->keybit);
		/* fall through */

	case PENPARTNER:
		__set_bit(BTN_TOOL_PEN, input_dev->keybit);
		__set_bit(BTN_TOOL_RUBBER, input_dev->keybit);
		__set_bit(BTN_STYLUS, input_dev->keybit);

		__set_bit(INPUT_PROP_POINTER, input_dev->propbit);
		break;

	case INTUOSHT:
		if (features->touch_max &&
		    features->device_type == BTN_TOOL_FINGER) {
			input_dev->evbit[0] |= BIT_MASK(EV_SW);
			__set_bit(SW_MUTE_DEVICE, input_dev->swbit);
		}
		/* fall through */

	case BAMBOO_PT:
		__clear_bit(ABS_MISC, input_dev->absbit);

		if (features->device_type == BTN_TOOL_FINGER) {

			if (features->touch_max) {
				if (features->pktlen == WACOM_PKGLEN_BBTOUCH3) {
					input_set_abs_params(input_dev,
						     ABS_MT_TOUCH_MAJOR,
						     0, features->x_max, 0, 0);
					input_set_abs_params(input_dev,
						     ABS_MT_TOUCH_MINOR,
						     0, features->y_max, 0, 0);
				}
				input_mt_init_slots(input_dev, features->touch_max, INPUT_MT_POINTER);
			} else {
				/* buttons/keys only interface */
				__clear_bit(ABS_X, input_dev->absbit);
				__clear_bit(ABS_Y, input_dev->absbit);
				__clear_bit(BTN_TOUCH, input_dev->keybit);

				/* PAD is setup by wacom_setup_pad_input_capabilities later */
				return 1;
			}
		} else if (features->device_type == BTN_TOOL_PEN) {
			__set_bit(INPUT_PROP_POINTER, input_dev->propbit);
			__set_bit(BTN_TOOL_RUBBER, input_dev->keybit);
			__set_bit(BTN_TOOL_PEN, input_dev->keybit);
			__set_bit(BTN_STYLUS, input_dev->keybit);
			__set_bit(BTN_STYLUS2, input_dev->keybit);
			input_set_abs_params(input_dev, ABS_DISTANCE, 0,
					      features->distance_max,
					      0, 0);
		}
		break;
	case BAMBOO_PAD:
		__clear_bit(ABS_MISC, input_dev->absbit);
		input_mt_init_slots(input_dev, features->touch_max,
				    INPUT_MT_POINTER);
		__set_bit(BTN_LEFT, input_dev->keybit);
		__set_bit(BTN_RIGHT, input_dev->keybit);
		break;
	}
	return 0;
}

int wacom_setup_pad_input_capabilities(struct input_dev *input_dev,
				   struct wacom_wac *wacom_wac)
{
	struct wacom_features *features = &wacom_wac->features;
	int i;

	input_dev->evbit[0] |= BIT_MASK(EV_KEY) | BIT_MASK(EV_ABS);

	/* kept for making legacy xf86-input-wacom working with the wheels */
	__set_bit(ABS_MISC, input_dev->absbit);

	/* kept for making legacy xf86-input-wacom accepting the pad */
	input_set_abs_params(input_dev, ABS_X, 0, 1, 0, 0);
	input_set_abs_params(input_dev, ABS_Y, 0, 1, 0, 0);

	/* kept for making udev and libwacom accepting the pad */
	__set_bit(BTN_STYLUS, input_dev->keybit);

	switch (features->type) {
	case GRAPHIRE_BT:
		__set_bit(BTN_0, input_dev->keybit);
		__set_bit(BTN_1, input_dev->keybit);
		break;

	case WACOM_MO:
		__set_bit(BTN_BACK, input_dev->keybit);
		__set_bit(BTN_LEFT, input_dev->keybit);
		__set_bit(BTN_FORWARD, input_dev->keybit);
		__set_bit(BTN_RIGHT, input_dev->keybit);
		input_set_abs_params(input_dev, ABS_WHEEL, 0, 71, 0, 0);
		break;

	case WACOM_G4:
		__set_bit(BTN_BACK, input_dev->keybit);
		__set_bit(BTN_FORWARD, input_dev->keybit);
		input_set_capability(input_dev, EV_REL, REL_WHEEL);
		break;

	case WACOM_24HD:
		__set_bit(BTN_A, input_dev->keybit);
		__set_bit(BTN_B, input_dev->keybit);
		__set_bit(BTN_C, input_dev->keybit);
		__set_bit(BTN_X, input_dev->keybit);
		__set_bit(BTN_Y, input_dev->keybit);
		__set_bit(BTN_Z, input_dev->keybit);

		for (i = 0; i < 10; i++)
			__set_bit(BTN_0 + i, input_dev->keybit);

		__set_bit(KEY_PROG1, input_dev->keybit);
		__set_bit(KEY_PROG2, input_dev->keybit);
		__set_bit(KEY_PROG3, input_dev->keybit);

		input_set_abs_params(input_dev, ABS_WHEEL, 0, 71, 0, 0);
		input_set_abs_params(input_dev, ABS_THROTTLE, 0, 71, 0, 0);
		break;

	case WACOM_27QHD:
		__set_bit(KEY_PROG1, input_dev->keybit);
		__set_bit(KEY_PROG2, input_dev->keybit);
		__set_bit(KEY_PROG3, input_dev->keybit);
		input_set_abs_params(input_dev, ABS_X, -2048, 2048, 0, 0);
		input_abs_set_res(input_dev, ABS_X, 1024); /* points/g */
		input_set_abs_params(input_dev, ABS_Y, -2048, 2048, 0, 0);
		input_abs_set_res(input_dev, ABS_Y, 1024);
		input_set_abs_params(input_dev, ABS_Z, -2048, 2048, 0, 0);
		input_abs_set_res(input_dev, ABS_Z, 1024);
		__set_bit(INPUT_PROP_ACCELEROMETER, input_dev->propbit);
		break;

	case DTK:
		for (i = 0; i < 6; i++)
			__set_bit(BTN_0 + i, input_dev->keybit);

		break;

	case WACOM_22HD:
		__set_bit(KEY_PROG1, input_dev->keybit);
		__set_bit(KEY_PROG2, input_dev->keybit);
		__set_bit(KEY_PROG3, input_dev->keybit);
		/* fall through */

	case WACOM_21UX2:
		__set_bit(BTN_A, input_dev->keybit);
		__set_bit(BTN_B, input_dev->keybit);
		__set_bit(BTN_C, input_dev->keybit);
		__set_bit(BTN_X, input_dev->keybit);
		__set_bit(BTN_Y, input_dev->keybit);
		__set_bit(BTN_Z, input_dev->keybit);
		__set_bit(BTN_BASE, input_dev->keybit);
		__set_bit(BTN_BASE2, input_dev->keybit);
		/* fall through */

	case WACOM_BEE:
		__set_bit(BTN_8, input_dev->keybit);
		__set_bit(BTN_9, input_dev->keybit);
		/* fall through */

	case CINTIQ:
		for (i = 0; i < 8; i++)
			__set_bit(BTN_0 + i, input_dev->keybit);

		input_set_abs_params(input_dev, ABS_RX, 0, 4096, 0, 0);
		input_set_abs_params(input_dev, ABS_RY, 0, 4096, 0, 0);
		break;

	case WACOM_13HD:
		for (i = 0; i < 9; i++)
			__set_bit(BTN_0 + i, input_dev->keybit);

		input_set_abs_params(input_dev, ABS_WHEEL, 0, 71, 0, 0);
		break;

	case INTUOS3:
	case INTUOS3L:
		__set_bit(BTN_4, input_dev->keybit);
		__set_bit(BTN_5, input_dev->keybit);
		__set_bit(BTN_6, input_dev->keybit);
		__set_bit(BTN_7, input_dev->keybit);

		input_set_abs_params(input_dev, ABS_RY, 0, 4096, 0, 0);
		/* fall through */

	case INTUOS3S:
		__set_bit(BTN_0, input_dev->keybit);
		__set_bit(BTN_1, input_dev->keybit);
		__set_bit(BTN_2, input_dev->keybit);
		__set_bit(BTN_3, input_dev->keybit);

		input_set_abs_params(input_dev, ABS_RX, 0, 4096, 0, 0);
		break;

	case INTUOS5:
	case INTUOS5L:
	case INTUOSPM:
	case INTUOSPL:
		__set_bit(BTN_7, input_dev->keybit);
		__set_bit(BTN_8, input_dev->keybit);
		/* fall through */

	case INTUOS5S:
	case INTUOSPS:
		/* touch interface does not have the pad device */
		if (features->device_type != BTN_TOOL_PEN)
			return -ENODEV;

		for (i = 0; i < 7; i++)
			__set_bit(BTN_0 + i, input_dev->keybit);

		input_set_abs_params(input_dev, ABS_WHEEL, 0, 71, 0, 0);
		break;

	case INTUOS4WL:
		/*
		 * For Bluetooth devices, the udev rule does not work correctly
		 * for pads unless we add a stylus capability, which forces
		 * ID_INPUT_TABLET to be set.
		 */
		__set_bit(BTN_STYLUS, input_dev->keybit);
		/* fall through */

	case INTUOS4:
	case INTUOS4L:
		__set_bit(BTN_7, input_dev->keybit);
		__set_bit(BTN_8, input_dev->keybit);
		/* fall through */

	case INTUOS4S:
		for (i = 0; i < 7; i++)
			__set_bit(BTN_0 + i, input_dev->keybit);

		input_set_abs_params(input_dev, ABS_WHEEL, 0, 71, 0, 0);
		break;

	case CINTIQ_HYBRID:
		for (i = 0; i < 9; i++)
			__set_bit(BTN_0 + i, input_dev->keybit);

		break;

	case DTUS:
		for (i = 0; i < 4; i++)
			__set_bit(BTN_0 + i, input_dev->keybit);
		break;

	case INTUOSHT:
	case BAMBOO_PT:
		/* pad device is on the touch interface */
		if ((features->device_type != BTN_TOOL_FINGER) ||
		    /* Bamboo Pen only tablet does not have pad */
		    ((features->type == BAMBOO_PT) && !features->touch_max))
			return -ENODEV;

		__clear_bit(ABS_MISC, input_dev->absbit);

		__set_bit(BTN_LEFT, input_dev->keybit);
		__set_bit(BTN_FORWARD, input_dev->keybit);
		__set_bit(BTN_BACK, input_dev->keybit);
		__set_bit(BTN_RIGHT, input_dev->keybit);

		break;

	default:
		/* no pad supported */
		return -ENODEV;
	}
	return 0;
}

static const struct wacom_features wacom_features_0x00 =
	{ "Wacom Penpartner", 5040, 3780, 255, 0,
	  PENPARTNER, WACOM_PENPRTN_RES, WACOM_PENPRTN_RES };
static const struct wacom_features wacom_features_0x10 =
	{ "Wacom Graphire", 10206, 7422, 511, 63,
	  GRAPHIRE, WACOM_GRAPHIRE_RES, WACOM_GRAPHIRE_RES };
static const struct wacom_features wacom_features_0x81 =
	{ "Wacom Graphire BT", 16704, 12064, 511, 32,
	  GRAPHIRE_BT, WACOM_GRAPHIRE_RES, WACOM_GRAPHIRE_RES };
static const struct wacom_features wacom_features_0x11 =
	{ "Wacom Graphire2 4x5", 10206, 7422, 511, 63,
	  GRAPHIRE, WACOM_GRAPHIRE_RES, WACOM_GRAPHIRE_RES };
static const struct wacom_features wacom_features_0x12 =
	{ "Wacom Graphire2 5x7", 13918, 10206, 511, 63,
	  GRAPHIRE, WACOM_GRAPHIRE_RES, WACOM_GRAPHIRE_RES };
static const struct wacom_features wacom_features_0x13 =
	{ "Wacom Graphire3", 10208, 7424, 511, 63,
	  GRAPHIRE, WACOM_GRAPHIRE_RES, WACOM_GRAPHIRE_RES };
static const struct wacom_features wacom_features_0x14 =
	{ "Wacom Graphire3 6x8", 16704, 12064, 511, 63,
	  GRAPHIRE, WACOM_GRAPHIRE_RES, WACOM_GRAPHIRE_RES };
static const struct wacom_features wacom_features_0x15 =
	{ "Wacom Graphire4 4x5", 10208, 7424, 511, 63,
	  WACOM_G4, WACOM_GRAPHIRE_RES, WACOM_GRAPHIRE_RES };
static const struct wacom_features wacom_features_0x16 =
	{ "Wacom Graphire4 6x8", 16704, 12064, 511, 63,
	  WACOM_G4, WACOM_GRAPHIRE_RES, WACOM_GRAPHIRE_RES };
static const struct wacom_features wacom_features_0x17 =
	{ "Wacom BambooFun 4x5", 14760, 9225, 511, 63,
	  WACOM_MO, WACOM_INTUOS_RES, WACOM_INTUOS_RES };
static const struct wacom_features wacom_features_0x18 =
	{ "Wacom BambooFun 6x8", 21648, 13530, 511, 63,
	  WACOM_MO, WACOM_INTUOS_RES, WACOM_INTUOS_RES };
static const struct wacom_features wacom_features_0x19 =
	{ "Wacom Bamboo1 Medium", 16704, 12064, 511, 63,
	  GRAPHIRE, WACOM_GRAPHIRE_RES, WACOM_GRAPHIRE_RES };
static const struct wacom_features wacom_features_0x60 =
	{ "Wacom Volito", 5104, 3712, 511, 63,
	  GRAPHIRE, WACOM_VOLITO_RES, WACOM_VOLITO_RES };
static const struct wacom_features wacom_features_0x61 =
	{ "Wacom PenStation2", 3250, 2320, 255, 63,
	  GRAPHIRE, WACOM_VOLITO_RES, WACOM_VOLITO_RES };
static const struct wacom_features wacom_features_0x62 =
	{ "Wacom Volito2 4x5", 5104, 3712, 511, 63,
	  GRAPHIRE, WACOM_VOLITO_RES, WACOM_VOLITO_RES };
static const struct wacom_features wacom_features_0x63 =
	{ "Wacom Volito2 2x3", 3248, 2320, 511, 63,
	  GRAPHIRE, WACOM_VOLITO_RES, WACOM_VOLITO_RES };
static const struct wacom_features wacom_features_0x64 =
	{ "Wacom PenPartner2", 3250, 2320, 511, 63,
	  GRAPHIRE, WACOM_VOLITO_RES, WACOM_VOLITO_RES };
static const struct wacom_features wacom_features_0x65 =
	{ "Wacom Bamboo", 14760, 9225, 511, 63,
	  WACOM_MO, WACOM_INTUOS_RES, WACOM_INTUOS_RES };
static const struct wacom_features wacom_features_0x69 =
	{ "Wacom Bamboo1", 5104, 3712, 511, 63,
	  GRAPHIRE, WACOM_PENPRTN_RES, WACOM_PENPRTN_RES };
static const struct wacom_features wacom_features_0x6A =
	{ "Wacom Bamboo1 4x6", 14760, 9225, 1023, 63,
	  GRAPHIRE, WACOM_INTUOS_RES, WACOM_INTUOS_RES };
static const struct wacom_features wacom_features_0x6B =
	{ "Wacom Bamboo1 5x8", 21648, 13530, 1023, 63,
	  GRAPHIRE, WACOM_INTUOS_RES, WACOM_INTUOS_RES };
static const struct wacom_features wacom_features_0x20 =
	{ "Wacom Intuos 4x5", 12700, 10600, 1023, 31,
	  INTUOS, WACOM_INTUOS_RES, WACOM_INTUOS_RES };
static const struct wacom_features wacom_features_0x21 =
	{ "Wacom Intuos 6x8", 20320, 16240, 1023, 31,
	  INTUOS, WACOM_INTUOS_RES, WACOM_INTUOS_RES };
static const struct wacom_features wacom_features_0x22 =
	{ "Wacom Intuos 9x12", 30480, 24060, 1023, 31,
	  INTUOS, WACOM_INTUOS_RES, WACOM_INTUOS_RES };
static const struct wacom_features wacom_features_0x23 =
	{ "Wacom Intuos 12x12", 30480, 31680, 1023, 31,
	  INTUOS, WACOM_INTUOS_RES, WACOM_INTUOS_RES };
static const struct wacom_features wacom_features_0x24 =
	{ "Wacom Intuos 12x18", 45720, 31680, 1023, 31,
	  INTUOS, WACOM_INTUOS_RES, WACOM_INTUOS_RES };
static const struct wacom_features wacom_features_0x30 =
	{ "Wacom PL400", 5408, 4056, 255, 0,
	  PL, WACOM_PL_RES, WACOM_PL_RES };
static const struct wacom_features wacom_features_0x31 =
	{ "Wacom PL500", 6144, 4608, 255, 0,
	  PL, WACOM_PL_RES, WACOM_PL_RES };
static const struct wacom_features wacom_features_0x32 =
	{ "Wacom PL600", 6126, 4604, 255, 0,
	  PL, WACOM_PL_RES, WACOM_PL_RES };
static const struct wacom_features wacom_features_0x33 =
	{ "Wacom PL600SX", 6260, 5016, 255, 0,
	  PL, WACOM_PL_RES, WACOM_PL_RES };
static const struct wacom_features wacom_features_0x34 =
	{ "Wacom PL550", 6144, 4608, 511, 0,
	  PL, WACOM_PL_RES, WACOM_PL_RES };
static const struct wacom_features wacom_features_0x35 =
	{ "Wacom PL800", 7220, 5780, 511, 0,
	  PL, WACOM_PL_RES, WACOM_PL_RES };
static const struct wacom_features wacom_features_0x37 =
	{ "Wacom PL700", 6758, 5406, 511, 0,
	  PL, WACOM_PL_RES, WACOM_PL_RES };
static const struct wacom_features wacom_features_0x38 =
	{ "Wacom PL510", 6282, 4762, 511, 0,
	  PL, WACOM_PL_RES, WACOM_PL_RES };
static const struct wacom_features wacom_features_0x39 =
	{ "Wacom DTU710", 34080, 27660, 511, 0,
	  PL, WACOM_PL_RES, WACOM_PL_RES };
static const struct wacom_features wacom_features_0xC4 =
	{ "Wacom DTF521", 6282, 4762, 511, 0,
	  PL, WACOM_PL_RES, WACOM_PL_RES };
static const struct wacom_features wacom_features_0xC0 =
	{ "Wacom DTF720", 6858, 5506, 511, 0,
	  PL, WACOM_PL_RES, WACOM_PL_RES };
static const struct wacom_features wacom_features_0xC2 =
	{ "Wacom DTF720a", 6858, 5506, 511, 0,
	  PL, WACOM_PL_RES, WACOM_PL_RES };
static const struct wacom_features wacom_features_0x03 =
	{ "Wacom Cintiq Partner", 20480, 15360, 511, 0,
	  PTU, WACOM_PL_RES, WACOM_PL_RES };
static const struct wacom_features wacom_features_0x41 =
	{ "Wacom Intuos2 4x5", 12700, 10600, 1023, 31,
	  INTUOS, WACOM_INTUOS_RES, WACOM_INTUOS_RES };
static const struct wacom_features wacom_features_0x42 =
	{ "Wacom Intuos2 6x8", 20320, 16240, 1023, 31,
	  INTUOS, WACOM_INTUOS_RES, WACOM_INTUOS_RES };
static const struct wacom_features wacom_features_0x43 =
	{ "Wacom Intuos2 9x12", 30480, 24060, 1023, 31,
	  INTUOS, WACOM_INTUOS_RES, WACOM_INTUOS_RES };
static const struct wacom_features wacom_features_0x44 =
	{ "Wacom Intuos2 12x12", 30480, 31680, 1023, 31,
	  INTUOS, WACOM_INTUOS_RES, WACOM_INTUOS_RES };
static const struct wacom_features wacom_features_0x45 =
	{ "Wacom Intuos2 12x18", 45720, 31680, 1023, 31,
	  INTUOS, WACOM_INTUOS_RES, WACOM_INTUOS_RES };
static const struct wacom_features wacom_features_0xB0 =
	{ "Wacom Intuos3 4x5", 25400, 20320, 1023, 63,
	  INTUOS3S, WACOM_INTUOS3_RES, WACOM_INTUOS3_RES };
static const struct wacom_features wacom_features_0xB1 =
	{ "Wacom Intuos3 6x8", 40640, 30480, 1023, 63,
	  INTUOS3, WACOM_INTUOS3_RES, WACOM_INTUOS3_RES };
static const struct wacom_features wacom_features_0xB2 =
	{ "Wacom Intuos3 9x12", 60960, 45720, 1023, 63,
	  INTUOS3, WACOM_INTUOS3_RES, WACOM_INTUOS3_RES };
static const struct wacom_features wacom_features_0xB3 =
	{ "Wacom Intuos3 12x12", 60960, 60960, 1023, 63,
	  INTUOS3L, WACOM_INTUOS3_RES, WACOM_INTUOS3_RES };
static const struct wacom_features wacom_features_0xB4 =
	{ "Wacom Intuos3 12x19", 97536, 60960, 1023, 63,
	  INTUOS3L, WACOM_INTUOS3_RES, WACOM_INTUOS3_RES };
static const struct wacom_features wacom_features_0xB5 =
	{ "Wacom Intuos3 6x11", 54204, 31750, 1023, 63,
	  INTUOS3, WACOM_INTUOS3_RES, WACOM_INTUOS3_RES };
static const struct wacom_features wacom_features_0xB7 =
	{ "Wacom Intuos3 4x6", 31496, 19685, 1023, 63,
	  INTUOS3S, WACOM_INTUOS3_RES, WACOM_INTUOS3_RES };
static const struct wacom_features wacom_features_0xB8 =
	{ "Wacom Intuos4 4x6", 31496, 19685, 2047, 63,
	  INTUOS4S, WACOM_INTUOS3_RES, WACOM_INTUOS3_RES };
static const struct wacom_features wacom_features_0xB9 =
	{ "Wacom Intuos4 6x9", 44704, 27940, 2047, 63,
	  INTUOS4, WACOM_INTUOS3_RES, WACOM_INTUOS3_RES };
static const struct wacom_features wacom_features_0xBA =
	{ "Wacom Intuos4 8x13", 65024, 40640, 2047, 63,
	  INTUOS4L, WACOM_INTUOS3_RES, WACOM_INTUOS3_RES };
static const struct wacom_features wacom_features_0xBB =
	{ "Wacom Intuos4 12x19", 97536, 60960, 2047, 63,
	  INTUOS4L, WACOM_INTUOS3_RES, WACOM_INTUOS3_RES };
static const struct wacom_features wacom_features_0xBC =
	{ "Wacom Intuos4 WL", 40640, 25400, 2047, 63,
	  INTUOS4, WACOM_INTUOS3_RES, WACOM_INTUOS3_RES };
static const struct wacom_features wacom_features_0xBD =
	{ "Wacom Intuos4 WL", 40640, 25400, 2047, 63,
	  INTUOS4WL, WACOM_INTUOS3_RES, WACOM_INTUOS3_RES };
static const struct wacom_features wacom_features_0x26 =
	{ "Wacom Intuos5 touch S", 31496, 19685, 2047, 63,
	  INTUOS5S, WACOM_INTUOS3_RES, WACOM_INTUOS3_RES, .touch_max = 16 };
static const struct wacom_features wacom_features_0x27 =
	{ "Wacom Intuos5 touch M", 44704, 27940, 2047, 63,
	  INTUOS5, WACOM_INTUOS3_RES, WACOM_INTUOS3_RES, .touch_max = 16 };
static const struct wacom_features wacom_features_0x28 =
	{ "Wacom Intuos5 touch L", 65024, 40640, 2047, 63,
	  INTUOS5L, WACOM_INTUOS3_RES, WACOM_INTUOS3_RES, .touch_max = 16 };
static const struct wacom_features wacom_features_0x29 =
	{ "Wacom Intuos5 S", 31496, 19685, 2047, 63,
	  INTUOS5S, WACOM_INTUOS3_RES, WACOM_INTUOS3_RES };
static const struct wacom_features wacom_features_0x2A =
	{ "Wacom Intuos5 M", 44704, 27940, 2047, 63,
	  INTUOS5, WACOM_INTUOS3_RES, WACOM_INTUOS3_RES };
static const struct wacom_features wacom_features_0x314 =
	{ "Wacom Intuos Pro S", 31496, 19685, 2047, 63,
	  INTUOSPS, WACOM_INTUOS3_RES, WACOM_INTUOS3_RES, .touch_max = 16,
	  .check_for_hid_type = true, .hid_type = HID_TYPE_USBNONE };
static const struct wacom_features wacom_features_0x315 =
	{ "Wacom Intuos Pro M", 44704, 27940, 2047, 63,
	  INTUOSPM, WACOM_INTUOS3_RES, WACOM_INTUOS3_RES, .touch_max = 16,
	  .check_for_hid_type = true, .hid_type = HID_TYPE_USBNONE };
static const struct wacom_features wacom_features_0x317 =
	{ "Wacom Intuos Pro L", 65024, 40640, 2047, 63,
	  INTUOSPL, WACOM_INTUOS3_RES, WACOM_INTUOS3_RES, .touch_max = 16,
	  .check_for_hid_type = true, .hid_type = HID_TYPE_USBNONE };
static const struct wacom_features wacom_features_0xF4 =
	{ "Wacom Cintiq 24HD", 104080, 65200, 2047, 63,
	  WACOM_24HD, WACOM_INTUOS3_RES, WACOM_INTUOS3_RES,
	  WACOM_CINTIQ_OFFSET, WACOM_CINTIQ_OFFSET };
static const struct wacom_features wacom_features_0xF8 =
	{ "Wacom Cintiq 24HD touch", 104080, 65200, 2047, 63, /* Pen */
	  WACOM_24HD, WACOM_INTUOS3_RES, WACOM_INTUOS3_RES,
	  WACOM_CINTIQ_OFFSET, WACOM_CINTIQ_OFFSET,
	  .oVid = USB_VENDOR_ID_WACOM, .oPid = 0xf6 };
static const struct wacom_features wacom_features_0xF6 =
	{ "Wacom Cintiq 24HD touch", .type = WACOM_24HDT, /* Touch */
	  .oVid = USB_VENDOR_ID_WACOM, .oPid = 0xf8, .touch_max = 10,
	  .check_for_hid_type = true, .hid_type = HID_TYPE_USBNONE };
static const struct wacom_features wacom_features_0x32A =
	{ "Wacom Cintiq 27QHD", 119740, 67520, 2047, 63,
	  WACOM_27QHD, WACOM_INTUOS3_RES, WACOM_INTUOS3_RES,
	  WACOM_CINTIQ_OFFSET, WACOM_CINTIQ_OFFSET };
static const struct wacom_features wacom_features_0x32B =
	{ "Wacom Cintiq 27QHD touch", 119740, 67520, 2047, 63,
	  WACOM_27QHD, WACOM_INTUOS3_RES, WACOM_INTUOS3_RES,
	  WACOM_CINTIQ_OFFSET, WACOM_CINTIQ_OFFSET,
	  .oVid = USB_VENDOR_ID_WACOM, .oPid = 0x32C };
static const struct wacom_features wacom_features_0x32C =
	{ "Wacom Cintiq 27QHD touch", .type = WACOM_27QHDT,
	  .oVid = USB_VENDOR_ID_WACOM, .oPid = 0x32B, .touch_max = 10 };
static const struct wacom_features wacom_features_0x3F =
	{ "Wacom Cintiq 21UX", 87200, 65600, 1023, 63,
	  CINTIQ, WACOM_INTUOS3_RES, WACOM_INTUOS3_RES };
static const struct wacom_features wacom_features_0xC5 =
	{ "Wacom Cintiq 20WSX", 86680, 54180, 1023, 63,
	  WACOM_BEE, WACOM_INTUOS3_RES, WACOM_INTUOS3_RES };
static const struct wacom_features wacom_features_0xC6 =
	{ "Wacom Cintiq 12WX", 53020, 33440, 1023, 63,
	  WACOM_BEE, WACOM_INTUOS3_RES, WACOM_INTUOS3_RES };
static const struct wacom_features wacom_features_0x304 =
	{ "Wacom Cintiq 13HD", 59152, 33448, 1023, 63,
	  WACOM_13HD, WACOM_INTUOS3_RES, WACOM_INTUOS3_RES,
	  WACOM_CINTIQ_OFFSET, WACOM_CINTIQ_OFFSET };
static const struct wacom_features wacom_features_0x333 =
	{ "Wacom Cintiq 13HD touch", 59152, 33448, 2047, 63,
	  WACOM_13HD, WACOM_INTUOS3_RES, WACOM_INTUOS3_RES,
	  WACOM_CINTIQ_OFFSET, WACOM_CINTIQ_OFFSET,
	  .oVid = USB_VENDOR_ID_WACOM, .oPid = 0x335 };
static const struct wacom_features wacom_features_0x335 =
	{ "Wacom Cintiq 13HD touch", .type = WACOM_24HDT, /* Touch */
	  .oVid = USB_VENDOR_ID_WACOM, .oPid = 0x333, .touch_max = 10,
	  .check_for_hid_type = true, .hid_type = HID_TYPE_USBNONE };
static const struct wacom_features wacom_features_0xC7 =
	{ "Wacom DTU1931", 37832, 30305, 511, 0,
	  PL, WACOM_INTUOS_RES, WACOM_INTUOS_RES };
static const struct wacom_features wacom_features_0xCE =
	{ "Wacom DTU2231", 47864, 27011, 511, 0,
	  DTU, WACOM_INTUOS_RES, WACOM_INTUOS_RES,
	  .check_for_hid_type = true, .hid_type = HID_TYPE_USBMOUSE };
static const struct wacom_features wacom_features_0xF0 =
	{ "Wacom DTU1631", 34623, 19553, 511, 0,
	  DTU, WACOM_INTUOS_RES, WACOM_INTUOS_RES };
static const struct wacom_features wacom_features_0xFB =
	{ "Wacom DTU1031", 21896, 13760, 511, 0,
	  DTUS, WACOM_INTUOS_RES, WACOM_INTUOS_RES,
	  WACOM_DTU_OFFSET, WACOM_DTU_OFFSET };
static const struct wacom_features wacom_features_0x32F =
	{ "Wacom DTU1031X", 22472, 12728, 511, 0,
	  DTUSX, WACOM_INTUOS_RES, WACOM_INTUOS_RES,
	  WACOM_DTU_OFFSET, WACOM_DTU_OFFSET };
static const struct wacom_features wacom_features_0x336 =
	{ "Wacom DTU1141", 23472, 13203, 1023, 0,
	  DTUS, WACOM_INTUOS_RES, WACOM_INTUOS_RES };
static const struct wacom_features wacom_features_0x57 =
	{ "Wacom DTK2241", 95640, 54060, 2047, 63,
	  DTK, WACOM_INTUOS3_RES, WACOM_INTUOS3_RES,
	  WACOM_CINTIQ_OFFSET, WACOM_CINTIQ_OFFSET };
static const struct wacom_features wacom_features_0x59 = /* Pen */
	{ "Wacom DTH2242", 95640, 54060, 2047, 63,
	  DTK, WACOM_INTUOS3_RES, WACOM_INTUOS3_RES,
	  WACOM_CINTIQ_OFFSET, WACOM_CINTIQ_OFFSET,
	  .oVid = USB_VENDOR_ID_WACOM, .oPid = 0x5D };
static const struct wacom_features wacom_features_0x5D = /* Touch */
	{ "Wacom DTH2242",       .type = WACOM_24HDT,
	  .oVid = USB_VENDOR_ID_WACOM, .oPid = 0x59, .touch_max = 10,
	  .check_for_hid_type = true, .hid_type = HID_TYPE_USBNONE };
static const struct wacom_features wacom_features_0xCC =
	{ "Wacom Cintiq 21UX2", 86800, 65200, 2047, 63,
	  WACOM_21UX2, WACOM_INTUOS3_RES, WACOM_INTUOS3_RES,
	  WACOM_CINTIQ_OFFSET, WACOM_CINTIQ_OFFSET };
static const struct wacom_features wacom_features_0xFA =
	{ "Wacom Cintiq 22HD", 95440, 53860, 2047, 63,
	  WACOM_22HD, WACOM_INTUOS3_RES, WACOM_INTUOS3_RES,
	  WACOM_CINTIQ_OFFSET, WACOM_CINTIQ_OFFSET };
static const struct wacom_features wacom_features_0x5B =
	{ "Wacom Cintiq 22HDT", 95440, 53860, 2047, 63,
	  WACOM_22HD, WACOM_INTUOS3_RES, WACOM_INTUOS3_RES,
	  WACOM_CINTIQ_OFFSET, WACOM_CINTIQ_OFFSET,
	  .oVid = USB_VENDOR_ID_WACOM, .oPid = 0x5e };
static const struct wacom_features wacom_features_0x5E =
	{ "Wacom Cintiq 22HDT", .type = WACOM_24HDT,
	  .oVid = USB_VENDOR_ID_WACOM, .oPid = 0x5b, .touch_max = 10,
	  .check_for_hid_type = true, .hid_type = HID_TYPE_USBNONE };
static const struct wacom_features wacom_features_0x90 =
	{ "Wacom ISDv4 90", 26202, 16325, 255, 0,
	  TABLETPC, WACOM_INTUOS_RES, WACOM_INTUOS_RES };
static const struct wacom_features wacom_features_0x93 =
	{ "Wacom ISDv4 93", 26202, 16325, 255, 0,
	  TABLETPC, WACOM_INTUOS_RES, WACOM_INTUOS_RES };
static const struct wacom_features wacom_features_0x97 =
	{ "Wacom ISDv4 97", 26202, 16325, 511, 0,
	  TABLETPC, WACOM_INTUOS_RES, WACOM_INTUOS_RES };
static const struct wacom_features wacom_features_0x9A =
	{ "Wacom ISDv4 9A", 26202, 16325, 255, 0,
	  TABLETPC, WACOM_INTUOS_RES, WACOM_INTUOS_RES };
static const struct wacom_features wacom_features_0x9F =
	{ "Wacom ISDv4 9F", 26202, 16325, 255, 0,
	  TABLETPC, WACOM_INTUOS_RES, WACOM_INTUOS_RES };
static const struct wacom_features wacom_features_0xE2 =
	{ "Wacom ISDv4 E2", 26202, 16325, 255, 0,
	  TABLETPC2FG, WACOM_INTUOS_RES, WACOM_INTUOS_RES, .touch_max = 2 };
static const struct wacom_features wacom_features_0xE3 =
	{ "Wacom ISDv4 E3", 26202, 16325, 255, 0,
	  TABLETPC2FG, WACOM_INTUOS_RES, WACOM_INTUOS_RES, .touch_max = 2 };
static const struct wacom_features wacom_features_0xE5 =
	{ "Wacom ISDv4 E5", 26202, 16325, 255, 0,
	  MTSCREEN, WACOM_INTUOS_RES, WACOM_INTUOS_RES };
static const struct wacom_features wacom_features_0xE6 =
	{ "Wacom ISDv4 E6", 27760, 15694, 255, 0,
	  TABLETPC2FG, WACOM_INTUOS_RES, WACOM_INTUOS_RES, .touch_max = 2 };
static const struct wacom_features wacom_features_0xEC =
	{ "Wacom ISDv4 EC", 25710, 14500, 255, 0,
	  TABLETPC,    WACOM_INTUOS_RES, WACOM_INTUOS_RES };
static const struct wacom_features wacom_features_0xED =
	{ "Wacom ISDv4 ED", 26202, 16325, 255, 0,
	  TABLETPCE, WACOM_INTUOS_RES, WACOM_INTUOS_RES };
static const struct wacom_features wacom_features_0xEF =
	{ "Wacom ISDv4 EF", 26202, 16325, 255, 0,
	  TABLETPC, WACOM_INTUOS_RES, WACOM_INTUOS_RES };
static const struct wacom_features wacom_features_0x100 =
	{ "Wacom ISDv4 100", 26202, 16325, 255, 0,
	  MTTPC, WACOM_INTUOS_RES, WACOM_INTUOS_RES };
static const struct wacom_features wacom_features_0x101 =
	{ "Wacom ISDv4 101", 26202, 16325, 255, 0,
	  MTTPC, WACOM_INTUOS_RES, WACOM_INTUOS_RES };
static const struct wacom_features wacom_features_0x10D =
	{ "Wacom ISDv4 10D", 26202, 16325, 255, 0,
	  MTTPC, WACOM_INTUOS_RES, WACOM_INTUOS_RES };
static const struct wacom_features wacom_features_0x10E =
	{ "Wacom ISDv4 10E", 27760, 15694, 255, 0,
	  MTTPC, WACOM_INTUOS_RES, WACOM_INTUOS_RES };
static const struct wacom_features wacom_features_0x10F =
	{ "Wacom ISDv4 10F", 27760, 15694, 255, 0,
	  MTTPC, WACOM_INTUOS_RES, WACOM_INTUOS_RES };
static const struct wacom_features wacom_features_0x116 =
	{ "Wacom ISDv4 116", 26202, 16325, 255, 0,
	  TABLETPCE, WACOM_INTUOS_RES, WACOM_INTUOS_RES };
static const struct wacom_features wacom_features_0x12C =
	{ "Wacom ISDv4 12C", 27848, 15752, 2047, 0,
	  TABLETPC, WACOM_INTUOS_RES, WACOM_INTUOS_RES };
static const struct wacom_features wacom_features_0x4001 =
	{ "Wacom ISDv4 4001", 26202, 16325, 255, 0,
	  MTTPC, WACOM_INTUOS_RES, WACOM_INTUOS_RES };
static const struct wacom_features wacom_features_0x4004 =
	{ "Wacom ISDv4 4004", 11060, 6220, 255, 0,
	  MTTPC_B, WACOM_INTUOS_RES, WACOM_INTUOS_RES };
static const struct wacom_features wacom_features_0x5000 =
	{ "Wacom ISDv4 5000", 27848, 15752, 1023, 0,
	  MTTPC_B, WACOM_INTUOS_RES, WACOM_INTUOS_RES };
static const struct wacom_features wacom_features_0x5002 =
	{ "Wacom ISDv4 5002", 29576, 16724, 1023, 0,
	  MTTPC_B, WACOM_INTUOS_RES, WACOM_INTUOS_RES };
static const struct wacom_features wacom_features_0x47 =
	{ "Wacom Intuos2 6x8", 20320, 16240, 1023, 31,
	  INTUOS, WACOM_INTUOS_RES, WACOM_INTUOS_RES };
static const struct wacom_features wacom_features_0x84 =
	{ "Wacom Wireless Receiver", 0, 0, 0, 0,
	  WIRELESS, 0, 0, .touch_max = 16 };
static const struct wacom_features wacom_features_0xD0 =
	{ "Wacom Bamboo 2FG", 14720, 9200, 1023, 31,
	  BAMBOO_PT, WACOM_INTUOS_RES, WACOM_INTUOS_RES, .touch_max = 2 };
static const struct wacom_features wacom_features_0xD1 =
	{ "Wacom Bamboo 2FG 4x5", 14720, 9200, 1023, 31,
	  BAMBOO_PT, WACOM_INTUOS_RES, WACOM_INTUOS_RES, .touch_max = 2 };
static const struct wacom_features wacom_features_0xD2 =
	{ "Wacom Bamboo Craft", 14720, 9200, 1023, 31,
	  BAMBOO_PT, WACOM_INTUOS_RES, WACOM_INTUOS_RES, .touch_max = 2 };
static const struct wacom_features wacom_features_0xD3 =
	{ "Wacom Bamboo 2FG 6x8", 21648, 13700, 1023, 31,
	  BAMBOO_PT, WACOM_INTUOS_RES, WACOM_INTUOS_RES, .touch_max = 2 };
static const struct wacom_features wacom_features_0xD4 =
	{ "Wacom Bamboo Pen", 14720, 9200, 1023, 31,
	  BAMBOO_PT, WACOM_INTUOS_RES, WACOM_INTUOS_RES };
static const struct wacom_features wacom_features_0xD5 =
	{ "Wacom Bamboo Pen 6x8", 21648, 13700, 1023, 31,
	  BAMBOO_PT, WACOM_INTUOS_RES, WACOM_INTUOS_RES };
static const struct wacom_features wacom_features_0xD6 =
	{ "Wacom BambooPT 2FG 4x5", 14720, 9200, 1023, 31,
	  BAMBOO_PT, WACOM_INTUOS_RES, WACOM_INTUOS_RES, .touch_max = 2 };
static const struct wacom_features wacom_features_0xD7 =
	{ "Wacom BambooPT 2FG Small", 14720, 9200, 1023, 31,
	  BAMBOO_PT, WACOM_INTUOS_RES, WACOM_INTUOS_RES, .touch_max = 2 };
static const struct wacom_features wacom_features_0xD8 =
	{ "Wacom Bamboo Comic 2FG", 21648, 13700, 1023, 31,
	  BAMBOO_PT, WACOM_INTUOS_RES, WACOM_INTUOS_RES, .touch_max = 2 };
static const struct wacom_features wacom_features_0xDA =
	{ "Wacom Bamboo 2FG 4x5 SE", 14720, 9200, 1023, 31,
	  BAMBOO_PT, WACOM_INTUOS_RES, WACOM_INTUOS_RES, .touch_max = 2 };
static const struct wacom_features wacom_features_0xDB =
	{ "Wacom Bamboo 2FG 6x8 SE", 21648, 13700, 1023, 31,
	  BAMBOO_PT, WACOM_INTUOS_RES, WACOM_INTUOS_RES, .touch_max = 2 };
static const struct wacom_features wacom_features_0xDD =
        { "Wacom Bamboo Connect", 14720, 9200, 1023, 31,
          BAMBOO_PT, WACOM_INTUOS_RES, WACOM_INTUOS_RES };
static const struct wacom_features wacom_features_0xDE =
        { "Wacom Bamboo 16FG 4x5", 14720, 9200, 1023, 31,
	  BAMBOO_PT, WACOM_INTUOS_RES, WACOM_INTUOS_RES, .touch_max = 16 };
static const struct wacom_features wacom_features_0xDF =
        { "Wacom Bamboo 16FG 6x8", 21648, 13700, 1023, 31,
	  BAMBOO_PT, WACOM_INTUOS_RES, WACOM_INTUOS_RES, .touch_max = 16 };
static const struct wacom_features wacom_features_0x300 =
	{ "Wacom Bamboo One S", 14720, 9225, 1023, 31,
	  BAMBOO_PT, WACOM_INTUOS_RES, WACOM_INTUOS_RES };
static const struct wacom_features wacom_features_0x301 =
	{ "Wacom Bamboo One M", 21648, 13530, 1023, 31,
	  BAMBOO_PT, WACOM_INTUOS_RES, WACOM_INTUOS_RES };
static const struct wacom_features wacom_features_0x302 =
	{ "Wacom Intuos PT S", 15200, 9500, 1023, 31,
	  INTUOSHT, WACOM_INTUOS_RES, WACOM_INTUOS_RES, .touch_max = 16,
	  .check_for_hid_type = true, .hid_type = HID_TYPE_USBNONE };
static const struct wacom_features wacom_features_0x303 =
	{ "Wacom Intuos PT M", 21600, 13500, 1023, 31,
	  INTUOSHT, WACOM_INTUOS_RES, WACOM_INTUOS_RES, .touch_max = 16,
	  .check_for_hid_type = true, .hid_type = HID_TYPE_USBNONE };
static const struct wacom_features wacom_features_0x30E =
	{ "Wacom Intuos S", 15200, 9500, 1023, 31,
	  INTUOSHT, WACOM_INTUOS_RES, WACOM_INTUOS_RES,
	  .check_for_hid_type = true, .hid_type = HID_TYPE_USBNONE };
static const struct wacom_features wacom_features_0x6004 =
	{ "ISD-V4", 12800, 8000, 255, 0,
	  TABLETPC, WACOM_INTUOS_RES, WACOM_INTUOS_RES };
static const struct wacom_features wacom_features_0x307 =
	{ "Wacom ISDv5 307", 59152, 33448, 2047, 63,
	  CINTIQ_HYBRID, WACOM_INTUOS3_RES, WACOM_INTUOS3_RES,
	  WACOM_CINTIQ_OFFSET, WACOM_CINTIQ_OFFSET,
	  .oVid = USB_VENDOR_ID_WACOM, .oPid = 0x309 };
static const struct wacom_features wacom_features_0x309 =
	{ "Wacom ISDv5 309", .type = WACOM_24HDT, /* Touch */
	  .oVid = USB_VENDOR_ID_WACOM, .oPid = 0x0307, .touch_max = 10,
	  .check_for_hid_type = true, .hid_type = HID_TYPE_USBNONE };
static const struct wacom_features wacom_features_0x30A =
	{ "Wacom ISDv5 30A", 59152, 33448, 2047, 63,
	  CINTIQ_HYBRID, WACOM_INTUOS3_RES, WACOM_INTUOS3_RES,
	  WACOM_CINTIQ_OFFSET, WACOM_CINTIQ_OFFSET,
	  .oVid = USB_VENDOR_ID_WACOM, .oPid = 0x30C };
static const struct wacom_features wacom_features_0x30C =
	{ "Wacom ISDv5 30C", .type = WACOM_24HDT, /* Touch */
	  .oVid = USB_VENDOR_ID_WACOM, .oPid = 0x30A, .touch_max = 10,
	  .check_for_hid_type = true, .hid_type = HID_TYPE_USBNONE };
static const struct wacom_features wacom_features_0x318 =
	{ "Wacom USB Bamboo PAD", 4095, 4095, /* Touch */
	  .type = BAMBOO_PAD, 35, 48, .touch_max = 4 };
static const struct wacom_features wacom_features_0x319 =
	{ "Wacom Wireless Bamboo PAD", 4095, 4095, /* Touch */
	  .type = BAMBOO_PAD, 35, 48, .touch_max = 4 };
static const struct wacom_features wacom_features_0x323 =
	{ "Wacom Intuos P M", 21600, 13500, 1023, 31,
	  INTUOSHT, WACOM_INTUOS_RES, WACOM_INTUOS_RES,
	  .check_for_hid_type = true, .hid_type = HID_TYPE_USBNONE };

static const struct wacom_features wacom_features_HID_ANY_ID =
	{ "Wacom HID", .type = HID_GENERIC };

#define USB_DEVICE_WACOM(prod)						\
	HID_DEVICE(BUS_USB, HID_GROUP_WACOM, USB_VENDOR_ID_WACOM, prod),\
	.driver_data = (kernel_ulong_t)&wacom_features_##prod

#define BT_DEVICE_WACOM(prod)						\
	HID_DEVICE(BUS_BLUETOOTH, HID_GROUP_WACOM, USB_VENDOR_ID_WACOM, prod),\
	.driver_data = (kernel_ulong_t)&wacom_features_##prod

#define I2C_DEVICE_WACOM(prod)						\
	HID_DEVICE(BUS_I2C, HID_GROUP_WACOM, USB_VENDOR_ID_WACOM, prod),\
	.driver_data = (kernel_ulong_t)&wacom_features_##prod

#define USB_DEVICE_LENOVO(prod)					\
	HID_USB_DEVICE(USB_VENDOR_ID_LENOVO, prod),			\
	.driver_data = (kernel_ulong_t)&wacom_features_##prod

const struct hid_device_id wacom_ids[] = {
	{ USB_DEVICE_WACOM(0x00) },
	{ USB_DEVICE_WACOM(0x03) },
	{ USB_DEVICE_WACOM(0x10) },
	{ USB_DEVICE_WACOM(0x11) },
	{ USB_DEVICE_WACOM(0x12) },
	{ USB_DEVICE_WACOM(0x13) },
	{ USB_DEVICE_WACOM(0x14) },
	{ USB_DEVICE_WACOM(0x15) },
	{ USB_DEVICE_WACOM(0x16) },
	{ USB_DEVICE_WACOM(0x17) },
	{ USB_DEVICE_WACOM(0x18) },
	{ USB_DEVICE_WACOM(0x19) },
	{ USB_DEVICE_WACOM(0x20) },
	{ USB_DEVICE_WACOM(0x21) },
	{ USB_DEVICE_WACOM(0x22) },
	{ USB_DEVICE_WACOM(0x23) },
	{ USB_DEVICE_WACOM(0x24) },
	{ USB_DEVICE_WACOM(0x26) },
	{ USB_DEVICE_WACOM(0x27) },
	{ USB_DEVICE_WACOM(0x28) },
	{ USB_DEVICE_WACOM(0x29) },
	{ USB_DEVICE_WACOM(0x2A) },
	{ USB_DEVICE_WACOM(0x30) },
	{ USB_DEVICE_WACOM(0x31) },
	{ USB_DEVICE_WACOM(0x32) },
	{ USB_DEVICE_WACOM(0x33) },
	{ USB_DEVICE_WACOM(0x34) },
	{ USB_DEVICE_WACOM(0x35) },
	{ USB_DEVICE_WACOM(0x37) },
	{ USB_DEVICE_WACOM(0x38) },
	{ USB_DEVICE_WACOM(0x39) },
	{ USB_DEVICE_WACOM(0x3F) },
	{ USB_DEVICE_WACOM(0x41) },
	{ USB_DEVICE_WACOM(0x42) },
	{ USB_DEVICE_WACOM(0x43) },
	{ USB_DEVICE_WACOM(0x44) },
	{ USB_DEVICE_WACOM(0x45) },
	{ USB_DEVICE_WACOM(0x47) },
	{ USB_DEVICE_WACOM(0x57) },
	{ USB_DEVICE_WACOM(0x59) },
	{ USB_DEVICE_WACOM(0x5B) },
	{ USB_DEVICE_WACOM(0x5D) },
	{ USB_DEVICE_WACOM(0x5E) },
	{ USB_DEVICE_WACOM(0x60) },
	{ USB_DEVICE_WACOM(0x61) },
	{ USB_DEVICE_WACOM(0x62) },
	{ USB_DEVICE_WACOM(0x63) },
	{ USB_DEVICE_WACOM(0x64) },
	{ USB_DEVICE_WACOM(0x65) },
	{ USB_DEVICE_WACOM(0x69) },
	{ USB_DEVICE_WACOM(0x6A) },
	{ USB_DEVICE_WACOM(0x6B) },
	{ BT_DEVICE_WACOM(0x81) },
	{ USB_DEVICE_WACOM(0x84) },
	{ USB_DEVICE_WACOM(0x90) },
	{ USB_DEVICE_WACOM(0x93) },
	{ USB_DEVICE_WACOM(0x97) },
	{ USB_DEVICE_WACOM(0x9A) },
	{ USB_DEVICE_WACOM(0x9F) },
	{ USB_DEVICE_WACOM(0xB0) },
	{ USB_DEVICE_WACOM(0xB1) },
	{ USB_DEVICE_WACOM(0xB2) },
	{ USB_DEVICE_WACOM(0xB3) },
	{ USB_DEVICE_WACOM(0xB4) },
	{ USB_DEVICE_WACOM(0xB5) },
	{ USB_DEVICE_WACOM(0xB7) },
	{ USB_DEVICE_WACOM(0xB8) },
	{ USB_DEVICE_WACOM(0xB9) },
	{ USB_DEVICE_WACOM(0xBA) },
	{ USB_DEVICE_WACOM(0xBB) },
	{ USB_DEVICE_WACOM(0xBC) },
	{ BT_DEVICE_WACOM(0xBD) },
	{ USB_DEVICE_WACOM(0xC0) },
	{ USB_DEVICE_WACOM(0xC2) },
	{ USB_DEVICE_WACOM(0xC4) },
	{ USB_DEVICE_WACOM(0xC5) },
	{ USB_DEVICE_WACOM(0xC6) },
	{ USB_DEVICE_WACOM(0xC7) },
	{ USB_DEVICE_WACOM(0xCC) },
	{ USB_DEVICE_WACOM(0xCE) },
	{ USB_DEVICE_WACOM(0xD0) },
	{ USB_DEVICE_WACOM(0xD1) },
	{ USB_DEVICE_WACOM(0xD2) },
	{ USB_DEVICE_WACOM(0xD3) },
	{ USB_DEVICE_WACOM(0xD4) },
	{ USB_DEVICE_WACOM(0xD5) },
	{ USB_DEVICE_WACOM(0xD6) },
	{ USB_DEVICE_WACOM(0xD7) },
	{ USB_DEVICE_WACOM(0xD8) },
	{ USB_DEVICE_WACOM(0xDA) },
	{ USB_DEVICE_WACOM(0xDB) },
	{ USB_DEVICE_WACOM(0xDD) },
	{ USB_DEVICE_WACOM(0xDE) },
	{ USB_DEVICE_WACOM(0xDF) },
	{ USB_DEVICE_WACOM(0xE2) },
	{ USB_DEVICE_WACOM(0xE3) },
	{ USB_DEVICE_WACOM(0xE5) },
	{ USB_DEVICE_WACOM(0xE6) },
	{ USB_DEVICE_WACOM(0xEC) },
	{ USB_DEVICE_WACOM(0xED) },
	{ USB_DEVICE_WACOM(0xEF) },
	{ USB_DEVICE_WACOM(0xF0) },
	{ USB_DEVICE_WACOM(0xF4) },
	{ USB_DEVICE_WACOM(0xF6) },
	{ USB_DEVICE_WACOM(0xF8) },
	{ USB_DEVICE_WACOM(0xFA) },
	{ USB_DEVICE_WACOM(0xFB) },
	{ USB_DEVICE_WACOM(0x100) },
	{ USB_DEVICE_WACOM(0x101) },
	{ USB_DEVICE_WACOM(0x10D) },
	{ USB_DEVICE_WACOM(0x10E) },
	{ USB_DEVICE_WACOM(0x10F) },
	{ USB_DEVICE_WACOM(0x116) },
	{ USB_DEVICE_WACOM(0x12C) },
	{ USB_DEVICE_WACOM(0x300) },
	{ USB_DEVICE_WACOM(0x301) },
	{ USB_DEVICE_WACOM(0x302) },
	{ USB_DEVICE_WACOM(0x303) },
	{ USB_DEVICE_WACOM(0x304) },
	{ USB_DEVICE_WACOM(0x307) },
	{ USB_DEVICE_WACOM(0x309) },
	{ USB_DEVICE_WACOM(0x30A) },
	{ USB_DEVICE_WACOM(0x30C) },
	{ USB_DEVICE_WACOM(0x30E) },
	{ USB_DEVICE_WACOM(0x314) },
	{ USB_DEVICE_WACOM(0x315) },
	{ USB_DEVICE_WACOM(0x317) },
	{ USB_DEVICE_WACOM(0x318) },
	{ USB_DEVICE_WACOM(0x319) },
	{ USB_DEVICE_WACOM(0x323) },
	{ USB_DEVICE_WACOM(0x32A) },
	{ USB_DEVICE_WACOM(0x32B) },
	{ USB_DEVICE_WACOM(0x32C) },
	{ USB_DEVICE_WACOM(0x32F) },
	{ USB_DEVICE_WACOM(0x333) },
	{ USB_DEVICE_WACOM(0x335) },
	{ USB_DEVICE_WACOM(0x336) },
	{ USB_DEVICE_WACOM(0x4001) },
	{ USB_DEVICE_WACOM(0x4004) },
	{ USB_DEVICE_WACOM(0x5000) },
	{ USB_DEVICE_WACOM(0x5002) },
	{ USB_DEVICE_LENOVO(0x6004) },

	{ USB_DEVICE_WACOM(HID_ANY_ID) },
	{ I2C_DEVICE_WACOM(HID_ANY_ID) },
	{ }
};
MODULE_DEVICE_TABLE(hid, wacom_ids);<|MERGE_RESOLUTION|>--- conflicted
+++ resolved
@@ -1072,17 +1072,11 @@
 	int count = 0;
 	int i;
 
-<<<<<<< HEAD
+	if (!touch_max)
+		return 0;
+
 	if (touch_max == 1)
 		return test_bit(BTN_TOUCH, input->key) &&
-=======
-	if (!touch_max)
-		return 0;
-
-	/* non-HID_GENERIC single touch input doesn't call this routine */
-	if ((touch_max == 1) && (wacom->features.type == HID_GENERIC))
-		return wacom->hid_data.tipswitch &&
->>>>>>> 26ba61f8
 		       !wacom->shared->stylus_in_proximity;
 
 	for (i = 0; i < input->mt->num_slots; i++) {
