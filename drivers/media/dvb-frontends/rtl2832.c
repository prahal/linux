/*
 * Realtek RTL2832 DVB-T demodulator driver
 *
 * Copyright (C) 2012 Thomas Mair <thomas.mair86@gmail.com>
 * Copyright (C) 2012-2014 Antti Palosaari <crope@iki.fi>
 *
 *	This program is free software; you can redistribute it and/or modify
 *	it under the terms of the GNU General Public License as published by
 *	the Free Software Foundation; either version 2 of the License, or
 *	(at your option) any later version.
 *
 *	This program is distributed in the hope that it will be useful,
 *	but WITHOUT ANY WARRANTY; without even the implied warranty of
 *	MERCHANTABILITY or FITNESS FOR A PARTICULAR PURPOSE.  See the
 *	GNU General Public License for more details.
 *
 *	You should have received a copy of the GNU General Public License along
 *	with this program; if not, write to the Free Software Foundation, Inc.,
 *	51 Franklin Street, Fifth Floor, Boston, MA 02110-1301 USA.
 */

#include "rtl2832_priv.h"

#define REG_MASK(b) (BIT(b + 1) - 1)

static const struct rtl2832_reg_entry registers[] = {
	[DVBT_SOFT_RST]		= {0x101,  2, 2},
	[DVBT_IIC_REPEAT]	= {0x101,  3, 3},
	[DVBT_TR_WAIT_MIN_8K]	= {0x188, 11, 2},
	[DVBT_RSD_BER_FAIL_VAL]	= {0x18f, 15, 0},
	[DVBT_EN_BK_TRK]	= {0x1a6,  7, 7},
	[DVBT_AD_EN_REG]	= {0x008,  7, 7},
	[DVBT_AD_EN_REG1]	= {0x008,  6, 6},
	[DVBT_EN_BBIN]		= {0x1b1,  0, 0},
	[DVBT_MGD_THD0]		= {0x195,  7, 0},
	[DVBT_MGD_THD1]		= {0x196,  7, 0},
	[DVBT_MGD_THD2]		= {0x197,  7, 0},
	[DVBT_MGD_THD3]		= {0x198,  7, 0},
	[DVBT_MGD_THD4]		= {0x199,  7, 0},
	[DVBT_MGD_THD5]		= {0x19a,  7, 0},
	[DVBT_MGD_THD6]		= {0x19b,  7, 0},
	[DVBT_MGD_THD7]		= {0x19c,  7, 0},
	[DVBT_EN_CACQ_NOTCH]	= {0x161,  4, 4},
	[DVBT_AD_AV_REF]	= {0x009,  6, 0},
	[DVBT_REG_PI]		= {0x00a,  2, 0},
	[DVBT_PIP_ON]		= {0x021,  3, 3},
	[DVBT_SCALE1_B92]	= {0x292,  7, 0},
	[DVBT_SCALE1_B93]	= {0x293,  7, 0},
	[DVBT_SCALE1_BA7]	= {0x2a7,  7, 0},
	[DVBT_SCALE1_BA9]	= {0x2a9,  7, 0},
	[DVBT_SCALE1_BAA]	= {0x2aa,  7, 0},
	[DVBT_SCALE1_BAB]	= {0x2ab,  7, 0},
	[DVBT_SCALE1_BAC]	= {0x2ac,  7, 0},
	[DVBT_SCALE1_BB0]	= {0x2b0,  7, 0},
	[DVBT_SCALE1_BB1]	= {0x2b1,  7, 0},
	[DVBT_KB_P1]		= {0x164,  3, 1},
	[DVBT_KB_P2]		= {0x164,  6, 4},
	[DVBT_KB_P3]		= {0x165,  2, 0},
	[DVBT_OPT_ADC_IQ]	= {0x006,  5, 4},
	[DVBT_AD_AVI]		= {0x009,  1, 0},
	[DVBT_AD_AVQ]		= {0x009,  3, 2},
	[DVBT_K1_CR_STEP12]	= {0x2ad,  9, 4},
	[DVBT_TRK_KS_P2]	= {0x16f,  2, 0},
	[DVBT_TRK_KS_I2]	= {0x170,  5, 3},
	[DVBT_TR_THD_SET2]	= {0x172,  3, 0},
	[DVBT_TRK_KC_P2]	= {0x173,  5, 3},
	[DVBT_TRK_KC_I2]	= {0x175,  2, 0},
	[DVBT_CR_THD_SET2]	= {0x176,  7, 6},
	[DVBT_PSET_IFFREQ]	= {0x119, 21, 0},
	[DVBT_SPEC_INV]		= {0x115,  0, 0},
	[DVBT_RSAMP_RATIO]	= {0x19f, 27, 2},
	[DVBT_CFREQ_OFF_RATIO]	= {0x19d, 23, 4},
	[DVBT_FSM_STAGE]	= {0x351,  6, 3},
	[DVBT_RX_CONSTEL]	= {0x33c,  3, 2},
	[DVBT_RX_HIER]		= {0x33c,  6, 4},
	[DVBT_RX_C_RATE_LP]	= {0x33d,  2, 0},
	[DVBT_RX_C_RATE_HP]	= {0x33d,  5, 3},
	[DVBT_GI_IDX]		= {0x351,  1, 0},
	[DVBT_FFT_MODE_IDX]	= {0x351,  2, 2},
	[DVBT_RSD_BER_EST]	= {0x34e, 15, 0},
	[DVBT_CE_EST_EVM]	= {0x40c, 15, 0},
	[DVBT_RF_AGC_VAL]	= {0x35b, 13, 0},
	[DVBT_IF_AGC_VAL]	= {0x359, 13, 0},
	[DVBT_DAGC_VAL]		= {0x305,  7, 0},
	[DVBT_SFREQ_OFF]	= {0x318, 13, 0},
	[DVBT_CFREQ_OFF]	= {0x35f, 17, 0},
	[DVBT_POLAR_RF_AGC]	= {0x00e,  1, 1},
	[DVBT_POLAR_IF_AGC]	= {0x00e,  0, 0},
	[DVBT_AAGC_HOLD]	= {0x104,  5, 5},
	[DVBT_EN_RF_AGC]	= {0x104,  6, 6},
	[DVBT_EN_IF_AGC]	= {0x104,  7, 7},
	[DVBT_IF_AGC_MIN]	= {0x108,  7, 0},
	[DVBT_IF_AGC_MAX]	= {0x109,  7, 0},
	[DVBT_RF_AGC_MIN]	= {0x10a,  7, 0},
	[DVBT_RF_AGC_MAX]	= {0x10b,  7, 0},
	[DVBT_IF_AGC_MAN]	= {0x10c,  6, 6},
	[DVBT_IF_AGC_MAN_VAL]	= {0x10c, 13, 0},
	[DVBT_RF_AGC_MAN]	= {0x10e,  6, 6},
	[DVBT_RF_AGC_MAN_VAL]	= {0x10e, 13, 0},
	[DVBT_DAGC_TRG_VAL]	= {0x112,  7, 0},
	[DVBT_AGC_TARG_VAL_0]	= {0x102,  0, 0},
	[DVBT_AGC_TARG_VAL_8_1]	= {0x103,  7, 0},
	[DVBT_AAGC_LOOP_GAIN]	= {0x1c7,  5, 1},
	[DVBT_LOOP_GAIN2_3_0]	= {0x104,  4, 1},
	[DVBT_LOOP_GAIN2_4]	= {0x105,  7, 7},
	[DVBT_LOOP_GAIN3]	= {0x1c8,  4, 0},
	[DVBT_VTOP1]		= {0x106,  5, 0},
	[DVBT_VTOP2]		= {0x1c9,  5, 0},
	[DVBT_VTOP3]		= {0x1ca,  5, 0},
	[DVBT_KRF1]		= {0x1cb,  7, 0},
	[DVBT_KRF2]		= {0x107,  7, 0},
	[DVBT_KRF3]		= {0x1cd,  7, 0},
	[DVBT_KRF4]		= {0x1ce,  7, 0},
	[DVBT_EN_GI_PGA]	= {0x1e5,  0, 0},
	[DVBT_THD_LOCK_UP]	= {0x1d9,  8, 0},
	[DVBT_THD_LOCK_DW]	= {0x1db,  8, 0},
	[DVBT_THD_UP1]		= {0x1dd,  7, 0},
	[DVBT_THD_DW1]		= {0x1de,  7, 0},
	[DVBT_INTER_CNT_LEN]	= {0x1d8,  3, 0},
	[DVBT_GI_PGA_STATE]	= {0x1e6,  3, 3},
	[DVBT_EN_AGC_PGA]	= {0x1d7,  0, 0},
	[DVBT_CKOUTPAR]		= {0x17b,  5, 5},
	[DVBT_CKOUT_PWR]	= {0x17b,  6, 6},
	[DVBT_SYNC_DUR]		= {0x17b,  7, 7},
	[DVBT_ERR_DUR]		= {0x17c,  0, 0},
	[DVBT_SYNC_LVL]		= {0x17c,  1, 1},
	[DVBT_ERR_LVL]		= {0x17c,  2, 2},
	[DVBT_VAL_LVL]		= {0x17c,  3, 3},
	[DVBT_SERIAL]		= {0x17c,  4, 4},
	[DVBT_SER_LSB]		= {0x17c,  5, 5},
	[DVBT_CDIV_PH0]		= {0x17d,  3, 0},
	[DVBT_CDIV_PH1]		= {0x17d,  7, 4},
	[DVBT_MPEG_IO_OPT_2_2]	= {0x006,  7, 7},
	[DVBT_MPEG_IO_OPT_1_0]	= {0x007,  7, 6},
	[DVBT_CKOUTPAR_PIP]	= {0x0b7,  4, 4},
	[DVBT_CKOUT_PWR_PIP]	= {0x0b7,  3, 3},
	[DVBT_SYNC_LVL_PIP]	= {0x0b7,  2, 2},
	[DVBT_ERR_LVL_PIP]	= {0x0b7,  1, 1},
	[DVBT_VAL_LVL_PIP]	= {0x0b7,  0, 0},
	[DVBT_CKOUTPAR_PID]	= {0x0b9,  4, 4},
	[DVBT_CKOUT_PWR_PID]	= {0x0b9,  3, 3},
	[DVBT_SYNC_LVL_PID]	= {0x0b9,  2, 2},
	[DVBT_ERR_LVL_PID]	= {0x0b9,  1, 1},
	[DVBT_VAL_LVL_PID]	= {0x0b9,  0, 0},
	[DVBT_SM_PASS]		= {0x193, 11, 0},
	[DVBT_AD7_SETTING]	= {0x011, 15, 0},
	[DVBT_RSSI_R]		= {0x301,  6, 0},
	[DVBT_ACI_DET_IND]	= {0x312,  0, 0},
	[DVBT_REG_MON]		= {0x00d,  1, 0},
	[DVBT_REG_MONSEL]	= {0x00d,  2, 2},
	[DVBT_REG_GPE]		= {0x00d,  7, 7},
	[DVBT_REG_GPO]		= {0x010,  0, 0},
	[DVBT_REG_4MSEL]	= {0x013,  0, 0},
};

/* Our regmap is bypassing I2C adapter lock, thus we do it! */
static int rtl2832_bulk_write(struct i2c_client *client, unsigned int reg,
			      const void *val, size_t val_count)
{
	struct rtl2832_dev *dev = i2c_get_clientdata(client);
	int ret;

	i2c_lock_adapter(client->adapter);
	ret = regmap_bulk_write(dev->regmap, reg, val, val_count);
	i2c_unlock_adapter(client->adapter);
	return ret;
}

static int rtl2832_update_bits(struct i2c_client *client, unsigned int reg,
			       unsigned int mask, unsigned int val)
{
	struct rtl2832_dev *dev = i2c_get_clientdata(client);
	int ret;

	i2c_lock_adapter(client->adapter);
	ret = regmap_update_bits(dev->regmap, reg, mask, val);
	i2c_unlock_adapter(client->adapter);
	return ret;
}

static int rtl2832_bulk_read(struct i2c_client *client, unsigned int reg,
			     void *val, size_t val_count)
{
	struct rtl2832_dev *dev = i2c_get_clientdata(client);
	int ret;

	i2c_lock_adapter(client->adapter);
	ret = regmap_bulk_read(dev->regmap, reg, val, val_count);
	i2c_unlock_adapter(client->adapter);
	return ret;
}

static int rtl2832_rd_demod_reg(struct rtl2832_dev *dev, int reg, u32 *val)
{
	struct i2c_client *client = dev->client;
	int ret, i;
	u16 reg_start_addr;
	u8 msb, lsb, reading[4], len;
	u32 reading_tmp, mask;

	reg_start_addr = registers[reg].start_address;
	msb = registers[reg].msb;
	lsb = registers[reg].lsb;
	len = (msb >> 3) + 1;
	mask = REG_MASK(msb - lsb);

	ret = rtl2832_bulk_read(client, reg_start_addr, reading, len);
	if (ret)
		goto err;

	reading_tmp = 0;
	for (i = 0; i < len; i++)
		reading_tmp |= reading[i] << ((len - 1 - i) * 8);

	*val = (reading_tmp >> lsb) & mask;

	return 0;
err:
	dev_dbg(&client->dev, "failed=%d\n", ret);
	return ret;
}

static int rtl2832_wr_demod_reg(struct rtl2832_dev *dev, int reg, u32 val)
{
	struct i2c_client *client = dev->client;
	int ret, i;
	u16 reg_start_addr;
	u8 msb, lsb, reading[4], writing[4], len;
	u32 reading_tmp, writing_tmp, mask;

	reg_start_addr = registers[reg].start_address;
	msb = registers[reg].msb;
	lsb = registers[reg].lsb;
	len = (msb >> 3) + 1;
	mask = REG_MASK(msb - lsb);

	ret = rtl2832_bulk_read(client, reg_start_addr, reading, len);
	if (ret)
		goto err;

	reading_tmp = 0;
	for (i = 0; i < len; i++)
		reading_tmp |= reading[i] << ((len - 1 - i) * 8);

	writing_tmp = reading_tmp & ~(mask << lsb);
	writing_tmp |= ((val & mask) << lsb);

	for (i = 0; i < len; i++)
		writing[i] = (writing_tmp >> ((len - 1 - i) * 8)) & 0xff;

	ret = rtl2832_bulk_write(client, reg_start_addr, writing, len);
	if (ret)
		goto err;

	return 0;
err:
	dev_dbg(&client->dev, "failed=%d\n", ret);
	return ret;
}

static int rtl2832_set_if(struct dvb_frontend *fe, u32 if_freq)
{
	struct rtl2832_dev *dev = fe->demodulator_priv;
	struct i2c_client *client = dev->client;
	int ret;
	u64 pset_iffreq;
	u8 en_bbin = (if_freq == 0 ? 0x1 : 0x0);

	/*
	* PSET_IFFREQ = - floor((IfFreqHz % CrystalFreqHz) * pow(2, 22)
	*		/ CrystalFreqHz)
	*/
	pset_iffreq = if_freq % dev->pdata->clk;
	pset_iffreq *= 0x400000;
	pset_iffreq = div_u64(pset_iffreq, dev->pdata->clk);
	pset_iffreq = -pset_iffreq;
	pset_iffreq = pset_iffreq & 0x3fffff;
	dev_dbg(&client->dev, "if_frequency=%d pset_iffreq=%08x\n",
		if_freq, (unsigned)pset_iffreq);

	ret = rtl2832_wr_demod_reg(dev, DVBT_EN_BBIN, en_bbin);
	if (ret)
		goto err;

	ret = rtl2832_wr_demod_reg(dev, DVBT_PSET_IFFREQ, pset_iffreq);
	if (ret)
		goto err;

	return 0;
err:
	dev_dbg(&client->dev, "failed=%d\n", ret);
	return ret;
}

static int rtl2832_init(struct dvb_frontend *fe)
{
	struct rtl2832_dev *dev = fe->demodulator_priv;
	struct i2c_client *client = dev->client;
	struct dtv_frontend_properties *c = &dev->fe.dtv_property_cache;
	const struct rtl2832_reg_value *init;
	int i, ret, len;
	/* initialization values for the demodulator registers */
	struct rtl2832_reg_value rtl2832_initial_regs[] = {
		{DVBT_AD_EN_REG,		0x1},
		{DVBT_AD_EN_REG1,		0x1},
		{DVBT_RSD_BER_FAIL_VAL,		0x2800},
		{DVBT_MGD_THD0,			0x10},
		{DVBT_MGD_THD1,			0x20},
		{DVBT_MGD_THD2,			0x20},
		{DVBT_MGD_THD3,			0x40},
		{DVBT_MGD_THD4,			0x22},
		{DVBT_MGD_THD5,			0x32},
		{DVBT_MGD_THD6,			0x37},
		{DVBT_MGD_THD7,			0x39},
		{DVBT_EN_BK_TRK,		0x0},
		{DVBT_EN_CACQ_NOTCH,		0x0},
		{DVBT_AD_AV_REF,		0x2a},
		{DVBT_REG_PI,			0x6},
		{DVBT_PIP_ON,			0x0},
		{DVBT_CDIV_PH0,			0x8},
		{DVBT_CDIV_PH1,			0x8},
		{DVBT_SCALE1_B92,		0x4},
		{DVBT_SCALE1_B93,		0xb0},
		{DVBT_SCALE1_BA7,		0x78},
		{DVBT_SCALE1_BA9,		0x28},
		{DVBT_SCALE1_BAA,		0x59},
		{DVBT_SCALE1_BAB,		0x83},
		{DVBT_SCALE1_BAC,		0xd4},
		{DVBT_SCALE1_BB0,		0x65},
		{DVBT_SCALE1_BB1,		0x43},
		{DVBT_KB_P1,			0x1},
		{DVBT_KB_P2,			0x4},
		{DVBT_KB_P3,			0x7},
		{DVBT_K1_CR_STEP12,		0xa},
		{DVBT_REG_GPE,			0x1},
		{DVBT_SERIAL,			0x0},
		{DVBT_CDIV_PH0,			0x9},
		{DVBT_CDIV_PH1,			0x9},
		{DVBT_MPEG_IO_OPT_2_2,		0x0},
		{DVBT_MPEG_IO_OPT_1_0,		0x0},
		{DVBT_TRK_KS_P2,		0x4},
		{DVBT_TRK_KS_I2,		0x7},
		{DVBT_TR_THD_SET2,		0x6},
		{DVBT_TRK_KC_I2,		0x5},
		{DVBT_CR_THD_SET2,		0x1},
	};

	dev_dbg(&client->dev, "\n");

	for (i = 0; i < ARRAY_SIZE(rtl2832_initial_regs); i++) {
		ret = rtl2832_wr_demod_reg(dev, rtl2832_initial_regs[i].reg,
			rtl2832_initial_regs[i].value);
		if (ret)
			goto err;
	}

	/* load tuner specific settings */
	dev_dbg(&client->dev, "load settings for tuner=%02x\n",
		dev->pdata->tuner);
	switch (dev->pdata->tuner) {
	case RTL2832_TUNER_FC0012:
	case RTL2832_TUNER_FC0013:
		len = ARRAY_SIZE(rtl2832_tuner_init_fc0012);
		init = rtl2832_tuner_init_fc0012;
		break;
	case RTL2832_TUNER_TUA9001:
		len = ARRAY_SIZE(rtl2832_tuner_init_tua9001);
		init = rtl2832_tuner_init_tua9001;
		break;
	case RTL2832_TUNER_E4000:
		len = ARRAY_SIZE(rtl2832_tuner_init_e4000);
		init = rtl2832_tuner_init_e4000;
		break;
	case RTL2832_TUNER_R820T:
	case RTL2832_TUNER_R828D:
		len = ARRAY_SIZE(rtl2832_tuner_init_r820t);
		init = rtl2832_tuner_init_r820t;
		break;
	default:
		ret = -EINVAL;
		goto err;
	}

	for (i = 0; i < len; i++) {
		ret = rtl2832_wr_demod_reg(dev, init[i].reg, init[i].value);
		if (ret)
			goto err;
	}

	/* init stats here in order signal app which stats are supported */
	c->strength.len = 1;
	c->strength.stat[0].scale = FE_SCALE_NOT_AVAILABLE;
	c->cnr.len = 1;
	c->cnr.stat[0].scale = FE_SCALE_NOT_AVAILABLE;
	c->post_bit_error.len = 1;
	c->post_bit_error.stat[0].scale = FE_SCALE_NOT_AVAILABLE;
	c->post_bit_count.len = 1;
	c->post_bit_count.stat[0].scale = FE_SCALE_NOT_AVAILABLE;
	/* start statistics polling */
	schedule_delayed_work(&dev->stat_work, msecs_to_jiffies(2000));
	dev->sleeping = false;

	return 0;
err:
	dev_dbg(&client->dev, "failed=%d\n", ret);
	return ret;
}

static int rtl2832_sleep(struct dvb_frontend *fe)
{
	struct rtl2832_dev *dev = fe->demodulator_priv;
	struct i2c_client *client = dev->client;
	int ret;

	dev_dbg(&client->dev, "\n");

	dev->sleeping = true;
	/* stop statistics polling */
	cancel_delayed_work_sync(&dev->stat_work);
	dev->fe_status = 0;

	ret = rtl2832_wr_demod_reg(dev, DVBT_SOFT_RST, 0x1);
	if (ret)
		goto err;

	return 0;
err:
	dev_dbg(&client->dev, "failed=%d\n", ret);
	return ret;
}

static int rtl2832_get_tune_settings(struct dvb_frontend *fe,
	struct dvb_frontend_tune_settings *s)
{
	struct rtl2832_dev *dev = fe->demodulator_priv;
	struct i2c_client *client = dev->client;

	dev_dbg(&client->dev, "\n");
	s->min_delay_ms = 1000;
	s->step_size = fe->ops.info.frequency_stepsize * 2;
	s->max_drift = (fe->ops.info.frequency_stepsize * 2) + 1;
	return 0;
}

static int rtl2832_set_frontend(struct dvb_frontend *fe)
{
	struct rtl2832_dev *dev = fe->demodulator_priv;
	struct i2c_client *client = dev->client;
	struct dtv_frontend_properties *c = &fe->dtv_property_cache;
	int ret, i, j;
	u64 bw_mode, num, num2;
	u32 resamp_ratio, cfreq_off_ratio;
	static u8 bw_params[3][32] = {
	/* 6 MHz bandwidth */
		{
		0xf5, 0xff, 0x15, 0x38, 0x5d, 0x6d, 0x52, 0x07, 0xfa, 0x2f,
		0x53, 0xf5, 0x3f, 0xca, 0x0b, 0x91, 0xea, 0x30, 0x63, 0xb2,
		0x13, 0xda, 0x0b, 0xc4, 0x18, 0x7e, 0x16, 0x66, 0x08, 0x67,
		0x19, 0xe0,
		},

	/*  7 MHz bandwidth */
		{
		0xe7, 0xcc, 0xb5, 0xba, 0xe8, 0x2f, 0x67, 0x61, 0x00, 0xaf,
		0x86, 0xf2, 0xbf, 0x59, 0x04, 0x11, 0xb6, 0x33, 0xa4, 0x30,
		0x15, 0x10, 0x0a, 0x42, 0x18, 0xf8, 0x17, 0xd9, 0x07, 0x22,
		0x19, 0x10,
		},

	/*  8 MHz bandwidth */
		{
		0x09, 0xf6, 0xd2, 0xa7, 0x9a, 0xc9, 0x27, 0x77, 0x06, 0xbf,
		0xec, 0xf4, 0x4f, 0x0b, 0xfc, 0x01, 0x63, 0x35, 0x54, 0xa7,
		0x16, 0x66, 0x08, 0xb4, 0x19, 0x6e, 0x19, 0x65, 0x05, 0xc8,
		0x19, 0xe0,
		},
	};

	dev_dbg(&client->dev, "frequency=%u bandwidth_hz=%u inversion=%u\n",
		c->frequency, c->bandwidth_hz, c->inversion);

	/* program tuner */
	if (fe->ops.tuner_ops.set_params)
		fe->ops.tuner_ops.set_params(fe);

	/* PIP mode related */
	ret = rtl2832_bulk_write(client, 0x192, "\x00\x0f\xff", 3);
	if (ret)
		goto err;

	/* If the frontend has get_if_frequency(), use it */
	if (fe->ops.tuner_ops.get_if_frequency) {
		u32 if_freq;

		ret = fe->ops.tuner_ops.get_if_frequency(fe, &if_freq);
		if (ret)
			goto err;

		ret = rtl2832_set_if(fe, if_freq);
		if (ret)
			goto err;
	}

	switch (c->bandwidth_hz) {
	case 6000000:
		i = 0;
		bw_mode = 48000000;
		break;
	case 7000000:
		i = 1;
		bw_mode = 56000000;
		break;
	case 8000000:
		i = 2;
		bw_mode = 64000000;
		break;
	default:
		dev_err(&client->dev, "invalid bandwidth_hz %u\n",
			c->bandwidth_hz);
		ret = -EINVAL;
		goto err;
	}

	for (j = 0; j < sizeof(bw_params[0]); j++) {
		ret = rtl2832_bulk_write(client, 0x11c + j, &bw_params[i][j], 1);
		if (ret)
			goto err;
	}

	/* calculate and set resample ratio
	* RSAMP_RATIO = floor(CrystalFreqHz * 7 * pow(2, 22)
	*	/ ConstWithBandwidthMode)
	*/
	num = dev->pdata->clk * 7;
	num *= 0x400000;
	num = div_u64(num, bw_mode);
	resamp_ratio =  num & 0x3ffffff;
	ret = rtl2832_wr_demod_reg(dev, DVBT_RSAMP_RATIO, resamp_ratio);
	if (ret)
		goto err;

	/* calculate and set cfreq off ratio
	* CFREQ_OFF_RATIO = - floor(ConstWithBandwidthMode * pow(2, 20)
	*	/ (CrystalFreqHz * 7))
	*/
	num = bw_mode << 20;
	num2 = dev->pdata->clk * 7;
	num = div_u64(num, num2);
	num = -num;
	cfreq_off_ratio = num & 0xfffff;
	ret = rtl2832_wr_demod_reg(dev, DVBT_CFREQ_OFF_RATIO, cfreq_off_ratio);
	if (ret)
		goto err;

	/* soft reset */
	ret = rtl2832_wr_demod_reg(dev, DVBT_SOFT_RST, 0x1);
	if (ret)
		goto err;

	ret = rtl2832_wr_demod_reg(dev, DVBT_SOFT_RST, 0x0);
	if (ret)
		goto err;

	return 0;
err:
	dev_dbg(&client->dev, "failed=%d\n", ret);
	return ret;
}

static int rtl2832_get_frontend(struct dvb_frontend *fe)
{
	struct rtl2832_dev *dev = fe->demodulator_priv;
	struct i2c_client *client = dev->client;
	struct dtv_frontend_properties *c = &fe->dtv_property_cache;
	int ret;
	u8 buf[3];

	if (dev->sleeping)
		return 0;

	ret = rtl2832_bulk_read(client, 0x33c, buf, 2);
	if (ret)
		goto err;

	ret = rtl2832_bulk_read(client, 0x351, &buf[2], 1);
	if (ret)
		goto err;

	dev_dbg(&client->dev, "TPS=%*ph\n", 3, buf);

	switch ((buf[0] >> 2) & 3) {
	case 0:
		c->modulation = QPSK;
		break;
	case 1:
		c->modulation = QAM_16;
		break;
	case 2:
		c->modulation = QAM_64;
		break;
	}

	switch ((buf[2] >> 2) & 1) {
	case 0:
		c->transmission_mode = TRANSMISSION_MODE_2K;
		break;
	case 1:
		c->transmission_mode = TRANSMISSION_MODE_8K;
	}

	switch ((buf[2] >> 0) & 3) {
	case 0:
		c->guard_interval = GUARD_INTERVAL_1_32;
		break;
	case 1:
		c->guard_interval = GUARD_INTERVAL_1_16;
		break;
	case 2:
		c->guard_interval = GUARD_INTERVAL_1_8;
		break;
	case 3:
		c->guard_interval = GUARD_INTERVAL_1_4;
		break;
	}

	switch ((buf[0] >> 4) & 7) {
	case 0:
		c->hierarchy = HIERARCHY_NONE;
		break;
	case 1:
		c->hierarchy = HIERARCHY_1;
		break;
	case 2:
		c->hierarchy = HIERARCHY_2;
		break;
	case 3:
		c->hierarchy = HIERARCHY_4;
		break;
	}

	switch ((buf[1] >> 3) & 7) {
	case 0:
		c->code_rate_HP = FEC_1_2;
		break;
	case 1:
		c->code_rate_HP = FEC_2_3;
		break;
	case 2:
		c->code_rate_HP = FEC_3_4;
		break;
	case 3:
		c->code_rate_HP = FEC_5_6;
		break;
	case 4:
		c->code_rate_HP = FEC_7_8;
		break;
	}

	switch ((buf[1] >> 0) & 7) {
	case 0:
		c->code_rate_LP = FEC_1_2;
		break;
	case 1:
		c->code_rate_LP = FEC_2_3;
		break;
	case 2:
		c->code_rate_LP = FEC_3_4;
		break;
	case 3:
		c->code_rate_LP = FEC_5_6;
		break;
	case 4:
		c->code_rate_LP = FEC_7_8;
		break;
	}

	return 0;
err:
	dev_dbg(&client->dev, "failed=%d\n", ret);
	return ret;
}

static int rtl2832_read_status(struct dvb_frontend *fe, fe_status_t *status)
{
	struct rtl2832_dev *dev = fe->demodulator_priv;
	struct i2c_client *client = dev->client;
	int ret;
	u32 tmp;

	dev_dbg(&client->dev, "\n");

	*status = 0;
	if (dev->sleeping)
		return 0;

	ret = rtl2832_rd_demod_reg(dev, DVBT_FSM_STAGE, &tmp);
	if (ret)
		goto err;

	if (tmp == 11) {
		*status |= FE_HAS_SIGNAL | FE_HAS_CARRIER |
				FE_HAS_VITERBI | FE_HAS_SYNC | FE_HAS_LOCK;
	} else if (tmp == 10) {
		*status |= FE_HAS_SIGNAL | FE_HAS_CARRIER |
				FE_HAS_VITERBI;
	}

	dev->fe_status = *status;
	return 0;
err:
	dev_dbg(&client->dev, "failed=%d\n", ret);
	return ret;
}

static int rtl2832_read_snr(struct dvb_frontend *fe, u16 *snr)
{
	struct dtv_frontend_properties *c = &fe->dtv_property_cache;

	/* report SNR in resolution of 0.1 dB */
	if (c->cnr.stat[0].scale == FE_SCALE_DECIBEL)
		*snr = div_s64(c->cnr.stat[0].svalue, 100);
	else
		*snr = 0;

	return 0;
}

static int rtl2832_read_ber(struct dvb_frontend *fe, u32 *ber)
{
	struct rtl2832_dev *dev = fe->demodulator_priv;

	*ber = (dev->post_bit_error - dev->post_bit_error_prev);
	dev->post_bit_error_prev = dev->post_bit_error;

	return 0;
}

static void rtl2832_stat_work(struct work_struct *work)
{
	struct rtl2832_dev *dev = container_of(work, struct rtl2832_dev, stat_work.work);
	struct i2c_client *client = dev->client;
	struct dtv_frontend_properties *c = &dev->fe.dtv_property_cache;
	int ret, tmp;
	u8 u8tmp, buf[2];
	u16 u16tmp;

	dev_dbg(&client->dev, "\n");

	/* signal strength */
	if (dev->fe_status & FE_HAS_SIGNAL) {
		/* read digital AGC */
		ret = rtl2832_bulk_read(client, 0x305, &u8tmp, 1);
		if (ret)
			goto err;

		dev_dbg(&client->dev, "digital agc=%02x", u8tmp);

		u8tmp = ~u8tmp;
		u16tmp = u8tmp << 8 | u8tmp << 0;

		c->strength.stat[0].scale = FE_SCALE_RELATIVE;
		c->strength.stat[0].uvalue = u16tmp;
	} else {
		c->strength.stat[0].scale = FE_SCALE_NOT_AVAILABLE;
	}

	/* CNR */
	if (dev->fe_status & FE_HAS_VITERBI) {
		unsigned hierarchy, constellation;
		#define CONSTELLATION_NUM 3
		#define HIERARCHY_NUM 4
		static const u32 constant[CONSTELLATION_NUM][HIERARCHY_NUM] = {
			{85387325, 85387325, 85387325, 85387325},
			{86676178, 86676178, 87167949, 87795660},
			{87659938, 87659938, 87885178, 88241743},
		};

		ret = rtl2832_bulk_read(client, 0x33c, &u8tmp, 1);
		if (ret)
			goto err;

		constellation = (u8tmp >> 2) & 0x03; /* [3:2] */
		if (constellation > CONSTELLATION_NUM - 1)
			goto err_schedule_delayed_work;

		hierarchy = (u8tmp >> 4) & 0x07; /* [6:4] */
		if (hierarchy > HIERARCHY_NUM - 1)
			goto err_schedule_delayed_work;

		ret = rtl2832_bulk_read(client, 0x40c, buf, 2);
		if (ret)
			goto err;

		u16tmp = buf[0] << 8 | buf[1] << 0;
		if (u16tmp)
			tmp = (constant[constellation][hierarchy] -
			       intlog10(u16tmp)) / ((1 << 24) / 10000);
		else
			tmp = 0;

		dev_dbg(&client->dev, "cnr raw=%u\n", u16tmp);

		c->cnr.stat[0].scale = FE_SCALE_DECIBEL;
		c->cnr.stat[0].svalue = tmp;
	} else {
		c->cnr.stat[0].scale = FE_SCALE_NOT_AVAILABLE;
	}

	/* BER */
	if (dev->fe_status & FE_HAS_LOCK) {
		ret = rtl2832_bulk_read(client, 0x34e, buf, 2);
		if (ret)
			goto err;

		u16tmp = buf[0] << 8 | buf[1] << 0;
		dev->post_bit_error += u16tmp;
		dev->post_bit_count += 1000000;

		dev_dbg(&client->dev, "ber errors=%u total=1000000\n", u16tmp);

		c->post_bit_error.stat[0].scale = FE_SCALE_COUNTER;
		c->post_bit_error.stat[0].uvalue = dev->post_bit_error;
		c->post_bit_count.stat[0].scale = FE_SCALE_COUNTER;
		c->post_bit_count.stat[0].uvalue = dev->post_bit_count;
	} else {
		c->post_bit_error.stat[0].scale = FE_SCALE_NOT_AVAILABLE;
		c->post_bit_count.stat[0].scale = FE_SCALE_NOT_AVAILABLE;
	}

err_schedule_delayed_work:
	schedule_delayed_work(&dev->stat_work, msecs_to_jiffies(2000));
	return;
err:
	dev_dbg(&client->dev, "failed=%d\n", ret);
}

/*
 * I2C gate/mux/repeater logic
 * We must use unlocked __i2c_transfer() here (through regmap) because of I2C
 * adapter lock is already taken by tuner driver.
 * There is delay mechanism to avoid unneeded I2C gate open / close. Gate close
 * is delayed here a little bit in order to see if there is sequence of I2C
 * messages sent to same I2C bus.
 */
static void rtl2832_i2c_gate_work(struct work_struct *work)
{
	struct rtl2832_dev *dev = container_of(work, struct rtl2832_dev, i2c_gate_work.work);
	struct i2c_client *client = dev->client;
	int ret;

	/* close gate */
	ret = rtl2832_update_bits(dev->client, 0x101, 0x08, 0x00);
	if (ret)
		goto err;

	return;
err:
	dev_dbg(&client->dev, "failed=%d\n", ret);
}

static int rtl2832_select(struct i2c_adapter *adap, void *mux_priv, u32 chan_id)
{
	struct rtl2832_dev *dev = mux_priv;
	struct i2c_client *client = dev->client;
	int ret;

	/* terminate possible gate closing */
	cancel_delayed_work(&dev->i2c_gate_work);

	/*
	 * I2C adapter lock is already taken and due to that we will use
	 * regmap_update_bits() which does not lock again I2C adapter.
	 */
	ret = regmap_update_bits(dev->regmap, 0x101, 0x08, 0x08);
	if (ret)
		goto err;

	return 0;
err:
	dev_dbg(&client->dev, "failed=%d\n", ret);
	return ret;
}

static int rtl2832_deselect(struct i2c_adapter *adap, void *mux_priv,
			    u32 chan_id)
{
	struct rtl2832_dev *dev = mux_priv;

	schedule_delayed_work(&dev->i2c_gate_work, usecs_to_jiffies(100));
	return 0;
}

static struct dvb_frontend_ops rtl2832_ops = {
	.delsys = { SYS_DVBT },
	.info = {
		.name = "Realtek RTL2832 (DVB-T)",
		.frequency_min	  = 174000000,
		.frequency_max	  = 862000000,
		.frequency_stepsize = 166667,
		.caps = FE_CAN_FEC_1_2 |
			FE_CAN_FEC_2_3 |
			FE_CAN_FEC_3_4 |
			FE_CAN_FEC_5_6 |
			FE_CAN_FEC_7_8 |
			FE_CAN_FEC_AUTO |
			FE_CAN_QPSK |
			FE_CAN_QAM_16 |
			FE_CAN_QAM_64 |
			FE_CAN_QAM_AUTO |
			FE_CAN_TRANSMISSION_MODE_AUTO |
			FE_CAN_GUARD_INTERVAL_AUTO |
			FE_CAN_HIERARCHY_AUTO |
			FE_CAN_RECOVER |
			FE_CAN_MUTE_TS
	 },

	.init = rtl2832_init,
	.sleep = rtl2832_sleep,

	.get_tune_settings = rtl2832_get_tune_settings,

	.set_frontend = rtl2832_set_frontend,
	.get_frontend = rtl2832_get_frontend,

	.read_status = rtl2832_read_status,
	.read_snr = rtl2832_read_snr,
	.read_ber = rtl2832_read_ber,
};

static bool rtl2832_volatile_reg(struct device *dev, unsigned int reg)
{
	switch (reg) {
	case 0x305:
	case 0x33c:
	case 0x34e:
	case 0x351:
	case 0x40c ... 0x40d:
		return true;
	default:
		break;
	}

	return false;
}

/*
 * We implement own I2C access routines for regmap in order to get manual access
 * to I2C adapter lock, which is needed for I2C mux adapter.
 */
static int rtl2832_regmap_read(void *context, const void *reg_buf,
			       size_t reg_size, void *val_buf, size_t val_size)
{
	struct i2c_client *client = context;
	int ret;
	struct i2c_msg msg[2] = {
		{
			.addr = client->addr,
			.flags = 0,
			.len = reg_size,
			.buf = (u8 *)reg_buf,
		}, {
			.addr = client->addr,
			.flags = I2C_M_RD,
			.len = val_size,
			.buf = val_buf,
		}
	};

	ret = __i2c_transfer(client->adapter, msg, 2);
	if (ret != 2) {
		dev_warn(&client->dev, "i2c reg read failed %d\n", ret);
		if (ret >= 0)
			ret = -EREMOTEIO;
		return ret;
	}
	return 0;
}

static int rtl2832_regmap_write(void *context, const void *data, size_t count)
{
	struct i2c_client *client = context;
	int ret;
	struct i2c_msg msg[1] = {
		{
			.addr = client->addr,
			.flags = 0,
			.len = count,
			.buf = (u8 *)data,
		}
	};

	ret = __i2c_transfer(client->adapter, msg, 1);
	if (ret != 1) {
		dev_warn(&client->dev, "i2c reg write failed %d\n", ret);
		if (ret >= 0)
			ret = -EREMOTEIO;
		return ret;
	}
	return 0;
}

static int rtl2832_regmap_gather_write(void *context, const void *reg,
				       size_t reg_len, const void *val,
				       size_t val_len)
{
	struct i2c_client *client = context;
	int ret;
	u8 buf[256];
	struct i2c_msg msg[1] = {
		{
			.addr = client->addr,
			.flags = 0,
			.len = 1 + val_len,
			.buf = buf,
		}
	};

	buf[0] = *(u8 const *)reg;
	memcpy(&buf[1], val, val_len);

	ret = __i2c_transfer(client->adapter, msg, 1);
	if (ret != 1) {
		dev_warn(&client->dev, "i2c reg write failed %d\n", ret);
		if (ret >= 0)
			ret = -EREMOTEIO;
		return ret;
	}
	return 0;
}

/*
 * FIXME: Hack. Implement own regmap locking in order to silence lockdep
 * recursive lock warning. That happens when regmap I2C client calls I2C mux
 * adapter, which leads demod I2C repeater enable via demod regmap. Operation
 * takes two regmap locks recursively - but those are different regmap instances
 * in a two different I2C drivers, so it is not deadlock. Proper fix is to make
 * regmap aware of lockdep.
 */
static void rtl2832_regmap_lock(void *__dev)
{
	struct rtl2832_dev *dev = __dev;
	struct i2c_client *client = dev->client;

	dev_dbg(&client->dev, "\n");
	mutex_lock(&dev->regmap_mutex);
}

static void rtl2832_regmap_unlock(void *__dev)
{
	struct rtl2832_dev *dev = __dev;
	struct i2c_client *client = dev->client;

	dev_dbg(&client->dev, "\n");
	mutex_unlock(&dev->regmap_mutex);
}

static struct dvb_frontend *rtl2832_get_dvb_frontend(struct i2c_client *client)
{
	struct rtl2832_dev *dev = i2c_get_clientdata(client);

	dev_dbg(&client->dev, "\n");
	return &dev->fe;
}

static struct i2c_adapter *rtl2832_get_i2c_adapter(struct i2c_client *client)
{
	struct rtl2832_dev *dev = i2c_get_clientdata(client);

	dev_dbg(&client->dev, "\n");
	return dev->i2c_adapter_tuner;
}

static int rtl2832_enable_slave_ts(struct i2c_client *client)
{
	struct rtl2832_dev *dev = i2c_get_clientdata(client);
	int ret;

	dev_dbg(&client->dev, "\n");

	ret = rtl2832_bulk_write(client, 0x10c, "\x5f\xff", 2);
	if (ret)
		goto err;

	ret = rtl2832_wr_demod_reg(dev, DVBT_PIP_ON, 0x1);
	if (ret)
		goto err;

	ret = rtl2832_bulk_write(client, 0x0bc, "\x18", 1);
	if (ret)
		goto err;

	ret = rtl2832_bulk_write(client, 0x022, "\x01", 1);
	if (ret)
		goto err;

	ret = rtl2832_bulk_write(client, 0x026, "\x1f", 1);
	if (ret)
		goto err;

	ret = rtl2832_bulk_write(client, 0x027, "\xff", 1);
	if (ret)
		goto err;

	ret = rtl2832_bulk_write(client, 0x192, "\x7f\xf7\xff", 3);
	if (ret)
		goto err;

	/* soft reset */
	ret = rtl2832_wr_demod_reg(dev, DVBT_SOFT_RST, 0x1);
	if (ret)
		goto err;

	ret = rtl2832_wr_demod_reg(dev, DVBT_SOFT_RST, 0x0);
	if (ret)
		goto err;

	return 0;
err:
	dev_dbg(&client->dev, "failed=%d\n", ret);
	return ret;
}

static int rtl2832_pid_filter_ctrl(struct dvb_frontend *fe, int onoff)
{
	struct rtl2832_dev *dev = fe->demodulator_priv;
	struct i2c_client *client = dev->client;
	int ret;
	u8 u8tmp;

	dev_dbg(&client->dev, "onoff=%d\n", onoff);

	/* enable / disable PID filter */
	if (onoff)
		u8tmp = 0x80;
	else
		u8tmp = 0x00;

	ret = rtl2832_update_bits(client, 0x061, 0xc0, u8tmp);
	if (ret)
		goto err;

	return 0;
err:
	dev_dbg(&client->dev, "failed=%d\n", ret);
	return ret;
}

static int rtl2832_pid_filter(struct dvb_frontend *fe, u8 index, u16 pid,
			      int onoff)
{
	struct rtl2832_dev *dev = fe->demodulator_priv;
	struct i2c_client *client = dev->client;
	int ret;
	u8 buf[4];

	dev_dbg(&client->dev, "index=%d pid=%04x onoff=%d\n",
		index, pid, onoff);

	/* skip invalid PIDs (0x2000) */
	if (pid > 0x1fff || index > 32)
		return 0;

	if (onoff)
		set_bit(index, &dev->filters);
	else
		clear_bit(index, &dev->filters);

	/* enable / disable PIDs */
	buf[0] = (dev->filters >>  0) & 0xff;
	buf[1] = (dev->filters >>  8) & 0xff;
	buf[2] = (dev->filters >> 16) & 0xff;
	buf[3] = (dev->filters >> 24) & 0xff;
	ret = rtl2832_bulk_write(client, 0x062, buf, 4);
	if (ret)
		goto err;

	/* add PID */
	buf[0] = (pid >> 8) & 0xff;
	buf[1] = (pid >> 0) & 0xff;
	ret = rtl2832_bulk_write(client, 0x066 + 2 * index, buf, 2);
	if (ret)
		goto err;

	return 0;
err:
	dev_dbg(&client->dev, "failed=%d\n", ret);
	return ret;
}

static int rtl2832_probe(struct i2c_client *client,
		const struct i2c_device_id *id)
{
	struct rtl2832_platform_data *pdata = client->dev.platform_data;
	struct i2c_adapter *i2c = client->adapter;
	struct rtl2832_dev *dev;
	int ret;
	u8 tmp;
	static const struct regmap_bus regmap_bus = {
		.read = rtl2832_regmap_read,
		.write = rtl2832_regmap_write,
		.gather_write = rtl2832_regmap_gather_write,
		.val_format_endian_default = REGMAP_ENDIAN_NATIVE,
	};
	static const struct regmap_range_cfg regmap_range_cfg[] = {
		{
			.selector_reg     = 0x00,
			.selector_mask    = 0xff,
			.selector_shift   = 0,
			.window_start     = 0,
			.window_len       = 0x100,
			.range_min        = 0 * 0x100,
			.range_max        = 5 * 0x100,
		},
	};

	dev_dbg(&client->dev, "\n");

	/* allocate memory for the internal state */
	dev = kzalloc(sizeof(struct rtl2832_dev), GFP_KERNEL);
	if (dev == NULL) {
		ret = -ENOMEM;
		goto err;
	}

	/* setup the state */
	i2c_set_clientdata(client, dev);
	dev->client = client;
	dev->pdata = client->dev.platform_data;
	dev->sleeping = true;
	INIT_DELAYED_WORK(&dev->i2c_gate_work, rtl2832_i2c_gate_work);
	INIT_DELAYED_WORK(&dev->stat_work, rtl2832_stat_work);
	/* create regmap */
	mutex_init(&dev->regmap_mutex);
	dev->regmap_config.reg_bits =  8,
	dev->regmap_config.val_bits =  8,
	dev->regmap_config.lock = rtl2832_regmap_lock,
	dev->regmap_config.unlock = rtl2832_regmap_unlock,
	dev->regmap_config.lock_arg = dev,
	dev->regmap_config.volatile_reg = rtl2832_volatile_reg,
	dev->regmap_config.max_register = 5 * 0x100,
	dev->regmap_config.ranges = regmap_range_cfg,
	dev->regmap_config.num_ranges = ARRAY_SIZE(regmap_range_cfg),
<<<<<<< HEAD
	dev->regmap_config.cache_type = REGCACHE_RBTREE,
=======
	dev->regmap_config.cache_type = REGCACHE_NONE,
>>>>>>> 007760cf
	dev->regmap = regmap_init(&client->dev, &regmap_bus, client,
				  &dev->regmap_config);
	if (IS_ERR(dev->regmap)) {
		ret = PTR_ERR(dev->regmap);
		goto err_kfree;
	}

	/* check if the demod is there */
	ret = rtl2832_bulk_read(client, 0x000, &tmp, 1);
	if (ret)
		goto err_regmap_exit;

	/* create muxed i2c adapter for demod tuner bus */
	dev->i2c_adapter_tuner = i2c_add_mux_adapter(i2c, &i2c->dev, dev,
			0, 0, 0, rtl2832_select, rtl2832_deselect);
	if (dev->i2c_adapter_tuner == NULL) {
		ret = -ENODEV;
		goto err_regmap_exit;
	}

	/* create dvb_frontend */
	memcpy(&dev->fe.ops, &rtl2832_ops, sizeof(struct dvb_frontend_ops));
	dev->fe.demodulator_priv = dev;

	/* setup callbacks */
	pdata->get_dvb_frontend = rtl2832_get_dvb_frontend;
	pdata->get_i2c_adapter = rtl2832_get_i2c_adapter;
	pdata->enable_slave_ts = rtl2832_enable_slave_ts;
	pdata->pid_filter = rtl2832_pid_filter;
	pdata->pid_filter_ctrl = rtl2832_pid_filter_ctrl;
	pdata->bulk_read = rtl2832_bulk_read;
	pdata->bulk_write = rtl2832_bulk_write;
	pdata->update_bits = rtl2832_update_bits;

	dev_info(&client->dev, "Realtek RTL2832 successfully attached\n");
	return 0;
err_regmap_exit:
	regmap_exit(dev->regmap);
err_kfree:
	kfree(dev);
err:
	dev_dbg(&client->dev, "failed=%d\n", ret);
	return ret;
}

static int rtl2832_remove(struct i2c_client *client)
{
	struct rtl2832_dev *dev = i2c_get_clientdata(client);

	dev_dbg(&client->dev, "\n");

	cancel_delayed_work_sync(&dev->i2c_gate_work);

	i2c_del_mux_adapter(dev->i2c_adapter_tuner);

	regmap_exit(dev->regmap);

	kfree(dev);

	return 0;
}

static const struct i2c_device_id rtl2832_id_table[] = {
	{"rtl2832", 0},
	{}
};
MODULE_DEVICE_TABLE(i2c, rtl2832_id_table);

static struct i2c_driver rtl2832_driver = {
	.driver = {
		.owner	= THIS_MODULE,
		.name	= "rtl2832",
	},
	.probe		= rtl2832_probe,
	.remove		= rtl2832_remove,
	.id_table	= rtl2832_id_table,
};

module_i2c_driver(rtl2832_driver);

MODULE_AUTHOR("Thomas Mair <mair.thomas86@gmail.com>");
MODULE_AUTHOR("Antti Palosaari <crope@iki.fi>");
MODULE_DESCRIPTION("Realtek RTL2832 DVB-T demodulator driver");
MODULE_LICENSE("GPL");<|MERGE_RESOLUTION|>--- conflicted
+++ resolved
@@ -1240,11 +1240,7 @@
 	dev->regmap_config.max_register = 5 * 0x100,
 	dev->regmap_config.ranges = regmap_range_cfg,
 	dev->regmap_config.num_ranges = ARRAY_SIZE(regmap_range_cfg),
-<<<<<<< HEAD
-	dev->regmap_config.cache_type = REGCACHE_RBTREE,
-=======
 	dev->regmap_config.cache_type = REGCACHE_NONE,
->>>>>>> 007760cf
 	dev->regmap = regmap_init(&client->dev, &regmap_bus, client,
 				  &dev->regmap_config);
 	if (IS_ERR(dev->regmap)) {
