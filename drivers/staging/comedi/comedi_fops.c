--- conflicted
+++ resolved
@@ -640,8 +640,6 @@
 	return runflags;
 }
 
-<<<<<<< HEAD
-=======
 static bool comedi_is_runflags_running(unsigned runflags)
 {
 	return runflags & COMEDI_SRF_RUNNING;
@@ -652,7 +650,6 @@
 	return runflags & COMEDI_SRF_ERROR;
 }
 
->>>>>>> 007760cf
 /**
  * comedi_is_subdevice_running - check if async command running on subdevice
  * @s: comedi_subdevice struct
@@ -664,11 +661,7 @@
 {
 	unsigned runflags = comedi_get_subdevice_runflags(s);
 
-<<<<<<< HEAD
-	return (runflags & COMEDI_SRF_RUNNING) ? true : false;
-=======
 	return comedi_is_runflags_running(runflags);
->>>>>>> 007760cf
 }
 EXPORT_SYMBOL_GPL(comedi_is_subdevice_running);
 
@@ -676,22 +669,14 @@
 {
 	unsigned runflags = __comedi_get_subdevice_runflags(s);
 
-<<<<<<< HEAD
-	return (runflags & COMEDI_SRF_ERROR) ? true : false;
-=======
 	return comedi_is_runflags_running(runflags);
->>>>>>> 007760cf
 }
 
 static bool comedi_is_subdevice_idle(struct comedi_subdevice *s)
 {
 	unsigned runflags = comedi_get_subdevice_runflags(s);
 
-<<<<<<< HEAD
-	return (runflags & COMEDI_SRF_BUSY_MASK) ? false : true;
-=======
 	return !(runflags & COMEDI_SRF_BUSY_MASK);
->>>>>>> 007760cf
 }
 
 /**
@@ -719,11 +704,7 @@
 {
 	struct comedi_async *async = s->async;
 
-<<<<<<< HEAD
-	comedi_set_subdevice_runflags(s, COMEDI_SRF_RUNNING, 0);
-=======
 	comedi_update_subdevice_runflags(s, COMEDI_SRF_RUNNING, 0);
->>>>>>> 007760cf
 	if (async) {
 		comedi_buf_reset(s);
 		async->inttrig = NULL;
@@ -1724,13 +1705,8 @@
 	if (async->cmd.flags & CMDF_WAKE_EOS)
 		async->cb_mask |= COMEDI_CB_EOS;
 
-<<<<<<< HEAD
-	comedi_set_subdevice_runflags(s, COMEDI_SRF_BUSY_MASK,
-				      COMEDI_SRF_RUNNING);
-=======
 	comedi_update_subdevice_runflags(s, COMEDI_SRF_BUSY_MASK,
 					 COMEDI_SRF_RUNNING);
->>>>>>> 007760cf
 
 	/*
 	 * Set s->busy _after_ setting COMEDI_SRF_RUNNING flag to avoid
@@ -2707,34 +2683,15 @@
 		return;
 	}
 
-<<<<<<< HEAD
-	if (s->async->events & COMEDI_CB_CANCEL_MASK)
-		runflags_mask |= COMEDI_SRF_RUNNING;
-=======
 	if (events & COMEDI_CB_CANCEL_MASK)
 		__comedi_clear_subdevice_runflags(s, COMEDI_SRF_RUNNING);
->>>>>>> 007760cf
 
 	/*
 	 * Remember if an error event has occurred, so an error can be
 	 * returned the next time the user does a read() or write().
 	 */
-<<<<<<< HEAD
-	if (s->async->events & COMEDI_CB_ERROR_MASK) {
-		runflags_mask |= COMEDI_SRF_ERROR;
-		runflags |= COMEDI_SRF_ERROR;
-	}
-	if (runflags_mask) {
-		/*
-		 * Sets COMEDI_SRF_ERROR and COMEDI_SRF_RUNNING together
-		 * atomically.
-		 */
-		comedi_set_subdevice_runflags(s, runflags_mask, runflags);
-	}
-=======
 	if (events & COMEDI_CB_ERROR_MASK)
 		__comedi_set_subdevice_runflags(s, COMEDI_SRF_ERROR);
->>>>>>> 007760cf
 
 	if (async->cb_mask & events) {
 		wake_up_interruptible(&async->wait_head);
