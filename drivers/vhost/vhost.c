--- conflicted
+++ resolved
@@ -2330,16 +2330,11 @@
 	__virtio16 avail_idx;
 	int r;
 
-<<<<<<< HEAD
 	if (vq->avail_idx != vq->last_avail_idx)
 		return false;
 
-	r = vhost_get_user(vq, avail_idx, &vq->avail->idx);
+	r = vhost_get_avail(vq, avail_idx, &vq->avail->idx);
 	if (unlikely(r))
-=======
-	r = vhost_get_avail(vq, avail_idx, &vq->avail->idx);
-	if (r)
->>>>>>> c4baad50
 		return false;
 	vq->avail_idx = vhost16_to_cpu(vq, avail_idx);
 
