--- conflicted
+++ resolved
@@ -233,14 +233,9 @@
 	if (connector_state->crtc) {
 		idx = drm_crtc_index(connector_state->crtc);
 
-<<<<<<< HEAD
 		crtc_state = state->crtc_states[idx];
-		crtc_state->mode_changed = true;
-	}
-=======
-	crtc_state = state->crtc_states[idx];
-	crtc_state->connectors_changed = true;
->>>>>>> b6be1307
+		crtc_state->connectors_changed = true;
+	}
 
 	DRM_DEBUG_ATOMIC("[CONNECTOR:%d:%s] using [ENCODER:%d:%s] on [CRTC:%d]\n",
 			 connector->base.id,
