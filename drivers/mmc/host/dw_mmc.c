--- conflicted
+++ resolved
@@ -1168,19 +1168,6 @@
 		regs = mci_readl(slot->host, PWREN);
 		regs |= (1 << slot->id);
 		mci_writel(slot->host, PWREN, regs);
-<<<<<<< HEAD
-		break;
-	case MMC_POWER_ON:
-		if (!IS_ERR(mmc->supply.vqmmc) && !slot->host->vqmmc_enabled) {
-			ret = regulator_enable(mmc->supply.vqmmc);
-			if (ret < 0)
-				dev_err(slot->host->dev,
-					"failed to enable vqmmc regulator\n");
-			else
-				slot->host->vqmmc_enabled = true;
-		}
-=======
->>>>>>> 007760cf
 		break;
 	case MMC_POWER_ON:
 		if (!slot->host->vqmmc_enabled) {
@@ -1424,10 +1411,7 @@
 	.card_busy		= dw_mci_card_busy,
 	.start_signal_voltage_switch = dw_mci_switch_voltage,
 	.init_card		= dw_mci_init_card,
-<<<<<<< HEAD
-=======
 	.prepare_hs400_tuning	= dw_mci_prepare_hs400_tuning,
->>>>>>> 007760cf
 };
 
 static void dw_mci_request_end(struct dw_mci *host, struct mmc_request *mrq)
