/*
 * sec-core.c
 *
 * Copyright (c) 2012 Samsung Electronics Co., Ltd
 *              http://www.samsung.com
 *
 *  This program is free software; you can redistribute  it and/or modify it
 *  under  the terms of  the GNU General  Public License as published by the
 *  Free Software Foundation;  either version 2 of the  License, or (at your
 *  option) any later version.
 *
 */

#include <linux/module.h>
#include <linux/moduleparam.h>
#include <linux/init.h>
#include <linux/err.h>
#include <linux/slab.h>
#include <linux/i2c.h>
#include <linux/of.h>
#include <linux/of_irq.h>
#include <linux/interrupt.h>
#include <linux/pm_runtime.h>
#include <linux/mutex.h>
#include <linux/mfd/core.h>
#include <linux/mfd/samsung/core.h>
#include <linux/mfd/samsung/irq.h>
#include <linux/mfd/samsung/rtc.h>
#include <linux/mfd/samsung/s2mps11.h>
#include <linux/mfd/samsung/s5m8763.h>
#include <linux/mfd/samsung/s5m8767.h>
#include <linux/regmap.h>

static struct mfd_cell s5m8751_devs[] = {
	{
		.name = "s5m8751-pmic",
	}, {
		.name = "s5m-charger",
	}, {
		.name = "s5m8751-codec",
	},
};

static struct mfd_cell s5m8763_devs[] = {
	{
		.name = "s5m8763-pmic",
	}, {
		.name = "s5m-rtc",
	}, {
		.name = "s5m-charger",
	},
};

static struct mfd_cell s5m8767_devs[] = {
	{
		.name = "s5m8767-pmic",
	}, {
		.name = "s5m-rtc",
	},
};

static struct mfd_cell s2mps11_devs[] = {
	{
		.name = "s2mps11-pmic",
	}, {
		.name = "s2mps11-clk",
	}
};

#ifdef CONFIG_OF
static struct of_device_id sec_dt_match[] = {
	{	.compatible = "samsung,s5m8767-pmic",
		.data = (void *)S5M8767X,
	},
	{	.compatible = "samsung,s2mps11-pmic",
		.data = (void *)S2MPS11X,
	},
	{},
};
#endif

int sec_reg_read(struct sec_pmic_dev *sec_pmic, u8 reg, void *dest)
{
	return regmap_read(sec_pmic->regmap_pmic, reg, dest);
}
EXPORT_SYMBOL_GPL(sec_reg_read);

int sec_bulk_read(struct sec_pmic_dev *sec_pmic, u8 reg, int count, u8 *buf)
{
	return regmap_bulk_read(sec_pmic->regmap_pmic, reg, buf, count);
}
EXPORT_SYMBOL_GPL(sec_bulk_read);

int sec_reg_write(struct sec_pmic_dev *sec_pmic, u8 reg, u8 value)
{
	return regmap_write(sec_pmic->regmap_pmic, reg, value);
}
EXPORT_SYMBOL_GPL(sec_reg_write);

int sec_bulk_write(struct sec_pmic_dev *sec_pmic, u8 reg, int count, u8 *buf)
{
	return regmap_raw_write(sec_pmic->regmap_pmic, reg, buf, count);
}
EXPORT_SYMBOL_GPL(sec_bulk_write);

int sec_reg_update(struct sec_pmic_dev *sec_pmic, u8 reg, u8 val, u8 mask)
{
	return regmap_update_bits(sec_pmic->regmap_pmic, reg, mask, val);
}
EXPORT_SYMBOL_GPL(sec_reg_update);

static bool s2mps11_volatile(struct device *dev, unsigned int reg)
{
	switch (reg) {
	case S2MPS11_REG_INT1M:
	case S2MPS11_REG_INT2M:
	case S2MPS11_REG_INT3M:
		return false;
	default:
		return true;
	}
}

static bool s5m8763_volatile(struct device *dev, unsigned int reg)
{
	switch (reg) {
	case S5M8763_REG_IRQM1:
	case S5M8763_REG_IRQM2:
	case S5M8763_REG_IRQM3:
	case S5M8763_REG_IRQM4:
		return false;
	default:
		return true;
	}
}

static struct regmap_config sec_regmap_config = {
	.reg_bits = 8,
	.val_bits = 8,
};

static struct regmap_config s2mps11_regmap_config = {
	.reg_bits = 8,
	.val_bits = 8,

	.max_register = S2MPS11_REG_L38CTRL,
	.volatile_reg = s2mps11_volatile,
	.cache_type = REGCACHE_FLAT,
};

static struct regmap_config s5m8763_regmap_config = {
	.reg_bits = 8,
	.val_bits = 8,

	.max_register = S5M8763_REG_LBCNFG2,
	.volatile_reg = s5m8763_volatile,
	.cache_type = REGCACHE_FLAT,
};

static struct regmap_config s5m8767_regmap_config = {
	.reg_bits = 8,
	.val_bits = 8,

	.max_register = S5M8767_REG_LDO28CTRL,
	.volatile_reg = s2mps11_volatile,
	.cache_type = REGCACHE_FLAT,
<<<<<<< HEAD
=======
};

static const struct regmap_config sec_rtc_regmap_config = {
	.reg_bits = 8,
	.val_bits = 8,
>>>>>>> d8ec26d7
};

#ifdef CONFIG_OF
/*
 * Only the common platform data elements for s5m8767 are parsed here from the
 * device tree. Other sub-modules of s5m8767 such as pmic, rtc , charger and
 * others have to parse their own platform data elements from device tree.
 *
 * The s5m8767 platform data structure is instantiated here and the drivers for
 * the sub-modules need not instantiate another instance while parsing their
 * platform data.
 */
static struct sec_platform_data *sec_pmic_i2c_parse_dt_pdata(
					struct device *dev)
{
	struct sec_platform_data *pd;

	pd = devm_kzalloc(dev, sizeof(*pd), GFP_KERNEL);
	if (!pd) {
		dev_err(dev, "could not allocate memory for pdata\n");
		return ERR_PTR(-ENOMEM);
	}

	/*
	 * ToDo: the 'wakeup' member in the platform data is more of a linux
	 * specfic information. Hence, there is no binding for that yet and
	 * not parsed here.
	 */

	return pd;
}
#else
static struct sec_platform_data *sec_pmic_i2c_parse_dt_pdata(
					struct device *dev)
{
	return 0;
}
#endif

static inline int sec_i2c_get_driver_data(struct i2c_client *i2c,
						const struct i2c_device_id *id)
{
#ifdef CONFIG_OF
	if (i2c->dev.of_node) {
		const struct of_device_id *match;
		match = of_match_node(sec_dt_match, i2c->dev.of_node);
		return (int)match->data;
	}
#endif
	return (int)id->driver_data;
}

static int sec_pmic_probe(struct i2c_client *i2c,
			    const struct i2c_device_id *id)
{
	struct sec_platform_data *pdata = dev_get_platdata(&i2c->dev);
	const struct regmap_config *regmap;
	struct sec_pmic_dev *sec_pmic;
	int ret;

	sec_pmic = devm_kzalloc(&i2c->dev, sizeof(struct sec_pmic_dev),
				GFP_KERNEL);
	if (sec_pmic == NULL)
		return -ENOMEM;

	i2c_set_clientdata(i2c, sec_pmic);
	sec_pmic->dev = &i2c->dev;
	sec_pmic->i2c = i2c;
	sec_pmic->irq = i2c->irq;
	sec_pmic->type = sec_i2c_get_driver_data(i2c, id);

	if (sec_pmic->dev->of_node) {
		pdata = sec_pmic_i2c_parse_dt_pdata(sec_pmic->dev);
		if (IS_ERR(pdata)) {
			ret = PTR_ERR(pdata);
			return ret;
		}
		pdata->device_type = sec_pmic->type;
	}
	if (pdata) {
		sec_pmic->device_type = pdata->device_type;
		sec_pmic->ono = pdata->ono;
		sec_pmic->irq_base = pdata->irq_base;
		sec_pmic->wakeup = pdata->wakeup;
		sec_pmic->pdata = pdata;
	}

	switch (sec_pmic->device_type) {
	case S2MPS11X:
		regmap = &s2mps11_regmap_config;
		break;
	case S5M8763X:
		regmap = &s5m8763_regmap_config;
		break;
	case S5M8767X:
		regmap = &s5m8767_regmap_config;
		break;
	default:
		regmap = &sec_regmap_config;
		break;
	}

	sec_pmic->regmap_pmic = devm_regmap_init_i2c(i2c, regmap);
	if (IS_ERR(sec_pmic->regmap_pmic)) {
		ret = PTR_ERR(sec_pmic->regmap_pmic);
		dev_err(&i2c->dev, "Failed to allocate register map: %d\n",
			ret);
		return ret;
	}

	sec_pmic->rtc = i2c_new_dummy(i2c->adapter, RTC_I2C_ADDR);
	i2c_set_clientdata(sec_pmic->rtc, sec_pmic);

	sec_pmic->regmap_rtc = devm_regmap_init_i2c(sec_pmic->rtc,
			&sec_rtc_regmap_config);
	if (IS_ERR(sec_pmic->regmap_rtc)) {
		ret = PTR_ERR(sec_pmic->regmap_rtc);
		dev_err(&i2c->dev, "Failed to allocate RTC register map: %d\n",
			ret);
		return ret;
	}

	if (pdata && pdata->cfg_pmic_irq)
		pdata->cfg_pmic_irq();

	sec_irq_init(sec_pmic);

	pm_runtime_set_active(sec_pmic->dev);

	switch (sec_pmic->device_type) {
	case S5M8751X:
		ret = mfd_add_devices(sec_pmic->dev, -1, s5m8751_devs,
				      ARRAY_SIZE(s5m8751_devs), NULL, 0, NULL);
		break;
	case S5M8763X:
		ret = mfd_add_devices(sec_pmic->dev, -1, s5m8763_devs,
				      ARRAY_SIZE(s5m8763_devs), NULL, 0, NULL);
		break;
	case S5M8767X:
		ret = mfd_add_devices(sec_pmic->dev, -1, s5m8767_devs,
				      ARRAY_SIZE(s5m8767_devs), NULL, 0, NULL);
		break;
	case S2MPS11X:
		ret = mfd_add_devices(sec_pmic->dev, -1, s2mps11_devs,
				      ARRAY_SIZE(s2mps11_devs), NULL, 0, NULL);
		break;
	default:
		/* If this happens the probe function is problem */
		BUG();
	}

	if (ret)
		goto err;

	return ret;

err:
	sec_irq_exit(sec_pmic);
	i2c_unregister_device(sec_pmic->rtc);
	return ret;
}

static int sec_pmic_remove(struct i2c_client *i2c)
{
	struct sec_pmic_dev *sec_pmic = i2c_get_clientdata(i2c);

	mfd_remove_devices(sec_pmic->dev);
	sec_irq_exit(sec_pmic);
	i2c_unregister_device(sec_pmic->rtc);
	return 0;
}

static const struct i2c_device_id sec_pmic_id[] = {
	{ "sec_pmic", 0 },
	{ }
};
MODULE_DEVICE_TABLE(i2c, sec_pmic_id);

static struct i2c_driver sec_pmic_driver = {
	.driver = {
		   .name = "sec_pmic",
		   .owner = THIS_MODULE,
		   .of_match_table = of_match_ptr(sec_dt_match),
	},
	.probe = sec_pmic_probe,
	.remove = sec_pmic_remove,
	.id_table = sec_pmic_id,
};

static int __init sec_pmic_init(void)
{
	return i2c_add_driver(&sec_pmic_driver);
}

subsys_initcall(sec_pmic_init);

static void __exit sec_pmic_exit(void)
{
	i2c_del_driver(&sec_pmic_driver);
}
module_exit(sec_pmic_exit);

MODULE_AUTHOR("Sangbeom Kim <sbkim73@samsung.com>");
MODULE_DESCRIPTION("Core support for the S5M MFD");
MODULE_LICENSE("GPL");<|MERGE_RESOLUTION|>--- conflicted
+++ resolved
@@ -164,14 +164,11 @@
 	.max_register = S5M8767_REG_LDO28CTRL,
 	.volatile_reg = s2mps11_volatile,
 	.cache_type = REGCACHE_FLAT,
-<<<<<<< HEAD
-=======
 };
 
 static const struct regmap_config sec_rtc_regmap_config = {
 	.reg_bits = 8,
 	.val_bits = 8,
->>>>>>> d8ec26d7
 };
 
 #ifdef CONFIG_OF
