--- conflicted
+++ resolved
@@ -62,14 +62,7 @@
 #define LLC_STATUS_CONFLICT	7 /* disconnect conn */
 #define LLC_STATUS_RESET_DONE	8 /*  */
 
-<<<<<<< HEAD
-extern int llc_establish_connection(struct sock *sk, u8 *lmac,
-				    u8 *dmac, u8 dsap);
-extern int llc_build_and_send_pkt(struct sock *sk, struct sk_buff *skb);
-extern int llc_send_disc(struct sock *sk);
-=======
 int llc_establish_connection(struct sock *sk, u8 *lmac, u8 *dmac, u8 dsap);
 int llc_build_and_send_pkt(struct sock *sk, struct sk_buff *skb);
 int llc_send_disc(struct sock *sk);
->>>>>>> d8ec26d7
 #endif /* LLC_IF_H */