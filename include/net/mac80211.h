--- conflicted
+++ resolved
@@ -1822,13 +1822,10 @@
  *
  * @tx_frames_pending: Check if there is any pending frame in the hardware
  *	queues before entering power save.
-<<<<<<< HEAD
-=======
  *
  * @set_bitrate_mask: Set a mask of rates to be used for rate control selection
  *	when transmitting a frame. Currently only legacy rates are handled.
  *	The callback can sleep.
->>>>>>> eaef6a93
  */
 struct ieee80211_ops {
 	void (*tx)(struct ieee80211_hw *hw, struct sk_buff *skb);
@@ -1917,11 +1914,8 @@
 	void (*get_ringparam)(struct ieee80211_hw *hw,
 			      u32 *tx, u32 *tx_max, u32 *rx, u32 *rx_max);
 	bool (*tx_frames_pending)(struct ieee80211_hw *hw);
-<<<<<<< HEAD
-=======
 	int (*set_bitrate_mask)(struct ieee80211_hw *hw, struct ieee80211_vif *vif,
 				const struct cfg80211_bitrate_mask *mask);
->>>>>>> eaef6a93
 };
 
 /**
