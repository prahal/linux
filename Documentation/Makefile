--- conflicted
+++ resolved
@@ -1,9 +1,4 @@
-<<<<<<< HEAD
-subdir-y := accounting arm auxdisplay blackfin connector \
+subdir-y := accounting auxdisplay blackfin connector \
 	filesystems filesystems ia64 kdbus laptops mic misc-devices \
-=======
-subdir-y := accounting auxdisplay blackfin connector \
-	filesystems filesystems ia64 laptops mic misc-devices \
->>>>>>> e2608180
 	networking pcmcia prctl ptp spi timers vDSO video4linux \
 	watchdog