--- conflicted
+++ resolved
@@ -361,11 +361,7 @@
 			kfree(name);
 			if (!data->widget) {
 				ret = -ENOMEM;
-<<<<<<< HEAD
-				goto err_name;
-=======
 				goto err_data;
->>>>>>> 3cb5ff02
 			}
 		}
 		break;
@@ -381,7 +377,6 @@
 			if (!name) {
 				ret = -ENOMEM;
 				goto err_data;
-<<<<<<< HEAD
 			}
 
 			memset(&template, 0, sizeof(template));
@@ -395,27 +390,6 @@
 
 			data->value = template.on_val;
 
-			data->widget = snd_soc_dapm_new_control(widget->dapm,
-					&template);
-			if (!data->widget) {
-				ret = -ENOMEM;
-				goto err_name;
-			}
-
-=======
-			}
-
-			memset(&template, 0, sizeof(template));
-			template.reg = e->reg;
-			template.mask = e->mask << e->shift_l;
-			template.shift = e->shift_l;
-			template.off_val = snd_soc_enum_item_to_val(e, 0);
-			template.on_val = template.off_val;
-			template.id = snd_soc_dapm_kcontrol;
-			template.name = name;
-
-			data->value = template.on_val;
-
 			data->widget = snd_soc_dapm_new_control_unlocked(
 						widget->dapm, &template);
 			kfree(name);
@@ -424,7 +398,6 @@
 				goto err_data;
 			}
 
->>>>>>> 3cb5ff02
 			snd_soc_dapm_add_path(widget->dapm, data->widget,
 					      widget, NULL, NULL);
 		}
@@ -437,11 +410,6 @@
 
 	return 0;
 
-<<<<<<< HEAD
-err_name:
-	kfree(name);
-=======
->>>>>>> 3cb5ff02
 err_data:
 	kfree(data);
 	return ret;
@@ -450,8 +418,6 @@
 static void dapm_kcontrol_free(struct snd_kcontrol *kctl)
 {
 	struct dapm_kcontrol_data *data = snd_kcontrol_chip(kctl);
-	if (data->widget)
-		kfree(data->widget->name);
 	kfree(data->wlist);
 	kfree(data);
 }
