/*
 *   Copyright (C) Christoph Hellwig, 2001-2002
 *
 *   This program is free software;  you can redistribute it and/or modify
 *   it under the terms of the GNU General Public License as published by
 *   the Free Software Foundation; either version 2 of the License, or
 *   (at your option) any later version.
 *
 *   This program is distributed in the hope that it will be useful,
 *   but WITHOUT ANY WARRANTY;  without even the implied warranty of
 *   MERCHANTABILITY or FITNESS FOR A PARTICULAR PURPOSE.  See
 *   the GNU General Public License for more details.
 *
 *   You should have received a copy of the GNU General Public License
 *   along with this program;  if not, write to the Free Software
 *   Foundation, Inc., 59 Temple Place, Suite 330, Boston, MA 02111-1307 USA
 */

#include <linux/fs.h>
#include "jfs_incore.h"
#include "jfs_inode.h"
#include "jfs_xattr.h"

<<<<<<< HEAD
static void *jfs_follow_link(struct dentry *dentry, struct nameidata *nd)
{
	char *s = JFS_IP(d_inode(dentry))->i_inline;
	nd_set_link(nd, s);
	return NULL;
}

=======
>>>>>>> 4b8a8262
const struct inode_operations jfs_fast_symlink_inode_operations = {
	.readlink	= generic_readlink,
	.follow_link	= simple_follow_link,
	.setattr	= jfs_setattr,
	.setxattr	= jfs_setxattr,
	.getxattr	= jfs_getxattr,
	.listxattr	= jfs_listxattr,
	.removexattr	= jfs_removexattr,
};

const struct inode_operations jfs_symlink_inode_operations = {
	.readlink	= generic_readlink,
	.follow_link	= page_follow_link_light,
	.put_link	= page_put_link,
	.setattr	= jfs_setattr,
	.setxattr	= jfs_setxattr,
	.getxattr	= jfs_getxattr,
	.listxattr	= jfs_listxattr,
	.removexattr	= jfs_removexattr,
};
<|MERGE_RESOLUTION|>--- conflicted
+++ resolved
@@ -21,16 +21,6 @@
 #include "jfs_inode.h"
 #include "jfs_xattr.h"
 
-<<<<<<< HEAD
-static void *jfs_follow_link(struct dentry *dentry, struct nameidata *nd)
-{
-	char *s = JFS_IP(d_inode(dentry))->i_inline;
-	nd_set_link(nd, s);
-	return NULL;
-}
-
-=======
->>>>>>> 4b8a8262
 const struct inode_operations jfs_fast_symlink_inode_operations = {
 	.readlink	= generic_readlink,
 	.follow_link	= simple_follow_link,
