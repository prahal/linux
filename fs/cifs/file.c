/*
 *   fs/cifs/file.c
 *
 *   vfs operations that deal with files
 *
 *   Copyright (C) International Business Machines  Corp., 2002,2010
 *   Author(s): Steve French (sfrench@us.ibm.com)
 *              Jeremy Allison (jra@samba.org)
 *
 *   This library is free software; you can redistribute it and/or modify
 *   it under the terms of the GNU Lesser General Public License as published
 *   by the Free Software Foundation; either version 2.1 of the License, or
 *   (at your option) any later version.
 *
 *   This library is distributed in the hope that it will be useful,
 *   but WITHOUT ANY WARRANTY; without even the implied warranty of
 *   MERCHANTABILITY or FITNESS FOR A PARTICULAR PURPOSE.  See
 *   the GNU Lesser General Public License for more details.
 *
 *   You should have received a copy of the GNU Lesser General Public License
 *   along with this library; if not, write to the Free Software
 *   Foundation, Inc., 59 Temple Place, Suite 330, Boston, MA 02111-1307 USA
 */
#include <linux/fs.h>
#include <linux/backing-dev.h>
#include <linux/stat.h>
#include <linux/fcntl.h>
#include <linux/pagemap.h>
#include <linux/pagevec.h>
#include <linux/writeback.h>
#include <linux/task_io_accounting_ops.h>
#include <linux/delay.h>
#include <linux/mount.h>
#include <linux/slab.h>
#include <asm/div64.h>
#include "cifsfs.h"
#include "cifspdu.h"
#include "cifsglob.h"
#include "cifsproto.h"
#include "cifs_unicode.h"
#include "cifs_debug.h"
#include "cifs_fs_sb.h"
#include "fscache.h"

static inline int cifs_convert_flags(unsigned int flags)
{
	if ((flags & O_ACCMODE) == O_RDONLY)
		return GENERIC_READ;
	else if ((flags & O_ACCMODE) == O_WRONLY)
		return GENERIC_WRITE;
	else if ((flags & O_ACCMODE) == O_RDWR) {
		/* GENERIC_ALL is too much permission to request
		   can cause unnecessary access denied on create */
		/* return GENERIC_ALL; */
		return (GENERIC_READ | GENERIC_WRITE);
	}

	return (READ_CONTROL | FILE_WRITE_ATTRIBUTES | FILE_READ_ATTRIBUTES |
		FILE_WRITE_EA | FILE_APPEND_DATA | FILE_WRITE_DATA |
		FILE_READ_DATA);
}

static inline fmode_t cifs_posix_convert_flags(unsigned int flags)
{
	fmode_t posix_flags = 0;

	if ((flags & O_ACCMODE) == O_RDONLY)
		posix_flags = FMODE_READ;
	else if ((flags & O_ACCMODE) == O_WRONLY)
		posix_flags = FMODE_WRITE;
	else if ((flags & O_ACCMODE) == O_RDWR) {
		/* GENERIC_ALL is too much permission to request
		   can cause unnecessary access denied on create */
		/* return GENERIC_ALL; */
		posix_flags = FMODE_READ | FMODE_WRITE;
	}
	/* can not map O_CREAT or O_EXCL or O_TRUNC flags when
	   reopening a file.  They had their effect on the original open */
	if (flags & O_APPEND)
		posix_flags |= (fmode_t)O_APPEND;
	if (flags & O_DSYNC)
		posix_flags |= (fmode_t)O_DSYNC;
	if (flags & __O_SYNC)
		posix_flags |= (fmode_t)__O_SYNC;
	if (flags & O_DIRECTORY)
		posix_flags |= (fmode_t)O_DIRECTORY;
	if (flags & O_NOFOLLOW)
		posix_flags |= (fmode_t)O_NOFOLLOW;
	if (flags & O_DIRECT)
		posix_flags |= (fmode_t)O_DIRECT;

	return posix_flags;
}

static inline int cifs_get_disposition(unsigned int flags)
{
	if ((flags & (O_CREAT | O_EXCL)) == (O_CREAT | O_EXCL))
		return FILE_CREATE;
	else if ((flags & (O_CREAT | O_TRUNC)) == (O_CREAT | O_TRUNC))
		return FILE_OVERWRITE_IF;
	else if ((flags & O_CREAT) == O_CREAT)
		return FILE_OPEN_IF;
	else if ((flags & O_TRUNC) == O_TRUNC)
		return FILE_OVERWRITE;
	else
		return FILE_OPEN;
}

/* all arguments to this function must be checked for validity in caller */
static inline int
cifs_posix_open_inode_helper(struct inode *inode, struct file *file,
			     struct cifsInodeInfo *pCifsInode, __u32 oplock,
			     u16 netfid)
{

	write_lock(&GlobalSMBSeslock);

	pCifsInode = CIFS_I(file->f_path.dentry->d_inode);
	if (pCifsInode == NULL) {
		write_unlock(&GlobalSMBSeslock);
		return -EINVAL;
	}

	if (pCifsInode->clientCanCacheRead) {
		/* we have the inode open somewhere else
		   no need to discard cache data */
		goto psx_client_can_cache;
	}

	/* BB FIXME need to fix this check to move it earlier into posix_open
	   BB  fIX following section BB FIXME */

	/* if not oplocked, invalidate inode pages if mtime or file
	   size changed */
/*	temp = cifs_NTtimeToUnix(le64_to_cpu(buf->LastWriteTime));
	if (timespec_equal(&file->f_path.dentry->d_inode->i_mtime, &temp) &&
			   (file->f_path.dentry->d_inode->i_size ==
			    (loff_t)le64_to_cpu(buf->EndOfFile))) {
		cFYI(1, "inode unchanged on server");
	} else {
		if (file->f_path.dentry->d_inode->i_mapping) {
			rc = filemap_write_and_wait(file->f_path.dentry->d_inode->i_mapping);
			if (rc != 0)
				CIFS_I(file->f_path.dentry->d_inode)->write_behind_rc = rc;
		}
		cFYI(1, "invalidating remote inode since open detected it "
			 "changed");
		invalidate_remote_inode(file->f_path.dentry->d_inode);
	} */

psx_client_can_cache:
	if ((oplock & 0xF) == OPLOCK_EXCLUSIVE) {
		pCifsInode->clientCanCacheAll = true;
		pCifsInode->clientCanCacheRead = true;
		cFYI(1, "Exclusive Oplock granted on inode %p",
			 file->f_path.dentry->d_inode);
	} else if ((oplock & 0xF) == OPLOCK_READ)
		pCifsInode->clientCanCacheRead = true;

	/* will have to change the unlock if we reenable the
	   filemap_fdatawrite (which does not seem necessary */
	write_unlock(&GlobalSMBSeslock);
	return 0;
}

/* all arguments to this function must be checked for validity in caller */
static inline int cifs_open_inode_helper(struct inode *inode,
	struct cifsTconInfo *pTcon, int *oplock, FILE_ALL_INFO *buf,
	char *full_path, int xid)
{
	struct cifsInodeInfo *pCifsInode = CIFS_I(inode);
	struct timespec temp;
	int rc;

	if (pCifsInode->clientCanCacheRead) {
		/* we have the inode open somewhere else
		   no need to discard cache data */
		goto client_can_cache;
	}

	/* BB need same check in cifs_create too? */
	/* if not oplocked, invalidate inode pages if mtime or file
	   size changed */
	temp = cifs_NTtimeToUnix(buf->LastWriteTime);
	if (timespec_equal(&inode->i_mtime, &temp) &&
			   (inode->i_size ==
			    (loff_t)le64_to_cpu(buf->EndOfFile))) {
		cFYI(1, "inode unchanged on server");
	} else {
		if (inode->i_mapping) {
			/* BB no need to lock inode until after invalidate
			since namei code should already have it locked? */
			rc = filemap_write_and_wait(inode->i_mapping);
			if (rc != 0)
				pCifsInode->write_behind_rc = rc;
		}
		cFYI(1, "invalidating remote inode since open detected it "
			 "changed");
		invalidate_remote_inode(inode);
	}

client_can_cache:
	if (pTcon->unix_ext)
		rc = cifs_get_inode_info_unix(&inode, full_path, inode->i_sb,
					      xid);
	else
		rc = cifs_get_inode_info(&inode, full_path, buf, inode->i_sb,
					 xid, NULL);

	if ((*oplock & 0xF) == OPLOCK_EXCLUSIVE) {
		pCifsInode->clientCanCacheAll = true;
		pCifsInode->clientCanCacheRead = true;
		cFYI(1, "Exclusive Oplock granted on inode %p", inode);
	} else if ((*oplock & 0xF) == OPLOCK_READ)
		pCifsInode->clientCanCacheRead = true;

	return rc;
}

int cifs_open(struct inode *inode, struct file *file)
{
	int rc = -EACCES;
	int xid;
	__u32 oplock;
	struct cifs_sb_info *cifs_sb;
	struct cifsTconInfo *tcon;
	struct cifsFileInfo *pCifsFile = NULL;
	struct cifsInodeInfo *pCifsInode;
	char *full_path = NULL;
	int desiredAccess;
	int disposition;
	__u16 netfid;
	FILE_ALL_INFO *buf = NULL;

	xid = GetXid();

	cifs_sb = CIFS_SB(inode->i_sb);
	tcon = cifs_sb->tcon;

	pCifsInode = CIFS_I(file->f_path.dentry->d_inode);

	full_path = build_path_from_dentry(file->f_path.dentry);
	if (full_path == NULL) {
		rc = -ENOMEM;
		FreeXid(xid);
		return rc;
	}

	cFYI(1, "inode = 0x%p file flags are 0x%x for %s",
		 inode, file->f_flags, full_path);

	if (oplockEnabled)
		oplock = REQ_OPLOCK;
	else
		oplock = 0;

	if (!tcon->broken_posix_open && tcon->unix_ext &&
	    (tcon->ses->capabilities & CAP_UNIX) &&
	    (CIFS_UNIX_POSIX_PATH_OPS_CAP &
			le64_to_cpu(tcon->fsUnixInfo.Capability))) {
		int oflags = (int) cifs_posix_convert_flags(file->f_flags);
		oflags |= SMB_O_CREAT;
		/* can not refresh inode info since size could be stale */
		rc = cifs_posix_open(full_path, &inode, inode->i_sb,
				cifs_sb->mnt_file_mode /* ignored */,
				oflags, &oplock, &netfid, xid);
		if (rc == 0) {
			cFYI(1, "posix open succeeded");
			/* no need for special case handling of setting mode
			   on read only files needed here */

			rc = cifs_posix_open_inode_helper(inode, file,
					pCifsInode, oplock, netfid);
			if (rc != 0) {
				CIFSSMBClose(xid, tcon, netfid);
				goto out;
			}

			pCifsFile = cifs_new_fileinfo(inode, netfid, file,
							file->f_path.mnt,
							oflags);
			if (pCifsFile == NULL) {
				CIFSSMBClose(xid, tcon, netfid);
				rc = -ENOMEM;
			}

			cifs_fscache_set_inode_cookie(inode, file);

			goto out;
		} else if ((rc == -EINVAL) || (rc == -EOPNOTSUPP)) {
			if (tcon->ses->serverNOS)
				cERROR(1, "server %s of type %s returned"
					   " unexpected error on SMB posix open"
					   ", disabling posix open support."
					   " Check if server update available.",
					   tcon->ses->serverName,
					   tcon->ses->serverNOS);
			tcon->broken_posix_open = true;
		} else if ((rc != -EIO) && (rc != -EREMOTE) &&
			 (rc != -EOPNOTSUPP)) /* path not found or net err */
			goto out;
		/* else fallthrough to retry open the old way on network i/o
		   or DFS errors */
	}

	desiredAccess = cifs_convert_flags(file->f_flags);

/*********************************************************************
 *  open flag mapping table:
 *
 *	POSIX Flag            CIFS Disposition
 *	----------            ----------------
 *	O_CREAT               FILE_OPEN_IF
 *	O_CREAT | O_EXCL      FILE_CREATE
 *	O_CREAT | O_TRUNC     FILE_OVERWRITE_IF
 *	O_TRUNC               FILE_OVERWRITE
 *	none of the above     FILE_OPEN
 *
 *	Note that there is not a direct match between disposition
 *	FILE_SUPERSEDE (ie create whether or not file exists although
 *	O_CREAT | O_TRUNC is similar but truncates the existing
 *	file rather than creating a new file as FILE_SUPERSEDE does
 *	(which uses the attributes / metadata passed in on open call)
 *?
 *?  O_SYNC is a reasonable match to CIFS writethrough flag
 *?  and the read write flags match reasonably.  O_LARGEFILE
 *?  is irrelevant because largefile support is always used
 *?  by this client. Flags O_APPEND, O_DIRECT, O_DIRECTORY,
 *	 O_FASYNC, O_NOFOLLOW, O_NONBLOCK need further investigation
 *********************************************************************/

	disposition = cifs_get_disposition(file->f_flags);

	/* BB pass O_SYNC flag through on file attributes .. BB */

	/* Also refresh inode by passing in file_info buf returned by SMBOpen
	   and calling get_inode_info with returned buf (at least helps
	   non-Unix server case) */

	/* BB we can not do this if this is the second open of a file
	   and the first handle has writebehind data, we might be
	   able to simply do a filemap_fdatawrite/filemap_fdatawait first */
	buf = kmalloc(sizeof(FILE_ALL_INFO), GFP_KERNEL);
	if (!buf) {
		rc = -ENOMEM;
		goto out;
	}

	if (cifs_sb->tcon->ses->capabilities & CAP_NT_SMBS)
		rc = CIFSSMBOpen(xid, tcon, full_path, disposition,
			 desiredAccess, CREATE_NOT_DIR, &netfid, &oplock, buf,
			 cifs_sb->local_nls, cifs_sb->mnt_cifs_flags
				 & CIFS_MOUNT_MAP_SPECIAL_CHR);
	else
		rc = -EIO; /* no NT SMB support fall into legacy open below */

	if (rc == -EIO) {
		/* Old server, try legacy style OpenX */
		rc = SMBLegacyOpen(xid, tcon, full_path, disposition,
			desiredAccess, CREATE_NOT_DIR, &netfid, &oplock, buf,
			cifs_sb->local_nls, cifs_sb->mnt_cifs_flags
				& CIFS_MOUNT_MAP_SPECIAL_CHR);
	}
	if (rc) {
		cFYI(1, "cifs_open returned 0x%x", rc);
		goto out;
	}

	rc = cifs_open_inode_helper(inode, tcon, &oplock, buf, full_path, xid);
	if (rc != 0)
		goto out;

	pCifsFile = cifs_new_fileinfo(inode, netfid, file, file->f_path.mnt,
					file->f_flags);
	if (pCifsFile == NULL) {
		rc = -ENOMEM;
		goto out;
	}

	cifs_fscache_set_inode_cookie(inode, file);

	if (oplock & CIFS_CREATE_ACTION) {
		/* time to set mode which we can not set earlier due to
		   problems creating new read-only files */
		if (tcon->unix_ext) {
			struct cifs_unix_set_info_args args = {
				.mode	= inode->i_mode,
				.uid	= NO_CHANGE_64,
				.gid	= NO_CHANGE_64,
				.ctime	= NO_CHANGE_64,
				.atime	= NO_CHANGE_64,
				.mtime	= NO_CHANGE_64,
				.device	= 0,
			};
			CIFSSMBUnixSetPathInfo(xid, tcon, full_path, &args,
					       cifs_sb->local_nls,
					       cifs_sb->mnt_cifs_flags &
						CIFS_MOUNT_MAP_SPECIAL_CHR);
		}
	}

out:
	kfree(buf);
	kfree(full_path);
	FreeXid(xid);
	return rc;
}

/* Try to reacquire byte range locks that were released when session */
/* to server was lost */
static int cifs_relock_file(struct cifsFileInfo *cifsFile)
{
	int rc = 0;

/* BB list all locks open on this file and relock */

	return rc;
}

static int cifs_reopen_file(struct file *file, bool can_flush)
{
	int rc = -EACCES;
	int xid;
	__u32 oplock;
	struct cifs_sb_info *cifs_sb;
	struct cifsTconInfo *tcon;
	struct cifsFileInfo *pCifsFile;
	struct cifsInodeInfo *pCifsInode;
	struct inode *inode;
	char *full_path = NULL;
	int desiredAccess;
	int disposition = FILE_OPEN;
	__u16 netfid;

	if (file->private_data)
		pCifsFile = file->private_data;
	else
		return -EBADF;

	xid = GetXid();
	mutex_lock(&pCifsFile->fh_mutex);
	if (!pCifsFile->invalidHandle) {
		mutex_unlock(&pCifsFile->fh_mutex);
		rc = 0;
		FreeXid(xid);
		return rc;
	}

	if (file->f_path.dentry == NULL) {
		cERROR(1, "no valid name if dentry freed");
		dump_stack();
		rc = -EBADF;
		goto reopen_error_exit;
	}

	inode = file->f_path.dentry->d_inode;
	if (inode == NULL) {
		cERROR(1, "inode not valid");
		dump_stack();
		rc = -EBADF;
		goto reopen_error_exit;
	}

	cifs_sb = CIFS_SB(inode->i_sb);
	tcon = cifs_sb->tcon;

/* can not grab rename sem here because various ops, including
   those that already have the rename sem can end up causing writepage
   to get called and if the server was down that means we end up here,
   and we can never tell if the caller already has the rename_sem */
	full_path = build_path_from_dentry(file->f_path.dentry);
	if (full_path == NULL) {
		rc = -ENOMEM;
reopen_error_exit:
		mutex_unlock(&pCifsFile->fh_mutex);
		FreeXid(xid);
		return rc;
	}

	cFYI(1, "inode = 0x%p file flags 0x%x for %s",
		 inode, file->f_flags, full_path);

	if (oplockEnabled)
		oplock = REQ_OPLOCK;
	else
		oplock = 0;

	if (tcon->unix_ext && (tcon->ses->capabilities & CAP_UNIX) &&
	    (CIFS_UNIX_POSIX_PATH_OPS_CAP &
			le64_to_cpu(tcon->fsUnixInfo.Capability))) {
		int oflags = (int) cifs_posix_convert_flags(file->f_flags);
		/* can not refresh inode info since size could be stale */
		rc = cifs_posix_open(full_path, NULL, inode->i_sb,
				cifs_sb->mnt_file_mode /* ignored */,
				oflags, &oplock, &netfid, xid);
		if (rc == 0) {
			cFYI(1, "posix reopen succeeded");
			goto reopen_success;
		}
		/* fallthrough to retry open the old way on errors, especially
		   in the reconnect path it is important to retry hard */
	}

	desiredAccess = cifs_convert_flags(file->f_flags);

	/* Can not refresh inode by passing in file_info buf to be returned
	   by SMBOpen and then calling get_inode_info with returned buf
	   since file might have write behind data that needs to be flushed
	   and server version of file size can be stale. If we knew for sure
	   that inode was not dirty locally we could do this */

	rc = CIFSSMBOpen(xid, tcon, full_path, disposition, desiredAccess,
			 CREATE_NOT_DIR, &netfid, &oplock, NULL,
			 cifs_sb->local_nls, cifs_sb->mnt_cifs_flags &
				CIFS_MOUNT_MAP_SPECIAL_CHR);
	if (rc) {
		mutex_unlock(&pCifsFile->fh_mutex);
		cFYI(1, "cifs_open returned 0x%x", rc);
		cFYI(1, "oplock: %d", oplock);
	} else {
reopen_success:
		pCifsFile->netfid = netfid;
		pCifsFile->invalidHandle = false;
		mutex_unlock(&pCifsFile->fh_mutex);
		pCifsInode = CIFS_I(inode);
		if (pCifsInode) {
			if (can_flush) {
				rc = filemap_write_and_wait(inode->i_mapping);
				if (rc != 0)
					CIFS_I(inode)->write_behind_rc = rc;
			/* temporarily disable caching while we
			   go to server to get inode info */
				pCifsInode->clientCanCacheAll = false;
				pCifsInode->clientCanCacheRead = false;
				if (tcon->unix_ext)
					rc = cifs_get_inode_info_unix(&inode,
						full_path, inode->i_sb, xid);
				else
					rc = cifs_get_inode_info(&inode,
						full_path, NULL, inode->i_sb,
						xid, NULL);
			} /* else we are writing out data to server already
			     and could deadlock if we tried to flush data, and
			     since we do not know if we have data that would
			     invalidate the current end of file on the server
			     we can not go to the server to get the new inod
			     info */
			if ((oplock & 0xF) == OPLOCK_EXCLUSIVE) {
				pCifsInode->clientCanCacheAll = true;
				pCifsInode->clientCanCacheRead = true;
				cFYI(1, "Exclusive Oplock granted on inode %p",
					 file->f_path.dentry->d_inode);
			} else if ((oplock & 0xF) == OPLOCK_READ) {
				pCifsInode->clientCanCacheRead = true;
				pCifsInode->clientCanCacheAll = false;
			} else {
				pCifsInode->clientCanCacheRead = false;
				pCifsInode->clientCanCacheAll = false;
			}
			cifs_relock_file(pCifsFile);
		}
	}
	kfree(full_path);
	FreeXid(xid);
	return rc;
}

int cifs_close(struct inode *inode, struct file *file)
{
	int rc = 0;
	int xid, timeout;
	struct cifs_sb_info *cifs_sb;
	struct cifsTconInfo *pTcon;
	struct cifsFileInfo *pSMBFile = file->private_data;

	xid = GetXid();

	cifs_sb = CIFS_SB(inode->i_sb);
	pTcon = cifs_sb->tcon;
	if (pSMBFile) {
		struct cifsLockInfo *li, *tmp;
		write_lock(&GlobalSMBSeslock);
		pSMBFile->closePend = true;
		if (pTcon) {
			/* no sense reconnecting to close a file that is
			   already closed */
			if (!pTcon->need_reconnect) {
				write_unlock(&GlobalSMBSeslock);
				timeout = 2;
				while ((atomic_read(&pSMBFile->count) != 1)
					&& (timeout <= 2048)) {
					/* Give write a better chance to get to
					server ahead of the close.  We do not
					want to add a wait_q here as it would
					increase the memory utilization as
					the struct would be in each open file,
					but this should give enough time to
					clear the socket */
					cFYI(DBG2, "close delay, write pending");
					msleep(timeout);
					timeout *= 4;
				}
				if (!pTcon->need_reconnect &&
				    !pSMBFile->invalidHandle)
					rc = CIFSSMBClose(xid, pTcon,
						  pSMBFile->netfid);
			} else
				write_unlock(&GlobalSMBSeslock);
		} else
			write_unlock(&GlobalSMBSeslock);

		/* Delete any outstanding lock records.
		   We'll lose them when the file is closed anyway. */
		mutex_lock(&pSMBFile->lock_mutex);
		list_for_each_entry_safe(li, tmp, &pSMBFile->llist, llist) {
			list_del(&li->llist);
			kfree(li);
		}
		mutex_unlock(&pSMBFile->lock_mutex);

		write_lock(&GlobalSMBSeslock);
		list_del(&pSMBFile->flist);
		list_del(&pSMBFile->tlist);
		write_unlock(&GlobalSMBSeslock);
		cifsFileInfo_put(file->private_data);
		file->private_data = NULL;
	} else
		rc = -EBADF;

	read_lock(&GlobalSMBSeslock);
	if (list_empty(&(CIFS_I(inode)->openFileList))) {
		cFYI(1, "closing last open instance for inode %p", inode);
		/* if the file is not open we do not know if we can cache info
		   on this inode, much less write behind and read ahead */
		CIFS_I(inode)->clientCanCacheRead = false;
		CIFS_I(inode)->clientCanCacheAll  = false;
	}
	read_unlock(&GlobalSMBSeslock);
	if ((rc == 0) && CIFS_I(inode)->write_behind_rc)
		rc = CIFS_I(inode)->write_behind_rc;
	FreeXid(xid);
	return rc;
}

int cifs_closedir(struct inode *inode, struct file *file)
{
	int rc = 0;
	int xid;
	struct cifsFileInfo *pCFileStruct = file->private_data;
	char *ptmp;

	cFYI(1, "Closedir inode = 0x%p", inode);

	xid = GetXid();

	if (pCFileStruct) {
		struct cifsTconInfo *pTcon;
		struct cifs_sb_info *cifs_sb =
			CIFS_SB(file->f_path.dentry->d_sb);

		pTcon = cifs_sb->tcon;

		cFYI(1, "Freeing private data in close dir");
		write_lock(&GlobalSMBSeslock);
		if (!pCFileStruct->srch_inf.endOfSearch &&
		    !pCFileStruct->invalidHandle) {
			pCFileStruct->invalidHandle = true;
			write_unlock(&GlobalSMBSeslock);
			rc = CIFSFindClose(xid, pTcon, pCFileStruct->netfid);
			cFYI(1, "Closing uncompleted readdir with rc %d",
				 rc);
			/* not much we can do if it fails anyway, ignore rc */
			rc = 0;
		} else
			write_unlock(&GlobalSMBSeslock);
		ptmp = pCFileStruct->srch_inf.ntwrk_buf_start;
		if (ptmp) {
			cFYI(1, "closedir free smb buf in srch struct");
			pCFileStruct->srch_inf.ntwrk_buf_start = NULL;
			if (pCFileStruct->srch_inf.smallBuf)
				cifs_small_buf_release(ptmp);
			else
				cifs_buf_release(ptmp);
		}
		kfree(file->private_data);
		file->private_data = NULL;
	}
	/* BB can we lock the filestruct while this is going on? */
	FreeXid(xid);
	return rc;
}

static int store_file_lock(struct cifsFileInfo *fid, __u64 len,
				__u64 offset, __u8 lockType)
{
	struct cifsLockInfo *li =
		kmalloc(sizeof(struct cifsLockInfo), GFP_KERNEL);
	if (li == NULL)
		return -ENOMEM;
	li->offset = offset;
	li->length = len;
	li->type = lockType;
	mutex_lock(&fid->lock_mutex);
	list_add(&li->llist, &fid->llist);
	mutex_unlock(&fid->lock_mutex);
	return 0;
}

int cifs_lock(struct file *file, int cmd, struct file_lock *pfLock)
{
	int rc, xid;
	__u32 numLock = 0;
	__u32 numUnlock = 0;
	__u64 length;
	bool wait_flag = false;
	struct cifs_sb_info *cifs_sb;
	struct cifsTconInfo *tcon;
	__u16 netfid;
	__u8 lockType = LOCKING_ANDX_LARGE_FILES;
	bool posix_locking = 0;

	length = 1 + pfLock->fl_end - pfLock->fl_start;
	rc = -EACCES;
	xid = GetXid();

	cFYI(1, "Lock parm: 0x%x flockflags: "
		 "0x%x flocktype: 0x%x start: %lld end: %lld",
		cmd, pfLock->fl_flags, pfLock->fl_type, pfLock->fl_start,
		pfLock->fl_end);

	if (pfLock->fl_flags & FL_POSIX)
		cFYI(1, "Posix");
	if (pfLock->fl_flags & FL_FLOCK)
		cFYI(1, "Flock");
	if (pfLock->fl_flags & FL_SLEEP) {
		cFYI(1, "Blocking lock");
		wait_flag = true;
	}
	if (pfLock->fl_flags & FL_ACCESS)
		cFYI(1, "Process suspended by mandatory locking - "
			 "not implemented yet");
	if (pfLock->fl_flags & FL_LEASE)
		cFYI(1, "Lease on file - not implemented yet");
	if (pfLock->fl_flags &
	    (~(FL_POSIX | FL_FLOCK | FL_SLEEP | FL_ACCESS | FL_LEASE)))
		cFYI(1, "Unknown lock flags 0x%x", pfLock->fl_flags);

	if (pfLock->fl_type == F_WRLCK) {
		cFYI(1, "F_WRLCK ");
		numLock = 1;
	} else if (pfLock->fl_type == F_UNLCK) {
		cFYI(1, "F_UNLCK");
		numUnlock = 1;
		/* Check if unlock includes more than
		one lock range */
	} else if (pfLock->fl_type == F_RDLCK) {
		cFYI(1, "F_RDLCK");
		lockType |= LOCKING_ANDX_SHARED_LOCK;
		numLock = 1;
	} else if (pfLock->fl_type == F_EXLCK) {
		cFYI(1, "F_EXLCK");
		numLock = 1;
	} else if (pfLock->fl_type == F_SHLCK) {
		cFYI(1, "F_SHLCK");
		lockType |= LOCKING_ANDX_SHARED_LOCK;
		numLock = 1;
	} else
		cFYI(1, "Unknown type of lock");

	cifs_sb = CIFS_SB(file->f_path.dentry->d_sb);
	tcon = cifs_sb->tcon;

	if (file->private_data == NULL) {
		rc = -EBADF;
		FreeXid(xid);
		return rc;
	}
	netfid = ((struct cifsFileInfo *)file->private_data)->netfid;

	if ((tcon->ses->capabilities & CAP_UNIX) &&
	    (CIFS_UNIX_FCNTL_CAP & le64_to_cpu(tcon->fsUnixInfo.Capability)) &&
	    ((cifs_sb->mnt_cifs_flags & CIFS_MOUNT_NOPOSIXBRL) == 0))
		posix_locking = 1;
	/* BB add code here to normalize offset and length to
	account for negative length which we can not accept over the
	wire */
	if (IS_GETLK(cmd)) {
		if (posix_locking) {
			int posix_lock_type;
			if (lockType & LOCKING_ANDX_SHARED_LOCK)
				posix_lock_type = CIFS_RDLCK;
			else
				posix_lock_type = CIFS_WRLCK;
			rc = CIFSSMBPosixLock(xid, tcon, netfid, 1 /* get */,
					length,	pfLock,
					posix_lock_type, wait_flag);
			FreeXid(xid);
			return rc;
		}

		/* BB we could chain these into one lock request BB */
		rc = CIFSSMBLock(xid, tcon, netfid, length, pfLock->fl_start,
				 0, 1, lockType, 0 /* wait flag */ );
		if (rc == 0) {
			rc = CIFSSMBLock(xid, tcon, netfid, length,
					 pfLock->fl_start, 1 /* numUnlock */ ,
					 0 /* numLock */ , lockType,
					 0 /* wait flag */ );
			pfLock->fl_type = F_UNLCK;
			if (rc != 0)
				cERROR(1, "Error unlocking previously locked "
					   "range %d during test of lock", rc);
			rc = 0;

		} else {
			/* if rc == ERR_SHARING_VIOLATION ? */
			rc = 0;

			if (lockType & LOCKING_ANDX_SHARED_LOCK) {
				pfLock->fl_type = F_WRLCK;
			} else {
				rc = CIFSSMBLock(xid, tcon, netfid, length,
					pfLock->fl_start, 0, 1,
					lockType | LOCKING_ANDX_SHARED_LOCK,
					0 /* wait flag */);
				if (rc == 0) {
					rc = CIFSSMBLock(xid, tcon, netfid,
						length, pfLock->fl_start, 1, 0,
						lockType |
						LOCKING_ANDX_SHARED_LOCK,
						0 /* wait flag */);
					pfLock->fl_type = F_RDLCK;
					if (rc != 0)
						cERROR(1, "Error unlocking "
						"previously locked range %d "
						"during test of lock", rc);
					rc = 0;
				} else {
					pfLock->fl_type = F_WRLCK;
					rc = 0;
				}
			}
		}

		FreeXid(xid);
		return rc;
	}

	if (!numLock && !numUnlock) {
		/* if no lock or unlock then nothing
		to do since we do not know what it is */
		FreeXid(xid);
		return -EOPNOTSUPP;
	}

	if (posix_locking) {
		int posix_lock_type;
		if (lockType & LOCKING_ANDX_SHARED_LOCK)
			posix_lock_type = CIFS_RDLCK;
		else
			posix_lock_type = CIFS_WRLCK;

		if (numUnlock == 1)
			posix_lock_type = CIFS_UNLCK;

		rc = CIFSSMBPosixLock(xid, tcon, netfid, 0 /* set */,
				      length, pfLock,
				      posix_lock_type, wait_flag);
	} else {
		struct cifsFileInfo *fid = file->private_data;

		if (numLock) {
			rc = CIFSSMBLock(xid, tcon, netfid, length,
					pfLock->fl_start,
					0, numLock, lockType, wait_flag);

			if (rc == 0) {
				/* For Windows locks we must store them. */
				rc = store_file_lock(fid, length,
						pfLock->fl_start, lockType);
			}
		} else if (numUnlock) {
			/* For each stored lock that this unlock overlaps
			   completely, unlock it. */
			int stored_rc = 0;
			struct cifsLockInfo *li, *tmp;

			rc = 0;
			mutex_lock(&fid->lock_mutex);
			list_for_each_entry_safe(li, tmp, &fid->llist, llist) {
				if (pfLock->fl_start <= li->offset &&
						(pfLock->fl_start + length) >=
						(li->offset + li->length)) {
					stored_rc = CIFSSMBLock(xid, tcon,
							netfid,
							li->length, li->offset,
							1, 0, li->type, false);
					if (stored_rc)
						rc = stored_rc;
					else {
						list_del(&li->llist);
						kfree(li);
					}
				}
			}
			mutex_unlock(&fid->lock_mutex);
		}
	}

	if (pfLock->fl_flags & FL_POSIX)
		posix_lock_file_wait(file, pfLock);
	FreeXid(xid);
	return rc;
}

/*
 * Set the timeout on write requests past EOF. For some servers (Windows)
 * these calls can be very long.
 *
 * If we're writing >10M past the EOF we give a 180s timeout. Anything less
 * than that gets a 45s timeout. Writes not past EOF get 15s timeouts.
 * The 10M cutoff is totally arbitrary. A better scheme for this would be
 * welcome if someone wants to suggest one.
 *
 * We may be able to do a better job with this if there were some way to
 * declare that a file should be sparse.
 */
static int
cifs_write_timeout(struct cifsInodeInfo *cifsi, loff_t offset)
{
	if (offset <= cifsi->server_eof)
		return CIFS_STD_OP;
	else if (offset > (cifsi->server_eof + (10 * 1024 * 1024)))
		return CIFS_VLONG_OP;
	else
		return CIFS_LONG_OP;
}

/* update the file size (if needed) after a write */
static void
cifs_update_eof(struct cifsInodeInfo *cifsi, loff_t offset,
		      unsigned int bytes_written)
{
	loff_t end_of_write = offset + bytes_written;

	if (end_of_write > cifsi->server_eof)
		cifsi->server_eof = end_of_write;
}

ssize_t cifs_user_write(struct file *file, const char __user *write_data,
	size_t write_size, loff_t *poffset)
{
	int rc = 0;
	unsigned int bytes_written = 0;
	unsigned int total_written;
	struct cifs_sb_info *cifs_sb;
	struct cifsTconInfo *pTcon;
	int xid, long_op;
	struct cifsFileInfo *open_file;
	struct cifsInodeInfo *cifsi = CIFS_I(file->f_path.dentry->d_inode);

	cifs_sb = CIFS_SB(file->f_path.dentry->d_sb);

	pTcon = cifs_sb->tcon;

	/* cFYI(1, " write %d bytes to offset %lld of %s", write_size,
	   *poffset, file->f_path.dentry->d_name.name); */

	if (file->private_data == NULL)
		return -EBADF;
	open_file = file->private_data;

	rc = generic_write_checks(file, poffset, &write_size, 0);
	if (rc)
		return rc;

	xid = GetXid();

	long_op = cifs_write_timeout(cifsi, *poffset);
	for (total_written = 0; write_size > total_written;
	     total_written += bytes_written) {
		rc = -EAGAIN;
		while (rc == -EAGAIN) {
			if (file->private_data == NULL) {
				/* file has been closed on us */
				FreeXid(xid);
			/* if we have gotten here we have written some data
			   and blocked, and the file has been freed on us while
			   we blocked so return what we managed to write */
				return total_written;
			}
			if (open_file->closePend) {
				FreeXid(xid);
				if (total_written)
					return total_written;
				else
					return -EBADF;
			}
			if (open_file->invalidHandle) {
				/* we could deadlock if we called
				   filemap_fdatawait from here so tell
				   reopen_file not to flush data to server
				   now */
				rc = cifs_reopen_file(file, false);
				if (rc != 0)
					break;
			}

			rc = CIFSSMBWrite(xid, pTcon,
				open_file->netfid,
				min_t(const int, cifs_sb->wsize,
				      write_size - total_written),
				*poffset, &bytes_written,
				NULL, write_data + total_written, long_op);
		}
		if (rc || (bytes_written == 0)) {
			if (total_written)
				break;
			else {
				FreeXid(xid);
				return rc;
			}
		} else {
			cifs_update_eof(cifsi, *poffset, bytes_written);
			*poffset += bytes_written;
		}
		long_op = CIFS_STD_OP; /* subsequent writes fast -
				    15 seconds is plenty */
	}

	cifs_stats_bytes_written(pTcon, total_written);

	/* since the write may have blocked check these pointers again */
	if ((file->f_path.dentry) && (file->f_path.dentry->d_inode)) {
		struct inode *inode = file->f_path.dentry->d_inode;
/* Do not update local mtime - server will set its actual value on write
 *		inode->i_ctime = inode->i_mtime =
 * 			current_fs_time(inode->i_sb);*/
		if (total_written > 0) {
			spin_lock(&inode->i_lock);
			if (*poffset > file->f_path.dentry->d_inode->i_size)
				i_size_write(file->f_path.dentry->d_inode,
					*poffset);
			spin_unlock(&inode->i_lock);
		}
		mark_inode_dirty_sync(file->f_path.dentry->d_inode);
	}
	FreeXid(xid);
	return total_written;
}

static ssize_t cifs_write(struct file *file, const char *write_data,
			  size_t write_size, loff_t *poffset)
{
	int rc = 0;
	unsigned int bytes_written = 0;
	unsigned int total_written;
	struct cifs_sb_info *cifs_sb;
	struct cifsTconInfo *pTcon;
	int xid, long_op;
	struct cifsFileInfo *open_file;
	struct cifsInodeInfo *cifsi = CIFS_I(file->f_path.dentry->d_inode);

	cifs_sb = CIFS_SB(file->f_path.dentry->d_sb);

	pTcon = cifs_sb->tcon;

	cFYI(1, "write %zd bytes to offset %lld of %s", write_size,
	   *poffset, file->f_path.dentry->d_name.name);

	if (file->private_data == NULL)
		return -EBADF;
	open_file = file->private_data;

	xid = GetXid();

	long_op = cifs_write_timeout(cifsi, *poffset);
	for (total_written = 0; write_size > total_written;
	     total_written += bytes_written) {
		rc = -EAGAIN;
		while (rc == -EAGAIN) {
			if (file->private_data == NULL) {
				/* file has been closed on us */
				FreeXid(xid);
			/* if we have gotten here we have written some data
			   and blocked, and the file has been freed on us
			   while we blocked so return what we managed to
			   write */
				return total_written;
			}
			if (open_file->closePend) {
				FreeXid(xid);
				if (total_written)
					return total_written;
				else
					return -EBADF;
			}
			if (open_file->invalidHandle) {
				/* we could deadlock if we called
				   filemap_fdatawait from here so tell
				   reopen_file not to flush data to
				   server now */
				rc = cifs_reopen_file(file, false);
				if (rc != 0)
					break;
			}
			if (experimEnabled || (pTcon->ses->server &&
				((pTcon->ses->server->secMode &
				(SECMODE_SIGN_REQUIRED | SECMODE_SIGN_ENABLED))
				== 0))) {
				struct kvec iov[2];
				unsigned int len;

				len = min((size_t)cifs_sb->wsize,
					  write_size - total_written);
				/* iov[0] is reserved for smb header */
				iov[1].iov_base = (char *)write_data +
						  total_written;
				iov[1].iov_len = len;
				rc = CIFSSMBWrite2(xid, pTcon,
						open_file->netfid, len,
						*poffset, &bytes_written,
						iov, 1, long_op);
			} else
				rc = CIFSSMBWrite(xid, pTcon,
					 open_file->netfid,
					 min_t(const int, cifs_sb->wsize,
					       write_size - total_written),
					 *poffset, &bytes_written,
					 write_data + total_written,
					 NULL, long_op);
		}
		if (rc || (bytes_written == 0)) {
			if (total_written)
				break;
			else {
				FreeXid(xid);
				return rc;
			}
		} else {
			cifs_update_eof(cifsi, *poffset, bytes_written);
			*poffset += bytes_written;
		}
		long_op = CIFS_STD_OP; /* subsequent writes fast -
				    15 seconds is plenty */
	}

	cifs_stats_bytes_written(pTcon, total_written);

	/* since the write may have blocked check these pointers again */
	if ((file->f_path.dentry) && (file->f_path.dentry->d_inode)) {
/*BB We could make this contingent on superblock ATIME flag too */
/*		file->f_path.dentry->d_inode->i_ctime =
		file->f_path.dentry->d_inode->i_mtime = CURRENT_TIME;*/
		if (total_written > 0) {
			spin_lock(&file->f_path.dentry->d_inode->i_lock);
			if (*poffset > file->f_path.dentry->d_inode->i_size)
				i_size_write(file->f_path.dentry->d_inode,
					     *poffset);
			spin_unlock(&file->f_path.dentry->d_inode->i_lock);
		}
		mark_inode_dirty_sync(file->f_path.dentry->d_inode);
	}
	FreeXid(xid);
	return total_written;
}

#ifdef CONFIG_CIFS_EXPERIMENTAL
struct cifsFileInfo *find_readable_file(struct cifsInodeInfo *cifs_inode)
{
	struct cifsFileInfo *open_file = NULL;

	read_lock(&GlobalSMBSeslock);
	/* we could simply get the first_list_entry since write-only entries
	   are always at the end of the list but since the first entry might
	   have a close pending, we go through the whole list */
	list_for_each_entry(open_file, &cifs_inode->openFileList, flist) {
		if (open_file->closePend)
			continue;
		if (open_file->pfile && ((open_file->pfile->f_flags & O_RDWR) ||
		    (open_file->pfile->f_flags & O_RDONLY))) {
			if (!open_file->invalidHandle) {
				/* found a good file */
				/* lock it so it will not be closed on us */
				cifsFileInfo_get(open_file);
				read_unlock(&GlobalSMBSeslock);
				return open_file;
			} /* else might as well continue, and look for
			     another, or simply have the caller reopen it
			     again rather than trying to fix this handle */
		} else /* write only file */
			break; /* write only files are last so must be done */
	}
	read_unlock(&GlobalSMBSeslock);
	return NULL;
}
#endif

struct cifsFileInfo *find_writable_file(struct cifsInodeInfo *cifs_inode)
{
	struct cifsFileInfo *open_file;
	bool any_available = false;
	int rc;

	/* Having a null inode here (because mapping->host was set to zero by
	the VFS or MM) should not happen but we had reports of on oops (due to
	it being zero) during stress testcases so we need to check for it */

	if (cifs_inode == NULL) {
		cERROR(1, "Null inode passed to cifs_writeable_file");
		dump_stack();
		return NULL;
	}

	read_lock(&GlobalSMBSeslock);
refind_writable:
	list_for_each_entry(open_file, &cifs_inode->openFileList, flist) {
		if (open_file->closePend ||
		    (!any_available && open_file->pid != current->tgid))
			continue;

		if (open_file->pfile &&
		    ((open_file->pfile->f_flags & O_RDWR) ||
		     (open_file->pfile->f_flags & O_WRONLY))) {
			cifsFileInfo_get(open_file);

			if (!open_file->invalidHandle) {
				/* found a good writable file */
				read_unlock(&GlobalSMBSeslock);
				return open_file;
			}

			read_unlock(&GlobalSMBSeslock);
			/* Had to unlock since following call can block */
			rc = cifs_reopen_file(open_file->pfile, false);
			if (!rc) {
				if (!open_file->closePend)
					return open_file;
				else { /* start over in case this was deleted */
				       /* since the list could be modified */
					read_lock(&GlobalSMBSeslock);
					cifsFileInfo_put(open_file);
					goto refind_writable;
				}
			}

			/* if it fails, try another handle if possible -
			(we can not do this if closePending since
			loop could be modified - in which case we
			have to start at the beginning of the list
			again. Note that it would be bad
			to hold up writepages here (rather than
			in caller) with continuous retries */
			cFYI(1, "wp failed on reopen file");
			read_lock(&GlobalSMBSeslock);
			/* can not use this handle, no write
			   pending on this one after all */
			cifsFileInfo_put(open_file);

			if (open_file->closePend) /* list could have changed */
				goto refind_writable;
			/* else we simply continue to the next entry. Thus
			   we do not loop on reopen errors.  If we
			   can not reopen the file, for example if we
			   reconnected to a server with another client
			   racing to delete or lock the file we would not
			   make progress if we restarted before the beginning
			   of the loop here. */
		}
	}
	/* couldn't find useable FH with same pid, try any available */
	if (!any_available) {
		any_available = true;
		goto refind_writable;
	}
	read_unlock(&GlobalSMBSeslock);
	return NULL;
}

static int cifs_partialpagewrite(struct page *page, unsigned from, unsigned to)
{
	struct address_space *mapping = page->mapping;
	loff_t offset = (loff_t)page->index << PAGE_CACHE_SHIFT;
	char *write_data;
	int rc = -EFAULT;
	int bytes_written = 0;
	struct cifs_sb_info *cifs_sb;
	struct cifsTconInfo *pTcon;
	struct inode *inode;
	struct cifsFileInfo *open_file;

	if (!mapping || !mapping->host)
		return -EFAULT;

	inode = page->mapping->host;
	cifs_sb = CIFS_SB(inode->i_sb);
	pTcon = cifs_sb->tcon;

	offset += (loff_t)from;
	write_data = kmap(page);
	write_data += from;

	if ((to > PAGE_CACHE_SIZE) || (from > to)) {
		kunmap(page);
		return -EIO;
	}

	/* racing with truncate? */
	if (offset > mapping->host->i_size) {
		kunmap(page);
		return 0; /* don't care */
	}

	/* check to make sure that we are not extending the file */
	if (mapping->host->i_size - offset < (loff_t)to)
		to = (unsigned)(mapping->host->i_size - offset);

	open_file = find_writable_file(CIFS_I(mapping->host));
	if (open_file) {
		bytes_written = cifs_write(open_file->pfile, write_data,
					   to-from, &offset);
		cifsFileInfo_put(open_file);
		/* Does mm or vfs already set times? */
		inode->i_atime = inode->i_mtime = current_fs_time(inode->i_sb);
		if ((bytes_written > 0) && (offset))
			rc = 0;
		else if (bytes_written < 0)
			rc = bytes_written;
	} else {
		cFYI(1, "No writeable filehandles for inode");
		rc = -EIO;
	}

	kunmap(page);
	return rc;
}

static int cifs_writepages(struct address_space *mapping,
			   struct writeback_control *wbc)
{
	struct backing_dev_info *bdi = mapping->backing_dev_info;
	unsigned int bytes_to_write;
	unsigned int bytes_written;
	struct cifs_sb_info *cifs_sb;
	int done = 0;
	pgoff_t end;
	pgoff_t index;
	int range_whole = 0;
	struct kvec *iov;
	int len;
	int n_iov = 0;
	pgoff_t next;
	int nr_pages;
	__u64 offset = 0;
	struct cifsFileInfo *open_file;
	struct cifsInodeInfo *cifsi = CIFS_I(mapping->host);
	struct page *page;
	struct pagevec pvec;
	int rc = 0;
	int scanned = 0;
	int xid, long_op;

	cifs_sb = CIFS_SB(mapping->host->i_sb);

	/*
	 * If wsize is smaller that the page cache size, default to writing
	 * one page at a time via cifs_writepage
	 */
	if (cifs_sb->wsize < PAGE_CACHE_SIZE)
		return generic_writepages(mapping, wbc);

	if ((cifs_sb->tcon->ses) && (cifs_sb->tcon->ses->server))
		if (cifs_sb->tcon->ses->server->secMode &
				(SECMODE_SIGN_REQUIRED | SECMODE_SIGN_ENABLED))
			if (!experimEnabled)
				return generic_writepages(mapping, wbc);

	iov = kmalloc(32 * sizeof(struct kvec), GFP_KERNEL);
	if (iov == NULL)
		return generic_writepages(mapping, wbc);


	/*
	 * BB: Is this meaningful for a non-block-device file system?
	 * If it is, we should test it again after we do I/O
	 */
	if (wbc->nonblocking && bdi_write_congested(bdi)) {
		wbc->encountered_congestion = 1;
		kfree(iov);
		return 0;
	}

	xid = GetXid();

	pagevec_init(&pvec, 0);
	if (wbc->range_cyclic) {
		index = mapping->writeback_index; /* Start from prev offset */
		end = -1;
	} else {
		index = wbc->range_start >> PAGE_CACHE_SHIFT;
		end = wbc->range_end >> PAGE_CACHE_SHIFT;
		if (wbc->range_start == 0 && wbc->range_end == LLONG_MAX)
			range_whole = 1;
		scanned = 1;
	}
retry:
	while (!done && (index <= end) &&
	       (nr_pages = pagevec_lookup_tag(&pvec, mapping, &index,
			PAGECACHE_TAG_DIRTY,
			min(end - index, (pgoff_t)PAGEVEC_SIZE - 1) + 1))) {
		int first;
		unsigned int i;

		first = -1;
		next = 0;
		n_iov = 0;
		bytes_to_write = 0;

		for (i = 0; i < nr_pages; i++) {
			page = pvec.pages[i];
			/*
			 * At this point we hold neither mapping->tree_lock nor
			 * lock on the page itself: the page may be truncated or
			 * invalidated (changing page->mapping to NULL), or even
			 * swizzled back from swapper_space to tmpfs file
			 * mapping
			 */

			if (first < 0)
				lock_page(page);
			else if (!trylock_page(page))
				break;

			if (unlikely(page->mapping != mapping)) {
				unlock_page(page);
				break;
			}

			if (!wbc->range_cyclic && page->index > end) {
				done = 1;
				unlock_page(page);
				break;
			}

			if (next && (page->index != next)) {
				/* Not next consecutive page */
				unlock_page(page);
				break;
			}

			if (wbc->sync_mode != WB_SYNC_NONE)
				wait_on_page_writeback(page);

			if (PageWriteback(page) ||
					!clear_page_dirty_for_io(page)) {
				unlock_page(page);
				break;
			}

			/*
			 * This actually clears the dirty bit in the radix tree.
			 * See cifs_writepage() for more commentary.
			 */
			set_page_writeback(page);

			if (page_offset(page) >= mapping->host->i_size) {
				done = 1;
				unlock_page(page);
				end_page_writeback(page);
				break;
			}

			/*
			 * BB can we get rid of this?  pages are held by pvec
			 */
			page_cache_get(page);

			len = min(mapping->host->i_size - page_offset(page),
				  (loff_t)PAGE_CACHE_SIZE);

			/* reserve iov[0] for the smb header */
			n_iov++;
			iov[n_iov].iov_base = kmap(page);
			iov[n_iov].iov_len = len;
			bytes_to_write += len;

			if (first < 0) {
				first = i;
				offset = page_offset(page);
			}
			next = page->index + 1;
			if (bytes_to_write + PAGE_CACHE_SIZE > cifs_sb->wsize)
				break;
		}
		if (n_iov) {
			/* Search for a writable handle every time we call
			 * CIFSSMBWrite2.  We can't rely on the last handle
			 * we used to still be valid
			 */
			open_file = find_writable_file(CIFS_I(mapping->host));
			if (!open_file) {
				cERROR(1, "No writable handles for inode");
				rc = -EBADF;
			} else {
				long_op = cifs_write_timeout(cifsi, offset);
				rc = CIFSSMBWrite2(xid, cifs_sb->tcon,
						   open_file->netfid,
						   bytes_to_write, offset,
						   &bytes_written, iov, n_iov,
						   long_op);
				cifsFileInfo_put(open_file);
				cifs_update_eof(cifsi, offset, bytes_written);

				if (rc || bytes_written < bytes_to_write) {
					cERROR(1, "Write2 ret %d, wrote %d",
						  rc, bytes_written);
					/* BB what if continued retry is
					   requested via mount flags? */
					if (rc == -ENOSPC)
						set_bit(AS_ENOSPC, &mapping->flags);
					else
						set_bit(AS_EIO, &mapping->flags);
				} else {
					cifs_stats_bytes_written(cifs_sb->tcon,
								 bytes_written);
				}
			}
			for (i = 0; i < n_iov; i++) {
				page = pvec.pages[first + i];
				/* Should we also set page error on
				success rc but too little data written? */
				/* BB investigate retry logic on temporary
				server crash cases and how recovery works
				when page marked as error */
				if (rc)
					SetPageError(page);
				kunmap(page);
				unlock_page(page);
				end_page_writeback(page);
				page_cache_release(page);
			}
			if ((wbc->nr_to_write -= n_iov) <= 0)
				done = 1;
			index = next;
		} else
			/* Need to re-find the pages we skipped */
			index = pvec.pages[0]->index + 1;

		pagevec_release(&pvec);
	}
	if (!scanned && !done) {
		/*
		 * We hit the last page and there is more work to be done: wrap
		 * back to the start of the file
		 */
		scanned = 1;
		index = 0;
		goto retry;
	}
	if (wbc->range_cyclic || (range_whole && wbc->nr_to_write > 0))
		mapping->writeback_index = index;

	FreeXid(xid);
	kfree(iov);
	return rc;
}

static int cifs_writepage(struct page *page, struct writeback_control *wbc)
{
	int rc = -EFAULT;
	int xid;

	xid = GetXid();
/* BB add check for wbc flags */
	page_cache_get(page);
	if (!PageUptodate(page))
		cFYI(1, "ppw - page not up to date");

	/*
	 * Set the "writeback" flag, and clear "dirty" in the radix tree.
	 *
	 * A writepage() implementation always needs to do either this,
	 * or re-dirty the page with "redirty_page_for_writepage()" in
	 * the case of a failure.
	 *
	 * Just unlocking the page will cause the radix tree tag-bits
	 * to fail to update with the state of the page correctly.
	 */
	set_page_writeback(page);
	rc = cifs_partialpagewrite(page, 0, PAGE_CACHE_SIZE);
	SetPageUptodate(page); /* BB add check for error and Clearuptodate? */
	unlock_page(page);
	end_page_writeback(page);
	page_cache_release(page);
	FreeXid(xid);
	return rc;
}

static int cifs_write_end(struct file *file, struct address_space *mapping,
			loff_t pos, unsigned len, unsigned copied,
			struct page *page, void *fsdata)
{
	int rc;
	struct inode *inode = mapping->host;

	cFYI(1, "write_end for page %p from pos %lld with %d bytes",
		 page, pos, copied);

	if (PageChecked(page)) {
		if (copied == len)
			SetPageUptodate(page);
		ClearPageChecked(page);
	} else if (!PageUptodate(page) && copied == PAGE_CACHE_SIZE)
		SetPageUptodate(page);

	if (!PageUptodate(page)) {
		char *page_data;
		unsigned offset = pos & (PAGE_CACHE_SIZE - 1);
		int xid;

		xid = GetXid();
		/* this is probably better than directly calling
		   partialpage_write since in this function the file handle is
		   known which we might as well	leverage */
		/* BB check if anything else missing out of ppw
		   such as updating last write time */
		page_data = kmap(page);
		rc = cifs_write(file, page_data + offset, copied, &pos);
		/* if (rc < 0) should we set writebehind rc? */
		kunmap(page);

		FreeXid(xid);
	} else {
		rc = copied;
		pos += copied;
		set_page_dirty(page);
	}

	if (rc > 0) {
		spin_lock(&inode->i_lock);
		if (pos > inode->i_size)
			i_size_write(inode, pos);
		spin_unlock(&inode->i_lock);
	}

	unlock_page(page);
	page_cache_release(page);

	return rc;
}

int cifs_fsync(struct file *file, int datasync)
{
	int xid;
	int rc = 0;
	struct cifsTconInfo *tcon;
	struct cifsFileInfo *smbfile = file->private_data;
	struct inode *inode = file->f_path.dentry->d_inode;

	xid = GetXid();

	cFYI(1, "Sync file - name: %s datasync: 0x%x",
		file->f_path.dentry->d_name.name, datasync);

	rc = filemap_write_and_wait(inode->i_mapping);
	if (rc == 0) {
		rc = CIFS_I(inode)->write_behind_rc;
		CIFS_I(inode)->write_behind_rc = 0;
		tcon = CIFS_SB(inode->i_sb)->tcon;
		if (!rc && tcon && smbfile &&
		   !(CIFS_SB(inode->i_sb)->mnt_cifs_flags & CIFS_MOUNT_NOSSYNC))
			rc = CIFSSMBFlush(xid, tcon, smbfile->netfid);
	}

	FreeXid(xid);
	return rc;
}

/* static void cifs_sync_page(struct page *page)
{
	struct address_space *mapping;
	struct inode *inode;
	unsigned long index = page->index;
	unsigned int rpages = 0;
	int rc = 0;

	cFYI(1, "sync page %p", page);
	mapping = page->mapping;
	if (!mapping)
		return 0;
	inode = mapping->host;
	if (!inode)
		return; */

/*	fill in rpages then
	result = cifs_pagein_inode(inode, index, rpages); */ /* BB finish */

/*	cFYI(1, "rpages is %d for sync page of Index %ld", rpages, index);

#if 0
	if (rc < 0)
		return rc;
	return 0;
#endif
} */

/*
 * As file closes, flush all cached write data for this inode checking
 * for write behind errors.
 */
int cifs_flush(struct file *file, fl_owner_t id)
{
	struct inode *inode = file->f_path.dentry->d_inode;
	int rc = 0;

	/* Rather than do the steps manually:
	   lock the inode for writing
	   loop through pages looking for write behind data (dirty pages)
	   coalesce into contiguous 16K (or smaller) chunks to write to server
	   send to server (prefer in parallel)
	   deal with writebehind errors
	   unlock inode for writing
	   filemapfdatawrite appears easier for the time being */

	rc = filemap_fdatawrite(inode->i_mapping);
	/* reset wb rc if we were able to write out dirty pages */
	if (!rc) {
		rc = CIFS_I(inode)->write_behind_rc;
		CIFS_I(inode)->write_behind_rc = 0;
	}

	cFYI(1, "Flush inode %p file %p rc %d", inode, file, rc);

	return rc;
}

ssize_t cifs_user_read(struct file *file, char __user *read_data,
	size_t read_size, loff_t *poffset)
{
	int rc = -EACCES;
	unsigned int bytes_read = 0;
	unsigned int total_read = 0;
	unsigned int current_read_size;
	struct cifs_sb_info *cifs_sb;
	struct cifsTconInfo *pTcon;
	int xid;
	struct cifsFileInfo *open_file;
	char *smb_read_data;
	char __user *current_offset;
	struct smb_com_read_rsp *pSMBr;

	xid = GetXid();
	cifs_sb = CIFS_SB(file->f_path.dentry->d_sb);
	pTcon = cifs_sb->tcon;

	if (file->private_data == NULL) {
		rc = -EBADF;
		FreeXid(xid);
		return rc;
	}
	open_file = file->private_data;

	if ((file->f_flags & O_ACCMODE) == O_WRONLY)
		cFYI(1, "attempting read on write only file instance");

	for (total_read = 0, current_offset = read_data;
	     read_size > total_read;
	     total_read += bytes_read, current_offset += bytes_read) {
		current_read_size = min_t(const int, read_size - total_read,
					  cifs_sb->rsize);
		rc = -EAGAIN;
		smb_read_data = NULL;
		while (rc == -EAGAIN) {
			int buf_type = CIFS_NO_BUFFER;
			if ((open_file->invalidHandle) &&
			    (!open_file->closePend)) {
				rc = cifs_reopen_file(file, true);
				if (rc != 0)
					break;
			}
			rc = CIFSSMBRead(xid, pTcon,
					 open_file->netfid,
					 current_read_size, *poffset,
					 &bytes_read, &smb_read_data,
					 &buf_type);
			pSMBr = (struct smb_com_read_rsp *)smb_read_data;
			if (smb_read_data) {
				if (copy_to_user(current_offset,
						smb_read_data +
						4 /* RFC1001 length field */ +
						le16_to_cpu(pSMBr->DataOffset),
						bytes_read))
					rc = -EFAULT;

				if (buf_type == CIFS_SMALL_BUFFER)
					cifs_small_buf_release(smb_read_data);
				else if (buf_type == CIFS_LARGE_BUFFER)
					cifs_buf_release(smb_read_data);
				smb_read_data = NULL;
			}
		}
		if (rc || (bytes_read == 0)) {
			if (total_read) {
				break;
			} else {
				FreeXid(xid);
				return rc;
			}
		} else {
			cifs_stats_bytes_read(pTcon, bytes_read);
			*poffset += bytes_read;
		}
	}
	FreeXid(xid);
	return total_read;
}


static ssize_t cifs_read(struct file *file, char *read_data, size_t read_size,
	loff_t *poffset)
{
	int rc = -EACCES;
	unsigned int bytes_read = 0;
	unsigned int total_read;
	unsigned int current_read_size;
	struct cifs_sb_info *cifs_sb;
	struct cifsTconInfo *pTcon;
	int xid;
	char *current_offset;
	struct cifsFileInfo *open_file;
	int buf_type = CIFS_NO_BUFFER;

	xid = GetXid();
	cifs_sb = CIFS_SB(file->f_path.dentry->d_sb);
	pTcon = cifs_sb->tcon;

	if (file->private_data == NULL) {
		rc = -EBADF;
		FreeXid(xid);
		return rc;
	}
	open_file = file->private_data;

	if ((file->f_flags & O_ACCMODE) == O_WRONLY)
		cFYI(1, "attempting read on write only file instance");

	for (total_read = 0, current_offset = read_data;
	     read_size > total_read;
	     total_read += bytes_read, current_offset += bytes_read) {
		current_read_size = min_t(const int, read_size - total_read,
					  cifs_sb->rsize);
		/* For windows me and 9x we do not want to request more
		than it negotiated since it will refuse the read then */
		if ((pTcon->ses) &&
			!(pTcon->ses->capabilities & CAP_LARGE_FILES)) {
			current_read_size = min_t(const int, current_read_size,
					pTcon->ses->server->maxBuf - 128);
		}
		rc = -EAGAIN;
		while (rc == -EAGAIN) {
			if ((open_file->invalidHandle) &&
			    (!open_file->closePend)) {
				rc = cifs_reopen_file(file, true);
				if (rc != 0)
					break;
			}
			rc = CIFSSMBRead(xid, pTcon,
					 open_file->netfid,
					 current_read_size, *poffset,
					 &bytes_read, &current_offset,
					 &buf_type);
		}
		if (rc || (bytes_read == 0)) {
			if (total_read) {
				break;
			} else {
				FreeXid(xid);
				return rc;
			}
		} else {
			cifs_stats_bytes_read(pTcon, total_read);
			*poffset += bytes_read;
		}
	}
	FreeXid(xid);
	return total_read;
}

int cifs_file_mmap(struct file *file, struct vm_area_struct *vma)
{
	int rc, xid;

	xid = GetXid();
	rc = cifs_revalidate_file(file);
	if (rc) {
		cFYI(1, "Validation prior to mmap failed, error=%d", rc);
		FreeXid(xid);
		return rc;
	}
	rc = generic_file_mmap(file, vma);
	FreeXid(xid);
	return rc;
}


static void cifs_copy_cache_pages(struct address_space *mapping,
	struct list_head *pages, int bytes_read, char *data)
{
	struct page *page;
	char *target;

	while (bytes_read > 0) {
		if (list_empty(pages))
			break;

		page = list_entry(pages->prev, struct page, lru);
		list_del(&page->lru);

		if (add_to_page_cache_lru(page, mapping, page->index,
				      GFP_KERNEL)) {
			page_cache_release(page);
			cFYI(1, "Add page cache failed");
			data += PAGE_CACHE_SIZE;
			bytes_read -= PAGE_CACHE_SIZE;
			continue;
		}
		page_cache_release(page);

		target = kmap_atomic(page, KM_USER0);

		if (PAGE_CACHE_SIZE > bytes_read) {
			memcpy(target, data, bytes_read);
			/* zero the tail end of this partial page */
			memset(target + bytes_read, 0,
			       PAGE_CACHE_SIZE - bytes_read);
			bytes_read = 0;
		} else {
			memcpy(target, data, PAGE_CACHE_SIZE);
			bytes_read -= PAGE_CACHE_SIZE;
		}
		kunmap_atomic(target, KM_USER0);

		flush_dcache_page(page);
		SetPageUptodate(page);
		unlock_page(page);
		data += PAGE_CACHE_SIZE;

		/* add page to FS-Cache */
		cifs_readpage_to_fscache(mapping->host, page);
	}
	return;
}

static int cifs_readpages(struct file *file, struct address_space *mapping,
	struct list_head *page_list, unsigned num_pages)
{
	int rc = -EACCES;
	int xid;
	loff_t offset;
	struct page *page;
	struct cifs_sb_info *cifs_sb;
	struct cifsTconInfo *pTcon;
	unsigned int bytes_read = 0;
	unsigned int read_size, i;
	char *smb_read_data = NULL;
	struct smb_com_read_rsp *pSMBr;
	struct cifsFileInfo *open_file;
	int buf_type = CIFS_NO_BUFFER;

	xid = GetXid();
	if (file->private_data == NULL) {
		rc = -EBADF;
		FreeXid(xid);
		return rc;
	}
	open_file = file->private_data;
	cifs_sb = CIFS_SB(file->f_path.dentry->d_sb);
	pTcon = cifs_sb->tcon;

	/*
	 * Reads as many pages as possible from fscache. Returns -ENOBUFS
	 * immediately if the cookie is negative
	 */
	rc = cifs_readpages_from_fscache(mapping->host, mapping, page_list,
					 &num_pages);
	if (rc == 0)
		goto read_complete;

	cFYI(DBG2, "rpages: num pages %d", num_pages);
	for (i = 0; i < num_pages; ) {
		unsigned contig_pages;
		struct page *tmp_page;
		unsigned long expected_index;

		if (list_empty(page_list))
			break;

		page = list_entry(page_list->prev, struct page, lru);
		offset = (loff_t)page->index << PAGE_CACHE_SHIFT;

		/* count adjacent pages that we will read into */
		contig_pages = 0;
		expected_index =
			list_entry(page_list->prev, struct page, lru)->index;
		list_for_each_entry_reverse(tmp_page, page_list, lru) {
			if (tmp_page->index == expected_index) {
				contig_pages++;
				expected_index++;
			} else
				break;
		}
		if (contig_pages + i >  num_pages)
			contig_pages = num_pages - i;

		/* for reads over a certain size could initiate async
		   read ahead */

		read_size = contig_pages * PAGE_CACHE_SIZE;
		/* Read size needs to be in multiples of one page */
		read_size = min_t(const unsigned int, read_size,
				  cifs_sb->rsize & PAGE_CACHE_MASK);
		cFYI(DBG2, "rpages: read size 0x%x  contiguous pages %d",
				read_size, contig_pages);
		rc = -EAGAIN;
		while (rc == -EAGAIN) {
			if ((open_file->invalidHandle) &&
			    (!open_file->closePend)) {
				rc = cifs_reopen_file(file, true);
				if (rc != 0)
					break;
			}

			rc = CIFSSMBRead(xid, pTcon,
					 open_file->netfid,
					 read_size, offset,
					 &bytes_read, &smb_read_data,
					 &buf_type);
			/* BB more RC checks ? */
			if (rc == -EAGAIN) {
				if (smb_read_data) {
					if (buf_type == CIFS_SMALL_BUFFER)
						cifs_small_buf_release(smb_read_data);
					else if (buf_type == CIFS_LARGE_BUFFER)
						cifs_buf_release(smb_read_data);
					smb_read_data = NULL;
				}
			}
		}
		if ((rc < 0) || (smb_read_data == NULL)) {
			cFYI(1, "Read error in readpages: %d", rc);
			break;
		} else if (bytes_read > 0) {
			task_io_account_read(bytes_read);
			pSMBr = (struct smb_com_read_rsp *)smb_read_data;
			cifs_copy_cache_pages(mapping, page_list, bytes_read,
				smb_read_data + 4 /* RFC1001 hdr */ +
				le16_to_cpu(pSMBr->DataOffset));

			i +=  bytes_read >> PAGE_CACHE_SHIFT;
			cifs_stats_bytes_read(pTcon, bytes_read);
			if ((bytes_read & PAGE_CACHE_MASK) != bytes_read) {
				i++; /* account for partial page */

				/* server copy of file can have smaller size
				   than client */
				/* BB do we need to verify this common case ?
				   this case is ok - if we are at server EOF
				   we will hit it on next read */

				/* break; */
			}
		} else {
			cFYI(1, "No bytes read (%d) at offset %lld . "
				"Cleaning remaining pages from readahead list",
				bytes_read, offset);
			/* BB turn off caching and do new lookup on
			   file size at server? */
			break;
		}
		if (smb_read_data) {
			if (buf_type == CIFS_SMALL_BUFFER)
				cifs_small_buf_release(smb_read_data);
			else if (buf_type == CIFS_LARGE_BUFFER)
				cifs_buf_release(smb_read_data);
			smb_read_data = NULL;
		}
		bytes_read = 0;
	}

/* need to free smb_read_data buf before exit */
	if (smb_read_data) {
		if (buf_type == CIFS_SMALL_BUFFER)
			cifs_small_buf_release(smb_read_data);
		else if (buf_type == CIFS_LARGE_BUFFER)
			cifs_buf_release(smb_read_data);
		smb_read_data = NULL;
	}

read_complete:
	FreeXid(xid);
	return rc;
}

static int cifs_readpage_worker(struct file *file, struct page *page,
	loff_t *poffset)
{
	char *read_data;
	int rc;

	/* Is the page cached? */
	rc = cifs_readpage_from_fscache(file->f_path.dentry->d_inode, page);
	if (rc == 0)
		goto read_complete;

	page_cache_get(page);
	read_data = kmap(page);
	/* for reads over a certain size could initiate async read ahead */

	rc = cifs_read(file, read_data, PAGE_CACHE_SIZE, poffset);

	if (rc < 0)
		goto io_error;
	else
		cFYI(1, "Bytes read %d", rc);

	file->f_path.dentry->d_inode->i_atime =
		current_fs_time(file->f_path.dentry->d_inode->i_sb);

	if (PAGE_CACHE_SIZE > rc)
		memset(read_data + rc, 0, PAGE_CACHE_SIZE - rc);

	flush_dcache_page(page);
	SetPageUptodate(page);

	/* send this page to the cache */
	cifs_readpage_to_fscache(file->f_path.dentry->d_inode, page);

	rc = 0;

io_error:
	kunmap(page);
	page_cache_release(page);

read_complete:
	return rc;
}

static int cifs_readpage(struct file *file, struct page *page)
{
	loff_t offset = (loff_t)page->index << PAGE_CACHE_SHIFT;
	int rc = -EACCES;
	int xid;

	xid = GetXid();

	if (file->private_data == NULL) {
		rc = -EBADF;
		FreeXid(xid);
		return rc;
	}

	cFYI(1, "readpage %p at offset %d 0x%x\n",
		 page, (int)offset, (int)offset);

	rc = cifs_readpage_worker(file, page, &offset);

	unlock_page(page);

	FreeXid(xid);
	return rc;
}

static int is_inode_writable(struct cifsInodeInfo *cifs_inode)
{
	struct cifsFileInfo *open_file;

	read_lock(&GlobalSMBSeslock);
	list_for_each_entry(open_file, &cifs_inode->openFileList, flist) {
		if (open_file->closePend)
			continue;
		if (open_file->pfile &&
		    ((open_file->pfile->f_flags & O_RDWR) ||
		     (open_file->pfile->f_flags & O_WRONLY))) {
			read_unlock(&GlobalSMBSeslock);
			return 1;
		}
	}
	read_unlock(&GlobalSMBSeslock);
	return 0;
}

/* We do not want to update the file size from server for inodes
   open for write - to avoid races with writepage extending
   the file - in the future we could consider allowing
   refreshing the inode only on increases in the file size
   but this is tricky to do without racing with writebehind
   page caching in the current Linux kernel design */
bool is_size_safe_to_change(struct cifsInodeInfo *cifsInode, __u64 end_of_file)
{
	if (!cifsInode)
		return true;

	if (is_inode_writable(cifsInode)) {
		/* This inode is open for write at least once */
		struct cifs_sb_info *cifs_sb;

		cifs_sb = CIFS_SB(cifsInode->vfs_inode.i_sb);
		if (cifs_sb->mnt_cifs_flags & CIFS_MOUNT_DIRECT_IO) {
			/* since no page cache to corrupt on directio
			we can change size safely */
			return true;
		}

		if (i_size_read(&cifsInode->vfs_inode) < end_of_file)
			return true;

		return false;
	} else
		return true;
}

static int cifs_write_begin(struct file *file, struct address_space *mapping,
			loff_t pos, unsigned len, unsigned flags,
			struct page **pagep, void **fsdata)
{
	pgoff_t index = pos >> PAGE_CACHE_SHIFT;
	loff_t offset = pos & (PAGE_CACHE_SIZE - 1);
	loff_t page_start = pos & PAGE_MASK;
	loff_t i_size;
	struct page *page;
	int rc = 0;

	cFYI(1, "write_begin from %lld len %d", (long long)pos, len);

	page = grab_cache_page_write_begin(mapping, index, flags);
	if (!page) {
		rc = -ENOMEM;
		goto out;
	}

	if (PageUptodate(page))
		goto out;

	/*
	 * If we write a full page it will be up to date, no need to read from
	 * the server. If the write is short, we'll end up doing a sync write
	 * instead.
	 */
	if (len == PAGE_CACHE_SIZE)
		goto out;

	/*
	 * optimize away the read when we have an oplock, and we're not
	 * expecting to use any of the data we'd be reading in. That
	 * is, when the page lies beyond the EOF, or straddles the EOF
	 * and the write will cover all of the existing data.
	 */
	if (CIFS_I(mapping->host)->clientCanCacheRead) {
		i_size = i_size_read(mapping->host);
		if (page_start >= i_size ||
		    (offset == 0 && (pos + len) >= i_size)) {
			zero_user_segments(page, 0, offset,
					   offset + len,
					   PAGE_CACHE_SIZE);
			/*
			 * PageChecked means that the parts of the page
			 * to which we're not writing are considered up
			 * to date. Once the data is copied to the
			 * page, it can be set uptodate.
			 */
			SetPageChecked(page);
			goto out;
		}
	}

	if ((file->f_flags & O_ACCMODE) != O_WRONLY) {
		/*
		 * might as well read a page, it is fast enough. If we get
		 * an error, we don't need to return it. cifs_write_end will
		 * do a sync write instead since PG_uptodate isn't set.
		 */
		cifs_readpage_worker(file, page, &page_start);
	} else {
		/* we could try using another file handle if there is one -
		   but how would we lock it to prevent close of that handle
		   racing with this read? In any case
		   this will be written out by write_end so is fine */
	}
out:
	*pagep = page;
	return rc;
}

<<<<<<< HEAD
static int cifs_release_page(struct page *page, gfp_t gfp)
{
	if (PagePrivate(page))
		return 0;

	return cifs_fscache_release_page(page, gfp);
}

static void cifs_invalidate_page(struct page *page, unsigned long offset)
{
	struct cifsInodeInfo *cifsi = CIFS_I(page->mapping->host);

	if (offset == 0)
		cifs_fscache_invalidate_page(page, &cifsi->vfs_inode);
}

static void
cifs_oplock_break(struct slow_work *work)
=======
void cifs_oplock_break(struct work_struct *work)
>>>>>>> 6ee0578b
{
	struct cifsFileInfo *cfile = container_of(work, struct cifsFileInfo,
						  oplock_break);
	struct inode *inode = cfile->pInode;
	struct cifsInodeInfo *cinode = CIFS_I(inode);
	struct cifs_sb_info *cifs_sb = CIFS_SB(cfile->mnt->mnt_sb);
	int rc, waitrc = 0;

	if (inode && S_ISREG(inode->i_mode)) {
		if (cinode->clientCanCacheRead)
			break_lease(inode, O_RDONLY);
		else
			break_lease(inode, O_WRONLY);
		rc = filemap_fdatawrite(inode->i_mapping);
		if (cinode->clientCanCacheRead == 0) {
			waitrc = filemap_fdatawait(inode->i_mapping);
			invalidate_remote_inode(inode);
		}
		if (!rc)
			rc = waitrc;
		if (rc)
			cinode->write_behind_rc = rc;
		cFYI(1, "Oplock flush inode %p rc %d", inode, rc);
	}

	/*
	 * releasing stale oplock after recent reconnect of smb session using
	 * a now incorrect file handle is not a data integrity issue but do
	 * not bother sending an oplock release if session to server still is
	 * disconnected since oplock already released by the server
	 */
	if (!cfile->closePend && !cfile->oplock_break_cancelled) {
		rc = CIFSSMBLock(0, cifs_sb->tcon, cfile->netfid, 0, 0, 0, 0,
				 LOCKING_ANDX_OPLOCK_RELEASE, false);
		cFYI(1, "Oplock release rc = %d", rc);
	}

	/*
	 * We might have kicked in before is_valid_oplock_break()
	 * finished grabbing reference for us.  Make sure it's done by
	 * waiting for GlobalSMSSeslock.
	 */
	write_lock(&GlobalSMBSeslock);
	write_unlock(&GlobalSMBSeslock);

	cifs_oplock_break_put(cfile);
}

void cifs_oplock_break_get(struct cifsFileInfo *cfile)
{
	mntget(cfile->mnt);
	cifsFileInfo_get(cfile);
}

void cifs_oplock_break_put(struct cifsFileInfo *cfile)
{
	mntput(cfile->mnt);
	cifsFileInfo_put(cfile);
}

const struct address_space_operations cifs_addr_ops = {
	.readpage = cifs_readpage,
	.readpages = cifs_readpages,
	.writepage = cifs_writepage,
	.writepages = cifs_writepages,
	.write_begin = cifs_write_begin,
	.write_end = cifs_write_end,
	.set_page_dirty = __set_page_dirty_nobuffers,
	.releasepage = cifs_release_page,
	.invalidatepage = cifs_invalidate_page,
	/* .sync_page = cifs_sync_page, */
	/* .direct_IO = */
};

/*
 * cifs_readpages requires the server to support a buffer large enough to
 * contain the header plus one complete page of data.  Otherwise, we need
 * to leave cifs_readpages out of the address space operations.
 */
const struct address_space_operations cifs_addr_ops_smallbuf = {
	.readpage = cifs_readpage,
	.writepage = cifs_writepage,
	.writepages = cifs_writepages,
	.write_begin = cifs_write_begin,
	.write_end = cifs_write_end,
	.set_page_dirty = __set_page_dirty_nobuffers,
	.releasepage = cifs_release_page,
	.invalidatepage = cifs_invalidate_page,
	/* .sync_page = cifs_sync_page, */
	/* .direct_IO = */
};<|MERGE_RESOLUTION|>--- conflicted
+++ resolved
@@ -2291,7 +2291,6 @@
 	return rc;
 }
 
-<<<<<<< HEAD
 static int cifs_release_page(struct page *page, gfp_t gfp)
 {
 	if (PagePrivate(page))
@@ -2308,11 +2307,7 @@
 		cifs_fscache_invalidate_page(page, &cifsi->vfs_inode);
 }
 
-static void
-cifs_oplock_break(struct slow_work *work)
-=======
 void cifs_oplock_break(struct work_struct *work)
->>>>>>> 6ee0578b
 {
 	struct cifsFileInfo *cfile = container_of(work, struct cifsFileInfo,
 						  oplock_break);
