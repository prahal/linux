--- conflicted
+++ resolved
@@ -319,15 +319,12 @@
  * @vma: The virtual memory area where the fault occurred
  * @vmf: The description of the fault
  * @get_block: The filesystem method used to translate file offsets to blocks
-<<<<<<< HEAD
-=======
  * @complete_unwritten: The filesystem method used to convert unwritten blocks
  *	to written so the data written to them is exposed. This is required for
  *	required by write faults for filesystems that will return unwritten
  *	extent mappings from @get_block, but it is optional for reads as
  *	dax_insert_mapping() will always zero unwritten blocks. If the fs does
  *	not support unwritten extents, the it should pass NULL.
->>>>>>> 3cb5ff02
  *
  * When a page fault occurs, filesystems may call this helper in their
  * fault handler for DAX files. __dax_fault() assumes the caller has done all
@@ -446,17 +443,12 @@
 	 * as for normal BH based IO completions.
 	 */
 	error = dax_insert_mapping(inode, &bh, vma, vmf);
-<<<<<<< HEAD
-	if (buffer_unwritten(&bh))
-		complete_unwritten(&bh, !error);
-=======
 	if (buffer_unwritten(&bh)) {
 		if (complete_unwritten)
 			complete_unwritten(&bh, !error);
 		else
 			WARN_ON_ONCE(!(vmf->flags & FAULT_FLAG_WRITE));
 	}
->>>>>>> 3cb5ff02
 
  out:
 	if (error == -ENOMEM)
