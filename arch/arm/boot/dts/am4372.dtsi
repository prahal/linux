/*
 * Device Tree Source for AM4372 SoC
 *
 * Copyright (C) 2013 Texas Instruments Incorporated - http://www.ti.com/
 *
 * This file is licensed under the terms of the GNU General Public License
 * version 2.  This program is licensed "as is" without any warranty of any
 * kind, whether express or implied.
 */

#include <dt-bindings/gpio/gpio.h>
#include <dt-bindings/interrupt-controller/arm-gic.h>

#include "skeleton.dtsi"

/ {
	compatible = "ti,am4372", "ti,am43";
	interrupt-parent = <&wakeupgen>;


	aliases {
		i2c0 = &i2c0;
		i2c1 = &i2c1;
		i2c2 = &i2c2;
		serial0 = &uart0;
		serial1 = &uart1;
		serial2 = &uart2;
		serial3 = &uart3;
		serial4 = &uart4;
		serial5 = &uart5;
		ethernet0 = &cpsw_emac0;
		ethernet1 = &cpsw_emac1;
	};

	cpus {
		#address-cells = <1>;
		#size-cells = <0>;
		cpu: cpu@0 {
			compatible = "arm,cortex-a9";
			device_type = "cpu";
			reg = <0>;

			clocks = <&dpll_mpu_ck>;
			clock-names = "cpu";

			clock-latency = <300000>; /* From omap-cpufreq driver */
		};
	};

	gic: interrupt-controller@48241000 {
		compatible = "arm,cortex-a9-gic";
		interrupt-controller;
		#interrupt-cells = <3>;
		reg = <0x48241000 0x1000>,
		      <0x48240100 0x0100>;
		interrupt-parent = <&gic>;
	};

	wakeupgen: interrupt-controller@48281000 {
		compatible = "ti,omap4-wugen-mpu";
		interrupt-controller;
		#interrupt-cells = <3>;
		reg = <0x48281000 0x1000>;
		interrupt-parent = <&gic>;
	};

	scu: scu@48240000 {
		compatible = "arm,cortex-a9-scu";
		reg = <0x48240000 0x100>;
	};

	global_timer: timer@48240200 {
		compatible = "arm,cortex-a9-global-timer";
		reg = <0x48240200 0x100>;
		interrupts = <GIC_PPI 11 IRQ_TYPE_LEVEL_HIGH>;
		interrupt-parent = <&gic>;
		clocks = <&dpll_mpu_m2_ck>;
	};

	local_timer: timer@48240600 {
		compatible = "arm,cortex-a9-twd-timer";
		reg = <0x48240600 0x100>;
		interrupts = <GIC_PPI 13 IRQ_TYPE_LEVEL_HIGH>;
		interrupt-parent = <&gic>;
		clocks = <&dpll_mpu_m2_ck>;
	};

	l2-cache-controller@48242000 {
		compatible = "arm,pl310-cache";
		reg = <0x48242000 0x1000>;
		cache-unified;
		cache-level = <2>;
	};

	ocp {
		compatible = "ti,am4372-l3-noc", "simple-bus";
		#address-cells = <1>;
		#size-cells = <1>;
		ranges;
		ti,hwmods = "l3_main";
		reg = <0x44000000 0x400000
		       0x44800000 0x400000>;
		interrupts = <GIC_SPI 9 IRQ_TYPE_LEVEL_HIGH>,
			     <GIC_SPI 10 IRQ_TYPE_LEVEL_HIGH>;

		l4_wkup: l4_wkup@44c00000 {
			compatible = "ti,am4-l4-wkup", "simple-bus";
			#address-cells = <1>;
			#size-cells = <1>;
			ranges = <0 0x44c00000 0x287000>;

			wkup_m3: wkup_m3@100000 {
				compatible = "ti,am4372-wkup-m3";
				reg = <0x100000 0x4000>,
				      <0x180000	0x2000>;
				reg-names = "umem", "dmem";
				ti,hwmods = "wkup_m3";
				ti,pm-firmware = "am335x-pm-firmware.elf";
			};

			prcm: prcm@1f0000 {
				compatible = "ti,am4-prcm";
				reg = <0x1f0000 0x11000>;
				interrupts = <GIC_SPI 11 IRQ_TYPE_LEVEL_HIGH>;

				prcm_clocks: clocks {
					#address-cells = <1>;
					#size-cells = <0>;
				};

				prcm_clockdomains: clockdomains {
				};
			};

			scm: scm@210000 {
				compatible = "ti,am4-scm", "simple-bus";
				reg = <0x210000 0x4000>;
				#address-cells = <1>;
				#size-cells = <1>;
				ranges = <0 0x210000 0x4000>;

				am43xx_pinmux: pinmux@800 {
					compatible = "ti,am437-padconf",
						     "pinctrl-single";
					reg = <0x800 0x31c>;
					#address-cells = <1>;
					#size-cells = <0>;
					#interrupt-cells = <1>;
					interrupt-controller;
					pinctrl-single,register-width = <32>;
					pinctrl-single,function-mask = <0xffffffff>;
				};

				scm_conf: scm_conf@0 {
					compatible = "syscon";
					reg = <0x0 0x800>;
					#address-cells = <1>;
					#size-cells = <1>;

					scm_clocks: clocks {
						#address-cells = <1>;
						#size-cells = <0>;
					};
				};

				wkup_m3_ipc: wkup_m3_ipc@1324 {
					compatible = "ti,am4372-wkup-m3-ipc";
					reg = <0x1324 0x44>;
					interrupts = <GIC_SPI 78 IRQ_TYPE_LEVEL_HIGH>;
					ti,rproc = <&wkup_m3>;
					mboxes = <&mailbox &mbox_wkupm3>;
				};

				scm_clockdomains: clockdomains {
				};
			};
		};

		emif: emif@4c000000 {
			compatible = "ti,emif-am4372";
			reg = <0x4c000000 0x1000000>;
			ti,hwmods = "emif";
		};

		edma: edma@49000000 {
			compatible = "ti,edma3";
			ti,hwmods = "tpcc", "tptc0", "tptc1", "tptc2";
			reg =	<0x49000000 0x10000>,
				<0x44e10f90 0x10>;
			interrupts = <GIC_SPI 12 IRQ_TYPE_LEVEL_HIGH>,
					<GIC_SPI 13 IRQ_TYPE_LEVEL_HIGH>,
					<GIC_SPI 14 IRQ_TYPE_LEVEL_HIGH>;
			#dma-cells = <1>;
		};

		uart0: serial@44e09000 {
			compatible = "ti,am4372-uart","ti,omap2-uart";
			reg = <0x44e09000 0x2000>;
			interrupts = <GIC_SPI 72 IRQ_TYPE_LEVEL_HIGH>;
			ti,hwmods = "uart1";
		};

		uart1: serial@48022000 {
			compatible = "ti,am4372-uart","ti,omap2-uart";
			reg = <0x48022000 0x2000>;
			interrupts = <GIC_SPI 73 IRQ_TYPE_LEVEL_HIGH>;
			ti,hwmods = "uart2";
			status = "disabled";
		};

		uart2: serial@48024000 {
			compatible = "ti,am4372-uart","ti,omap2-uart";
			reg = <0x48024000 0x2000>;
			interrupts = <GIC_SPI 74 IRQ_TYPE_LEVEL_HIGH>;
			ti,hwmods = "uart3";
			status = "disabled";
		};

		uart3: serial@481a6000 {
			compatible = "ti,am4372-uart","ti,omap2-uart";
			reg = <0x481a6000 0x2000>;
			interrupts = <GIC_SPI 44 IRQ_TYPE_LEVEL_HIGH>;
			ti,hwmods = "uart4";
			status = "disabled";
		};

		uart4: serial@481a8000 {
			compatible = "ti,am4372-uart","ti,omap2-uart";
			reg = <0x481a8000 0x2000>;
			interrupts = <GIC_SPI 45 IRQ_TYPE_LEVEL_HIGH>;
			ti,hwmods = "uart5";
			status = "disabled";
		};

		uart5: serial@481aa000 {
			compatible = "ti,am4372-uart","ti,omap2-uart";
			reg = <0x481aa000 0x2000>;
			interrupts = <GIC_SPI 46 IRQ_TYPE_LEVEL_HIGH>;
			ti,hwmods = "uart6";
			status = "disabled";
		};

		mailbox: mailbox@480C8000 {
			compatible = "ti,omap4-mailbox";
			reg = <0x480C8000 0x200>;
			interrupts = <GIC_SPI 77 IRQ_TYPE_LEVEL_HIGH>;
			ti,hwmods = "mailbox";
			#mbox-cells = <1>;
			ti,mbox-num-users = <4>;
			ti,mbox-num-fifos = <8>;
			mbox_wkupm3: wkup_m3 {
				ti,mbox-tx = <0 0 0>;
				ti,mbox-rx = <0 0 3>;
			};
		};

		timer1: timer@44e31000 {
			compatible = "ti,am4372-timer-1ms","ti,am335x-timer-1ms";
			reg = <0x44e31000 0x400>;
			interrupts = <GIC_SPI 67 IRQ_TYPE_LEVEL_HIGH>;
			ti,timer-alwon;
			ti,hwmods = "timer1";
		};

		timer2: timer@48040000  {
			compatible = "ti,am4372-timer","ti,am335x-timer";
			reg = <0x48040000  0x400>;
			interrupts = <GIC_SPI 68 IRQ_TYPE_LEVEL_HIGH>;
			ti,hwmods = "timer2";
		};

		timer3: timer@48042000 {
			compatible = "ti,am4372-timer","ti,am335x-timer";
			reg = <0x48042000 0x400>;
			interrupts = <GIC_SPI 69 IRQ_TYPE_LEVEL_HIGH>;
			ti,hwmods = "timer3";
			status = "disabled";
		};

		timer4: timer@48044000 {
			compatible = "ti,am4372-timer","ti,am335x-timer";
			reg = <0x48044000 0x400>;
			interrupts = <GIC_SPI 92 IRQ_TYPE_LEVEL_HIGH>;
			ti,timer-pwm;
			ti,hwmods = "timer4";
			status = "disabled";
		};

		timer5: timer@48046000 {
			compatible = "ti,am4372-timer","ti,am335x-timer";
			reg = <0x48046000 0x400>;
			interrupts = <GIC_SPI 93 IRQ_TYPE_LEVEL_HIGH>;
			ti,timer-pwm;
			ti,hwmods = "timer5";
			status = "disabled";
		};

		timer6: timer@48048000 {
			compatible = "ti,am4372-timer","ti,am335x-timer";
			reg = <0x48048000 0x400>;
			interrupts = <GIC_SPI 94 IRQ_TYPE_LEVEL_HIGH>;
			ti,timer-pwm;
			ti,hwmods = "timer6";
			status = "disabled";
		};

		timer7: timer@4804a000 {
			compatible = "ti,am4372-timer","ti,am335x-timer";
			reg = <0x4804a000 0x400>;
			interrupts = <GIC_SPI 95 IRQ_TYPE_LEVEL_HIGH>;
			ti,timer-pwm;
			ti,hwmods = "timer7";
			status = "disabled";
		};

		timer8: timer@481c1000 {
			compatible = "ti,am4372-timer","ti,am335x-timer";
			reg = <0x481c1000 0x400>;
			interrupts = <GIC_SPI 131 IRQ_TYPE_LEVEL_HIGH>;
			ti,hwmods = "timer8";
			status = "disabled";
		};

		timer9: timer@4833d000 {
			compatible = "ti,am4372-timer","ti,am335x-timer";
			reg = <0x4833d000 0x400>;
			interrupts = <GIC_SPI 132 IRQ_TYPE_LEVEL_HIGH>;
			ti,hwmods = "timer9";
			status = "disabled";
		};

		timer10: timer@4833f000 {
			compatible = "ti,am4372-timer","ti,am335x-timer";
			reg = <0x4833f000 0x400>;
			interrupts = <GIC_SPI 133 IRQ_TYPE_LEVEL_HIGH>;
			ti,hwmods = "timer10";
			status = "disabled";
		};

		timer11: timer@48341000 {
			compatible = "ti,am4372-timer","ti,am335x-timer";
			reg = <0x48341000 0x400>;
			interrupts = <GIC_SPI 134 IRQ_TYPE_LEVEL_HIGH>;
			ti,hwmods = "timer11";
			status = "disabled";
		};

		counter32k: counter@44e86000 {
			compatible = "ti,am4372-counter32k","ti,omap-counter32k";
			reg = <0x44e86000 0x40>;
			ti,hwmods = "counter_32k";
		};

		rtc: rtc@44e3e000 {
<<<<<<< HEAD
			compatible = "ti,am3352-rtc", "ti,da830-rtc";
=======
			compatible = "ti,am4372-rtc", "ti,am3352-rtc",
				     "ti,da830-rtc";
>>>>>>> b2a88202
			reg = <0x44e3e000 0x1000>;
			interrupts = <GIC_SPI 75 IRQ_TYPE_LEVEL_HIGH
				      GIC_SPI 76 IRQ_TYPE_LEVEL_HIGH>;
			ti,hwmods = "rtc";
			status = "disabled";
		};

		wdt: wdt@44e35000 {
			compatible = "ti,am4372-wdt","ti,omap3-wdt";
			reg = <0x44e35000 0x1000>;
			interrupts = <GIC_SPI 91 IRQ_TYPE_LEVEL_HIGH>;
			ti,hwmods = "wd_timer2";
		};

		gpio0: gpio@44e07000 {
			compatible = "ti,am4372-gpio","ti,omap4-gpio";
			reg = <0x44e07000 0x1000>;
			interrupts = <GIC_SPI 96 IRQ_TYPE_LEVEL_HIGH>;
			gpio-controller;
			#gpio-cells = <2>;
			interrupt-controller;
			#interrupt-cells = <2>;
			ti,hwmods = "gpio1";
			status = "disabled";
		};

		gpio1: gpio@4804c000 {
			compatible = "ti,am4372-gpio","ti,omap4-gpio";
			reg = <0x4804c000 0x1000>;
			interrupts = <GIC_SPI 98 IRQ_TYPE_LEVEL_HIGH>;
			gpio-controller;
			#gpio-cells = <2>;
			interrupt-controller;
			#interrupt-cells = <2>;
			ti,hwmods = "gpio2";
			status = "disabled";
		};

		gpio2: gpio@481ac000 {
			compatible = "ti,am4372-gpio","ti,omap4-gpio";
			reg = <0x481ac000 0x1000>;
			interrupts = <GIC_SPI 32 IRQ_TYPE_LEVEL_HIGH>;
			gpio-controller;
			#gpio-cells = <2>;
			interrupt-controller;
			#interrupt-cells = <2>;
			ti,hwmods = "gpio3";
			status = "disabled";
		};

		gpio3: gpio@481ae000 {
			compatible = "ti,am4372-gpio","ti,omap4-gpio";
			reg = <0x481ae000 0x1000>;
			interrupts = <GIC_SPI 62 IRQ_TYPE_LEVEL_HIGH>;
			gpio-controller;
			#gpio-cells = <2>;
			interrupt-controller;
			#interrupt-cells = <2>;
			ti,hwmods = "gpio4";
			status = "disabled";
		};

		gpio4: gpio@48320000 {
			compatible = "ti,am4372-gpio","ti,omap4-gpio";
			reg = <0x48320000 0x1000>;
			interrupts = <GIC_SPI 106 IRQ_TYPE_LEVEL_HIGH>;
			gpio-controller;
			#gpio-cells = <2>;
			interrupt-controller;
			#interrupt-cells = <2>;
			ti,hwmods = "gpio5";
			status = "disabled";
		};

		gpio5: gpio@48322000 {
			compatible = "ti,am4372-gpio","ti,omap4-gpio";
			reg = <0x48322000 0x1000>;
			interrupts = <GIC_SPI 148 IRQ_TYPE_LEVEL_HIGH>;
			gpio-controller;
			#gpio-cells = <2>;
			interrupt-controller;
			#interrupt-cells = <2>;
			ti,hwmods = "gpio6";
			status = "disabled";
		};

		hwspinlock: spinlock@480ca000 {
			compatible = "ti,omap4-hwspinlock";
			reg = <0x480ca000 0x1000>;
			ti,hwmods = "spinlock";
			#hwlock-cells = <1>;
		};

		i2c0: i2c@44e0b000 {
			compatible = "ti,am4372-i2c","ti,omap4-i2c";
			reg = <0x44e0b000 0x1000>;
			interrupts = <GIC_SPI 70 IRQ_TYPE_LEVEL_HIGH>;
			ti,hwmods = "i2c1";
			#address-cells = <1>;
			#size-cells = <0>;
			status = "disabled";
		};

		i2c1: i2c@4802a000 {
			compatible = "ti,am4372-i2c","ti,omap4-i2c";
			reg = <0x4802a000 0x1000>;
			interrupts = <GIC_SPI 71 IRQ_TYPE_LEVEL_HIGH>;
			ti,hwmods = "i2c2";
			#address-cells = <1>;
			#size-cells = <0>;
			status = "disabled";
		};

		i2c2: i2c@4819c000 {
			compatible = "ti,am4372-i2c","ti,omap4-i2c";
			reg = <0x4819c000 0x1000>;
			interrupts = <GIC_SPI 30 IRQ_TYPE_LEVEL_HIGH>;
			ti,hwmods = "i2c3";
			#address-cells = <1>;
			#size-cells = <0>;
			status = "disabled";
		};

		spi0: spi@48030000 {
			compatible = "ti,am4372-mcspi","ti,omap4-mcspi";
			reg = <0x48030000 0x400>;
			interrupts = <GIC_SPI 65 IRQ_TYPE_LEVEL_HIGH>;
			ti,hwmods = "spi0";
			#address-cells = <1>;
			#size-cells = <0>;
			status = "disabled";
		};

		mmc1: mmc@48060000 {
			compatible = "ti,omap4-hsmmc";
			reg = <0x48060000 0x1000>;
			ti,hwmods = "mmc1";
			ti,dual-volt;
			ti,needs-special-reset;
			dmas = <&edma 24
				&edma 25>;
			dma-names = "tx", "rx";
			interrupts = <GIC_SPI 64 IRQ_TYPE_LEVEL_HIGH>;
			status = "disabled";
		};

		mmc2: mmc@481d8000 {
			compatible = "ti,omap4-hsmmc";
			reg = <0x481d8000 0x1000>;
			ti,hwmods = "mmc2";
			ti,needs-special-reset;
			dmas = <&edma 2
				&edma 3>;
			dma-names = "tx", "rx";
			interrupts = <GIC_SPI 28 IRQ_TYPE_LEVEL_HIGH>;
			status = "disabled";
		};

		mmc3: mmc@47810000 {
			compatible = "ti,omap4-hsmmc";
			reg = <0x47810000 0x1000>;
			ti,hwmods = "mmc3";
			ti,needs-special-reset;
			interrupts = <GIC_SPI 29 IRQ_TYPE_LEVEL_HIGH>;
			status = "disabled";
		};

		spi1: spi@481a0000 {
			compatible = "ti,am4372-mcspi","ti,omap4-mcspi";
			reg = <0x481a0000 0x400>;
			interrupts = <GIC_SPI 125 IRQ_TYPE_LEVEL_HIGH>;
			ti,hwmods = "spi1";
			#address-cells = <1>;
			#size-cells = <0>;
			status = "disabled";
		};

		spi2: spi@481a2000 {
			compatible = "ti,am4372-mcspi","ti,omap4-mcspi";
			reg = <0x481a2000 0x400>;
			interrupts = <GIC_SPI 126 IRQ_TYPE_LEVEL_HIGH>;
			ti,hwmods = "spi2";
			#address-cells = <1>;
			#size-cells = <0>;
			status = "disabled";
		};

		spi3: spi@481a4000 {
			compatible = "ti,am4372-mcspi","ti,omap4-mcspi";
			reg = <0x481a4000 0x400>;
			interrupts = <GIC_SPI 136 IRQ_TYPE_LEVEL_HIGH>;
			ti,hwmods = "spi3";
			#address-cells = <1>;
			#size-cells = <0>;
			status = "disabled";
		};

		spi4: spi@48345000 {
			compatible = "ti,am4372-mcspi","ti,omap4-mcspi";
			reg = <0x48345000 0x400>;
			interrupts = <GIC_SPI 137 IRQ_TYPE_LEVEL_HIGH>;
			ti,hwmods = "spi4";
			#address-cells = <1>;
			#size-cells = <0>;
			status = "disabled";
		};

		mac: ethernet@4a100000 {
			compatible = "ti,am4372-cpsw","ti,cpsw";
			reg = <0x4a100000 0x800
			       0x4a101200 0x100>;
			interrupts = <GIC_SPI 40 IRQ_TYPE_LEVEL_HIGH
				      GIC_SPI 41 IRQ_TYPE_LEVEL_HIGH
				      GIC_SPI 42 IRQ_TYPE_LEVEL_HIGH
				      GIC_SPI 43 IRQ_TYPE_LEVEL_HIGH>;
			#address-cells = <1>;
			#size-cells = <1>;
			ti,hwmods = "cpgmac0";
			clocks = <&cpsw_125mhz_gclk>, <&cpsw_cpts_rft_clk>,
				 <&dpll_clksel_mac_clk>;
			clock-names = "fck", "cpts", "50mclk";
			assigned-clocks = <&dpll_clksel_mac_clk>;
			assigned-clock-rates = <50000000>;
			status = "disabled";
			cpdma_channels = <8>;
			ale_entries = <1024>;
			bd_ram_size = <0x2000>;
			no_bd_ram = <0>;
			rx_descs = <64>;
			mac_control = <0x20>;
			slaves = <2>;
			active_slave = <0>;
			cpts_clock_mult = <0x80000000>;
			cpts_clock_shift = <29>;
			ranges;

			davinci_mdio: mdio@4a101000 {
				compatible = "ti,am4372-mdio","ti,davinci_mdio";
				reg = <0x4a101000 0x100>;
				#address-cells = <1>;
				#size-cells = <0>;
				ti,hwmods = "davinci_mdio";
				bus_freq = <1000000>;
				status = "disabled";
			};

			cpsw_emac0: slave@4a100200 {
				/* Filled in by U-Boot */
				mac-address = [ 00 00 00 00 00 00 ];
			};

			cpsw_emac1: slave@4a100300 {
				/* Filled in by U-Boot */
				mac-address = [ 00 00 00 00 00 00 ];
			};

			phy_sel: cpsw-phy-sel@44e10650 {
				compatible = "ti,am43xx-cpsw-phy-sel";
				reg= <0x44e10650 0x4>;
				reg-names = "gmii-sel";
			};
		};

		epwmss0: epwmss@48300000 {
			compatible = "ti,am4372-pwmss","ti,am33xx-pwmss";
			reg = <0x48300000 0x10>;
			#address-cells = <1>;
			#size-cells = <1>;
			ranges;
			ti,hwmods = "epwmss0";
			status = "disabled";

			ecap0: ecap@48300100 {
				compatible = "ti,am4372-ecap","ti,am33xx-ecap";
				#pwm-cells = <3>;
				reg = <0x48300100 0x80>;
				ti,hwmods = "ecap0";
				status = "disabled";
			};

			ehrpwm0: ehrpwm@48300200 {
				compatible = "ti,am4372-ehrpwm","ti,am33xx-ehrpwm";
				#pwm-cells = <3>;
				reg = <0x48300200 0x80>;
				ti,hwmods = "ehrpwm0";
				status = "disabled";
			};
		};

		epwmss1: epwmss@48302000 {
			compatible = "ti,am4372-pwmss","ti,am33xx-pwmss";
			reg = <0x48302000 0x10>;
			#address-cells = <1>;
			#size-cells = <1>;
			ranges;
			ti,hwmods = "epwmss1";
			status = "disabled";

			ecap1: ecap@48302100 {
				compatible = "ti,am4372-ecap","ti,am33xx-ecap";
				#pwm-cells = <3>;
				reg = <0x48302100 0x80>;
				ti,hwmods = "ecap1";
				status = "disabled";
			};

			ehrpwm1: ehrpwm@48302200 {
				compatible = "ti,am4372-ehrpwm","ti,am33xx-ehrpwm";
				#pwm-cells = <3>;
				reg = <0x48302200 0x80>;
				ti,hwmods = "ehrpwm1";
				status = "disabled";
			};
		};

		epwmss2: epwmss@48304000 {
			compatible = "ti,am4372-pwmss","ti,am33xx-pwmss";
			reg = <0x48304000 0x10>;
			#address-cells = <1>;
			#size-cells = <1>;
			ranges;
			ti,hwmods = "epwmss2";
			status = "disabled";

			ecap2: ecap@48304100 {
				compatible = "ti,am4372-ecap","ti,am33xx-ecap";
				#pwm-cells = <3>;
				reg = <0x48304100 0x80>;
				ti,hwmods = "ecap2";
				status = "disabled";
			};

			ehrpwm2: ehrpwm@48304200 {
				compatible = "ti,am4372-ehrpwm","ti,am33xx-ehrpwm";
				#pwm-cells = <3>;
				reg = <0x48304200 0x80>;
				ti,hwmods = "ehrpwm2";
				status = "disabled";
			};
		};

		epwmss3: epwmss@48306000 {
			compatible = "ti,am4372-pwmss","ti,am33xx-pwmss";
			reg = <0x48306000 0x10>;
			#address-cells = <1>;
			#size-cells = <1>;
			ranges;
			ti,hwmods = "epwmss3";
			status = "disabled";

			ehrpwm3: ehrpwm@48306200 {
				compatible = "ti,am4372-ehrpwm","ti,am33xx-ehrpwm";
				#pwm-cells = <3>;
				reg = <0x48306200 0x80>;
				ti,hwmods = "ehrpwm3";
				status = "disabled";
			};
		};

		epwmss4: epwmss@48308000 {
			compatible = "ti,am4372-pwmss","ti,am33xx-pwmss";
			reg = <0x48308000 0x10>;
			#address-cells = <1>;
			#size-cells = <1>;
			ranges;
			ti,hwmods = "epwmss4";
			status = "disabled";

			ehrpwm4: ehrpwm@48308200 {
				compatible = "ti,am4372-ehrpwm","ti,am33xx-ehrpwm";
				#pwm-cells = <3>;
				reg = <0x48308200 0x80>;
				ti,hwmods = "ehrpwm4";
				status = "disabled";
			};
		};

		epwmss5: epwmss@4830a000 {
			compatible = "ti,am4372-pwmss","ti,am33xx-pwmss";
			reg = <0x4830a000 0x10>;
			#address-cells = <1>;
			#size-cells = <1>;
			ranges;
			ti,hwmods = "epwmss5";
			status = "disabled";

			ehrpwm5: ehrpwm@4830a200 {
				compatible = "ti,am4372-ehrpwm","ti,am33xx-ehrpwm";
				#pwm-cells = <3>;
				reg = <0x4830a200 0x80>;
				ti,hwmods = "ehrpwm5";
				status = "disabled";
			};
		};

		tscadc: tscadc@44e0d000 {
			compatible = "ti,am3359-tscadc";
			reg = <0x44e0d000 0x1000>;
			ti,hwmods = "adc_tsc";
			interrupts = <GIC_SPI 16 IRQ_TYPE_LEVEL_HIGH>;
			clocks = <&adc_tsc_fck>;
			clock-names = "fck";
			status = "disabled";

			tsc {
				compatible = "ti,am3359-tsc";
			};

			adc {
				#io-channel-cells = <1>;
				compatible = "ti,am3359-adc";
			};

		};

		sham: sham@53100000 {
			compatible = "ti,omap5-sham";
			ti,hwmods = "sham";
			reg = <0x53100000 0x300>;
			dmas = <&edma 36>;
			dma-names = "rx";
			interrupts = <GIC_SPI 109 IRQ_TYPE_LEVEL_HIGH>;
		};

		aes: aes@53501000 {
			compatible = "ti,omap4-aes";
			ti,hwmods = "aes";
			reg = <0x53501000 0xa0>;
			interrupts = <GIC_SPI 103 IRQ_TYPE_LEVEL_HIGH>;
			dmas = <&edma 6
				&edma 5>;
			dma-names = "tx", "rx";
		};

		des: des@53701000 {
			compatible = "ti,omap4-des";
			ti,hwmods = "des";
			reg = <0x53701000 0xa0>;
			interrupts = <GIC_SPI 130 IRQ_TYPE_LEVEL_HIGH>;
			dmas = <&edma 34
				&edma 33>;
			dma-names = "tx", "rx";
		};

		mcasp0: mcasp@48038000 {
			compatible = "ti,am33xx-mcasp-audio";
			ti,hwmods = "mcasp0";
			reg = <0x48038000 0x2000>,
			      <0x46000000 0x400000>;
			reg-names = "mpu", "dat";
			interrupts = <80>, <81>;
			interrupt-names = "tx", "rx";
			status = "disabled";
			dmas = <&edma 8>,
			       <&edma 9>;
			dma-names = "tx", "rx";
		};

		mcasp1: mcasp@4803C000 {
			compatible = "ti,am33xx-mcasp-audio";
			ti,hwmods = "mcasp1";
			reg = <0x4803C000 0x2000>,
			      <0x46400000 0x400000>;
			reg-names = "mpu", "dat";
			interrupts = <82>, <83>;
			interrupt-names = "tx", "rx";
			status = "disabled";
			dmas = <&edma 10>,
			       <&edma 11>;
			dma-names = "tx", "rx";
		};

		elm: elm@48080000 {
			compatible = "ti,am3352-elm";
			reg = <0x48080000 0x2000>;
			interrupts = <GIC_SPI 4 IRQ_TYPE_LEVEL_HIGH>;
			ti,hwmods = "elm";
			clocks = <&l4ls_gclk>;
			clock-names = "fck";
			status = "disabled";
		};

		gpmc: gpmc@50000000 {
			compatible = "ti,am3352-gpmc";
			ti,hwmods = "gpmc";
			clocks = <&l3s_gclk>;
			clock-names = "fck";
			reg = <0x50000000 0x2000>;
			interrupts = <GIC_SPI 100 IRQ_TYPE_LEVEL_HIGH>;
			gpmc,num-cs = <7>;
			gpmc,num-waitpins = <2>;
			#address-cells = <2>;
			#size-cells = <1>;
			status = "disabled";
		};

		am43xx_control_usb2phy1: control-phy@44e10620 {
			compatible = "ti,control-phy-usb2-am437";
			reg = <0x44e10620 0x4>;
			reg-names = "power";
		};

		am43xx_control_usb2phy2: control-phy@0x44e10628 {
			compatible = "ti,control-phy-usb2-am437";
			reg = <0x44e10628 0x4>;
			reg-names = "power";
		};

		ocp2scp0: ocp2scp@483a8000 {
			compatible = "ti,am437x-ocp2scp", "ti,omap-ocp2scp";
			#address-cells = <1>;
			#size-cells = <1>;
			ranges;
			ti,hwmods = "ocp2scp0";

			usb2_phy1: phy@483a8000 {
				compatible = "ti,am437x-usb2";
				reg = <0x483a8000 0x8000>;
				ctrl-module = <&am43xx_control_usb2phy1>;
				clocks = <&usb_phy0_always_on_clk32k>,
					 <&usb_otg_ss0_refclk960m>;
				clock-names = "wkupclk", "refclk";
				#phy-cells = <0>;
				status = "disabled";
			};
		};

		ocp2scp1: ocp2scp@483e8000 {
			compatible = "ti,am437x-ocp2scp", "ti,omap-ocp2scp";
			#address-cells = <1>;
			#size-cells = <1>;
			ranges;
			ti,hwmods = "ocp2scp1";

			usb2_phy2: phy@483e8000 {
				compatible = "ti,am437x-usb2";
				reg = <0x483e8000 0x8000>;
				ctrl-module = <&am43xx_control_usb2phy2>;
				clocks = <&usb_phy1_always_on_clk32k>,
					 <&usb_otg_ss1_refclk960m>;
				clock-names = "wkupclk", "refclk";
				#phy-cells = <0>;
				status = "disabled";
			};
		};

		dwc3_1: omap_dwc3@48380000 {
			compatible = "ti,am437x-dwc3";
			ti,hwmods = "usb_otg_ss0";
			reg = <0x48380000 0x10000>;
			interrupts = <GIC_SPI 172 IRQ_TYPE_LEVEL_HIGH>;
			#address-cells = <1>;
			#size-cells = <1>;
			utmi-mode = <1>;
			ranges;

			usb1: usb@48390000 {
				compatible = "synopsys,dwc3";
				reg = <0x48390000 0x10000>;
				interrupts = <GIC_SPI 168 IRQ_TYPE_LEVEL_HIGH>,
					     <GIC_SPI 168 IRQ_TYPE_LEVEL_HIGH>,
					     <GIC_SPI 172 IRQ_TYPE_LEVEL_HIGH>;
				interrupt-names = "peripheral",
						  "host",
						  "otg";
				phys = <&usb2_phy1>;
				phy-names = "usb2-phy";
				maximum-speed = "high-speed";
				dr_mode = "otg";
				status = "disabled";
				snps,dis_u3_susphy_quirk;
				snps,dis_u2_susphy_quirk;
			};
		};

		dwc3_2: omap_dwc3@483c0000 {
			compatible = "ti,am437x-dwc3";
			ti,hwmods = "usb_otg_ss1";
			reg = <0x483c0000 0x10000>;
			interrupts = <GIC_SPI 178 IRQ_TYPE_LEVEL_HIGH>;
			#address-cells = <1>;
			#size-cells = <1>;
			utmi-mode = <1>;
			ranges;

			usb2: usb@483d0000 {
				compatible = "synopsys,dwc3";
				reg = <0x483d0000 0x10000>;
				interrupts = <GIC_SPI 174 IRQ_TYPE_LEVEL_HIGH>,
					     <GIC_SPI 174 IRQ_TYPE_LEVEL_HIGH>,
					     <GIC_SPI 178 IRQ_TYPE_LEVEL_HIGH>;
				interrupt-names = "peripheral",
						  "host",
						  "otg";
				phys = <&usb2_phy2>;
				phy-names = "usb2-phy";
				maximum-speed = "high-speed";
				dr_mode = "otg";
				status = "disabled";
				snps,dis_u3_susphy_quirk;
				snps,dis_u2_susphy_quirk;
			};
		};

		qspi: qspi@47900000 {
			compatible = "ti,am4372-qspi";
			reg = <0x47900000 0x100>;
			#address-cells = <1>;
			#size-cells = <0>;
			ti,hwmods = "qspi";
			interrupts = <0 138 0x4>;
			num-cs = <4>;
			status = "disabled";
		};

		hdq: hdq@48347000 {
			compatible = "ti,am4372-hdq";
			reg = <0x48347000 0x1000>;
			interrupts = <GIC_SPI 139 IRQ_TYPE_LEVEL_HIGH>;
			clocks = <&func_12m_clk>;
			clock-names = "fck";
			ti,hwmods = "hdq1w";
			status = "disabled";
		};

		dss: dss@4832a000 {
			compatible = "ti,omap3-dss";
			reg = <0x4832a000 0x200>;
			status = "disabled";
			ti,hwmods = "dss_core";
			clocks = <&disp_clk>;
			clock-names = "fck";
			#address-cells = <1>;
			#size-cells = <1>;
			ranges;

			dispc: dispc@4832a400 {
				compatible = "ti,omap3-dispc";
				reg = <0x4832a400 0x400>;
				interrupts = <GIC_SPI 127 IRQ_TYPE_LEVEL_HIGH>;
				ti,hwmods = "dss_dispc";
				clocks = <&disp_clk>;
				clock-names = "fck";
			};

			rfbi: rfbi@4832a800 {
				compatible = "ti,omap3-rfbi";
				reg = <0x4832a800 0x100>;
				ti,hwmods = "dss_rfbi";
				clocks = <&disp_clk>;
				clock-names = "fck";
				status = "disabled";
			};
		};

		ocmcram: ocmcram@40300000 {
			compatible = "mmio-sram";
			reg = <0x40300000 0x40000>; /* 256k */
		};

		dcan0: can@481cc000 {
			compatible = "ti,am4372-d_can", "ti,am3352-d_can";
			ti,hwmods = "d_can0";
			clocks = <&dcan0_fck>;
			clock-names = "fck";
			reg = <0x481cc000 0x2000>;
			syscon-raminit = <&scm_conf 0x644 0>;
			interrupts = <GIC_SPI 52 IRQ_TYPE_LEVEL_HIGH>;
			status = "disabled";
		};

		dcan1: can@481d0000 {
			compatible = "ti,am4372-d_can", "ti,am3352-d_can";
			ti,hwmods = "d_can1";
			clocks = <&dcan1_fck>;
			clock-names = "fck";
			reg = <0x481d0000 0x2000>;
			syscon-raminit = <&scm_conf 0x644 1>;
			interrupts = <GIC_SPI 49 IRQ_TYPE_LEVEL_HIGH>;
			status = "disabled";
		};

		vpfe0: vpfe@48326000 {
			compatible = "ti,am437x-vpfe";
			reg = <0x48326000 0x2000>;
			interrupts = <GIC_SPI 48 IRQ_TYPE_LEVEL_HIGH>;
			ti,hwmods = "vpfe0";
			status = "disabled";
		};

		vpfe1: vpfe@48328000 {
			compatible = "ti,am437x-vpfe";
			reg = <0x48328000 0x2000>;
			interrupts = <GIC_SPI 50 IRQ_TYPE_LEVEL_HIGH>;
			ti,hwmods = "vpfe1";
			status = "disabled";
		};
	};
};

/include/ "am43xx-clocks.dtsi"<|MERGE_RESOLUTION|>--- conflicted
+++ resolved
@@ -352,12 +352,8 @@
 		};
 
 		rtc: rtc@44e3e000 {
-<<<<<<< HEAD
-			compatible = "ti,am3352-rtc", "ti,da830-rtc";
-=======
 			compatible = "ti,am4372-rtc", "ti,am3352-rtc",
 				     "ti,da830-rtc";
->>>>>>> b2a88202
 			reg = <0x44e3e000 0x1000>;
 			interrupts = <GIC_SPI 75 IRQ_TYPE_LEVEL_HIGH
 				      GIC_SPI 76 IRQ_TYPE_LEVEL_HIGH>;
