/*
 * Kernel-based Virtual Machine driver for Linux
 *
 * This module enables machines with Intel VT-x extensions to run virtual
 * machines without emulation or binary translation.
 *
 * Copyright (C) 2006 Qumranet, Inc.
 * Copyright 2010 Red Hat, Inc. and/or its affiliates.
 *
 * Authors:
 *   Avi Kivity   <avi@qumranet.com>
 *   Yaniv Kamay  <yaniv@qumranet.com>
 *
 * This work is licensed under the terms of the GNU GPL, version 2.  See
 * the COPYING file in the top-level directory.
 *
 */

#include "irq.h"
#include "mmu.h"
#include "cpuid.h"

#include <linux/kvm_host.h>
#include <linux/module.h>
#include <linux/kernel.h>
#include <linux/mm.h>
#include <linux/highmem.h>
#include <linux/sched.h>
#include <linux/moduleparam.h>
#include <linux/mod_devicetable.h>
#include <linux/ftrace_event.h>
#include <linux/slab.h>
#include <linux/tboot.h>
#include <linux/hrtimer.h>
#include "kvm_cache_regs.h"
#include "x86.h"

#include <asm/io.h>
#include <asm/desc.h>
#include <asm/vmx.h>
#include <asm/virtext.h>
#include <asm/mce.h>
#include <asm/i387.h>
#include <asm/xcr.h>
#include <asm/perf_event.h>
#include <asm/debugreg.h>
#include <asm/kexec.h>
#include <asm/apic.h>

#include "trace.h"

#define __ex(x) __kvm_handle_fault_on_reboot(x)
#define __ex_clear(x, reg) \
	____kvm_handle_fault_on_reboot(x, "xor " reg " , " reg)

MODULE_AUTHOR("Qumranet");
MODULE_LICENSE("GPL");

static const struct x86_cpu_id vmx_cpu_id[] = {
	X86_FEATURE_MATCH(X86_FEATURE_VMX),
	{}
};
MODULE_DEVICE_TABLE(x86cpu, vmx_cpu_id);

static bool __read_mostly enable_vpid = 1;
module_param_named(vpid, enable_vpid, bool, 0444);

static bool __read_mostly flexpriority_enabled = 1;
module_param_named(flexpriority, flexpriority_enabled, bool, S_IRUGO);

static bool __read_mostly enable_ept = 1;
module_param_named(ept, enable_ept, bool, S_IRUGO);

static bool __read_mostly enable_unrestricted_guest = 1;
module_param_named(unrestricted_guest,
			enable_unrestricted_guest, bool, S_IRUGO);

static bool __read_mostly enable_ept_ad_bits = 1;
module_param_named(eptad, enable_ept_ad_bits, bool, S_IRUGO);

static bool __read_mostly emulate_invalid_guest_state = true;
module_param(emulate_invalid_guest_state, bool, S_IRUGO);

static bool __read_mostly vmm_exclusive = 1;
module_param(vmm_exclusive, bool, S_IRUGO);

static bool __read_mostly fasteoi = 1;
module_param(fasteoi, bool, S_IRUGO);

static bool __read_mostly enable_apicv = 1;
module_param(enable_apicv, bool, S_IRUGO);

static bool __read_mostly enable_shadow_vmcs = 1;
module_param_named(enable_shadow_vmcs, enable_shadow_vmcs, bool, S_IRUGO);
/*
 * If nested=1, nested virtualization is supported, i.e., guests may use
 * VMX and be a hypervisor for its own guests. If nested=0, guests may not
 * use VMX instructions.
 */
static bool __read_mostly nested = 0;
module_param(nested, bool, S_IRUGO);

static u64 __read_mostly host_xss;

static bool __read_mostly enable_pml = 1;
module_param_named(pml, enable_pml, bool, S_IRUGO);

#define KVM_GUEST_CR0_MASK (X86_CR0_NW | X86_CR0_CD)
#define KVM_VM_CR0_ALWAYS_ON_UNRESTRICTED_GUEST (X86_CR0_WP | X86_CR0_NE)
#define KVM_VM_CR0_ALWAYS_ON						\
	(KVM_VM_CR0_ALWAYS_ON_UNRESTRICTED_GUEST | X86_CR0_PG | X86_CR0_PE)
#define KVM_CR4_GUEST_OWNED_BITS				      \
	(X86_CR4_PVI | X86_CR4_DE | X86_CR4_PCE | X86_CR4_OSFXSR      \
	 | X86_CR4_OSXMMEXCPT | X86_CR4_TSD)

#define KVM_PMODE_VM_CR4_ALWAYS_ON (X86_CR4_PAE | X86_CR4_VMXE)
#define KVM_RMODE_VM_CR4_ALWAYS_ON (X86_CR4_VME | X86_CR4_PAE | X86_CR4_VMXE)

#define RMODE_GUEST_OWNED_EFLAGS_BITS (~(X86_EFLAGS_IOPL | X86_EFLAGS_VM))

#define VMX_MISC_EMULATED_PREEMPTION_TIMER_RATE 5

/*
 * These 2 parameters are used to config the controls for Pause-Loop Exiting:
 * ple_gap:    upper bound on the amount of time between two successive
 *             executions of PAUSE in a loop. Also indicate if ple enabled.
 *             According to test, this time is usually smaller than 128 cycles.
 * ple_window: upper bound on the amount of time a guest is allowed to execute
 *             in a PAUSE loop. Tests indicate that most spinlocks are held for
 *             less than 2^12 cycles
 * Time is measured based on a counter that runs at the same rate as the TSC,
 * refer SDM volume 3b section 21.6.13 & 22.1.3.
 */
#define KVM_VMX_DEFAULT_PLE_GAP           128
#define KVM_VMX_DEFAULT_PLE_WINDOW        4096
#define KVM_VMX_DEFAULT_PLE_WINDOW_GROW   2
#define KVM_VMX_DEFAULT_PLE_WINDOW_SHRINK 0
#define KVM_VMX_DEFAULT_PLE_WINDOW_MAX    \
		INT_MAX / KVM_VMX_DEFAULT_PLE_WINDOW_GROW

static int ple_gap = KVM_VMX_DEFAULT_PLE_GAP;
module_param(ple_gap, int, S_IRUGO);

static int ple_window = KVM_VMX_DEFAULT_PLE_WINDOW;
module_param(ple_window, int, S_IRUGO);

/* Default doubles per-vcpu window every exit. */
static int ple_window_grow = KVM_VMX_DEFAULT_PLE_WINDOW_GROW;
module_param(ple_window_grow, int, S_IRUGO);

/* Default resets per-vcpu window every exit to ple_window. */
static int ple_window_shrink = KVM_VMX_DEFAULT_PLE_WINDOW_SHRINK;
module_param(ple_window_shrink, int, S_IRUGO);

/* Default is to compute the maximum so we can never overflow. */
static int ple_window_actual_max = KVM_VMX_DEFAULT_PLE_WINDOW_MAX;
static int ple_window_max        = KVM_VMX_DEFAULT_PLE_WINDOW_MAX;
module_param(ple_window_max, int, S_IRUGO);

extern const ulong vmx_return;

#define NR_AUTOLOAD_MSRS 8
#define VMCS02_POOL_SIZE 1

struct vmcs {
	u32 revision_id;
	u32 abort;
	char data[0];
};

/*
 * Track a VMCS that may be loaded on a certain CPU. If it is (cpu!=-1), also
 * remember whether it was VMLAUNCHed, and maintain a linked list of all VMCSs
 * loaded on this CPU (so we can clear them if the CPU goes down).
 */
struct loaded_vmcs {
	struct vmcs *vmcs;
	int cpu;
	int launched;
	struct list_head loaded_vmcss_on_cpu_link;
};

struct shared_msr_entry {
	unsigned index;
	u64 data;
	u64 mask;
};

/*
 * struct vmcs12 describes the state that our guest hypervisor (L1) keeps for a
 * single nested guest (L2), hence the name vmcs12. Any VMX implementation has
 * a VMCS structure, and vmcs12 is our emulated VMX's VMCS. This structure is
 * stored in guest memory specified by VMPTRLD, but is opaque to the guest,
 * which must access it using VMREAD/VMWRITE/VMCLEAR instructions.
 * More than one of these structures may exist, if L1 runs multiple L2 guests.
 * nested_vmx_run() will use the data here to build a vmcs02: a VMCS for the
 * underlying hardware which will be used to run L2.
 * This structure is packed to ensure that its layout is identical across
 * machines (necessary for live migration).
 * If there are changes in this struct, VMCS12_REVISION must be changed.
 */
typedef u64 natural_width;
struct __packed vmcs12 {
	/* According to the Intel spec, a VMCS region must start with the
	 * following two fields. Then follow implementation-specific data.
	 */
	u32 revision_id;
	u32 abort;

	u32 launch_state; /* set to 0 by VMCLEAR, to 1 by VMLAUNCH */
	u32 padding[7]; /* room for future expansion */

	u64 io_bitmap_a;
	u64 io_bitmap_b;
	u64 msr_bitmap;
	u64 vm_exit_msr_store_addr;
	u64 vm_exit_msr_load_addr;
	u64 vm_entry_msr_load_addr;
	u64 tsc_offset;
	u64 virtual_apic_page_addr;
	u64 apic_access_addr;
	u64 posted_intr_desc_addr;
	u64 ept_pointer;
	u64 eoi_exit_bitmap0;
	u64 eoi_exit_bitmap1;
	u64 eoi_exit_bitmap2;
	u64 eoi_exit_bitmap3;
	u64 xss_exit_bitmap;
	u64 guest_physical_address;
	u64 vmcs_link_pointer;
	u64 guest_ia32_debugctl;
	u64 guest_ia32_pat;
	u64 guest_ia32_efer;
	u64 guest_ia32_perf_global_ctrl;
	u64 guest_pdptr0;
	u64 guest_pdptr1;
	u64 guest_pdptr2;
	u64 guest_pdptr3;
	u64 guest_bndcfgs;
	u64 host_ia32_pat;
	u64 host_ia32_efer;
	u64 host_ia32_perf_global_ctrl;
	u64 padding64[8]; /* room for future expansion */
	/*
	 * To allow migration of L1 (complete with its L2 guests) between
	 * machines of different natural widths (32 or 64 bit), we cannot have
	 * unsigned long fields with no explict size. We use u64 (aliased
	 * natural_width) instead. Luckily, x86 is little-endian.
	 */
	natural_width cr0_guest_host_mask;
	natural_width cr4_guest_host_mask;
	natural_width cr0_read_shadow;
	natural_width cr4_read_shadow;
	natural_width cr3_target_value0;
	natural_width cr3_target_value1;
	natural_width cr3_target_value2;
	natural_width cr3_target_value3;
	natural_width exit_qualification;
	natural_width guest_linear_address;
	natural_width guest_cr0;
	natural_width guest_cr3;
	natural_width guest_cr4;
	natural_width guest_es_base;
	natural_width guest_cs_base;
	natural_width guest_ss_base;
	natural_width guest_ds_base;
	natural_width guest_fs_base;
	natural_width guest_gs_base;
	natural_width guest_ldtr_base;
	natural_width guest_tr_base;
	natural_width guest_gdtr_base;
	natural_width guest_idtr_base;
	natural_width guest_dr7;
	natural_width guest_rsp;
	natural_width guest_rip;
	natural_width guest_rflags;
	natural_width guest_pending_dbg_exceptions;
	natural_width guest_sysenter_esp;
	natural_width guest_sysenter_eip;
	natural_width host_cr0;
	natural_width host_cr3;
	natural_width host_cr4;
	natural_width host_fs_base;
	natural_width host_gs_base;
	natural_width host_tr_base;
	natural_width host_gdtr_base;
	natural_width host_idtr_base;
	natural_width host_ia32_sysenter_esp;
	natural_width host_ia32_sysenter_eip;
	natural_width host_rsp;
	natural_width host_rip;
	natural_width paddingl[8]; /* room for future expansion */
	u32 pin_based_vm_exec_control;
	u32 cpu_based_vm_exec_control;
	u32 exception_bitmap;
	u32 page_fault_error_code_mask;
	u32 page_fault_error_code_match;
	u32 cr3_target_count;
	u32 vm_exit_controls;
	u32 vm_exit_msr_store_count;
	u32 vm_exit_msr_load_count;
	u32 vm_entry_controls;
	u32 vm_entry_msr_load_count;
	u32 vm_entry_intr_info_field;
	u32 vm_entry_exception_error_code;
	u32 vm_entry_instruction_len;
	u32 tpr_threshold;
	u32 secondary_vm_exec_control;
	u32 vm_instruction_error;
	u32 vm_exit_reason;
	u32 vm_exit_intr_info;
	u32 vm_exit_intr_error_code;
	u32 idt_vectoring_info_field;
	u32 idt_vectoring_error_code;
	u32 vm_exit_instruction_len;
	u32 vmx_instruction_info;
	u32 guest_es_limit;
	u32 guest_cs_limit;
	u32 guest_ss_limit;
	u32 guest_ds_limit;
	u32 guest_fs_limit;
	u32 guest_gs_limit;
	u32 guest_ldtr_limit;
	u32 guest_tr_limit;
	u32 guest_gdtr_limit;
	u32 guest_idtr_limit;
	u32 guest_es_ar_bytes;
	u32 guest_cs_ar_bytes;
	u32 guest_ss_ar_bytes;
	u32 guest_ds_ar_bytes;
	u32 guest_fs_ar_bytes;
	u32 guest_gs_ar_bytes;
	u32 guest_ldtr_ar_bytes;
	u32 guest_tr_ar_bytes;
	u32 guest_interruptibility_info;
	u32 guest_activity_state;
	u32 guest_sysenter_cs;
	u32 host_ia32_sysenter_cs;
	u32 vmx_preemption_timer_value;
	u32 padding32[7]; /* room for future expansion */
	u16 virtual_processor_id;
	u16 posted_intr_nv;
	u16 guest_es_selector;
	u16 guest_cs_selector;
	u16 guest_ss_selector;
	u16 guest_ds_selector;
	u16 guest_fs_selector;
	u16 guest_gs_selector;
	u16 guest_ldtr_selector;
	u16 guest_tr_selector;
	u16 guest_intr_status;
	u16 host_es_selector;
	u16 host_cs_selector;
	u16 host_ss_selector;
	u16 host_ds_selector;
	u16 host_fs_selector;
	u16 host_gs_selector;
	u16 host_tr_selector;
};

/*
 * VMCS12_REVISION is an arbitrary id that should be changed if the content or
 * layout of struct vmcs12 is changed. MSR_IA32_VMX_BASIC returns this id, and
 * VMPTRLD verifies that the VMCS region that L1 is loading contains this id.
 */
#define VMCS12_REVISION 0x11e57ed0

/*
 * VMCS12_SIZE is the number of bytes L1 should allocate for the VMXON region
 * and any VMCS region. Although only sizeof(struct vmcs12) are used by the
 * current implementation, 4K are reserved to avoid future complications.
 */
#define VMCS12_SIZE 0x1000

/* Used to remember the last vmcs02 used for some recently used vmcs12s */
struct vmcs02_list {
	struct list_head list;
	gpa_t vmptr;
	struct loaded_vmcs vmcs02;
};

/*
 * The nested_vmx structure is part of vcpu_vmx, and holds information we need
 * for correct emulation of VMX (i.e., nested VMX) on this vcpu.
 */
struct nested_vmx {
	/* Has the level1 guest done vmxon? */
	bool vmxon;
	gpa_t vmxon_ptr;

	/* The guest-physical address of the current VMCS L1 keeps for L2 */
	gpa_t current_vmptr;
	/* The host-usable pointer to the above */
	struct page *current_vmcs12_page;
	struct vmcs12 *current_vmcs12;
	struct vmcs *current_shadow_vmcs;
	/*
	 * Indicates if the shadow vmcs must be updated with the
	 * data hold by vmcs12
	 */
	bool sync_shadow_vmcs;

	/* vmcs02_list cache of VMCSs recently used to run L2 guests */
	struct list_head vmcs02_pool;
	int vmcs02_num;
	u64 vmcs01_tsc_offset;
	/* L2 must run next, and mustn't decide to exit to L1. */
	bool nested_run_pending;
	/*
	 * Guest pages referred to in vmcs02 with host-physical pointers, so
	 * we must keep them pinned while L2 runs.
	 */
	struct page *apic_access_page;
	struct page *virtual_apic_page;
	struct page *pi_desc_page;
	struct pi_desc *pi_desc;
	bool pi_pending;
	u16 posted_intr_nv;
	u64 msr_ia32_feature_control;

	struct hrtimer preemption_timer;
	bool preemption_timer_expired;

	/* to migrate it to L2 if VM_ENTRY_LOAD_DEBUG_CONTROLS is off */
	u64 vmcs01_debugctl;

	u32 nested_vmx_procbased_ctls_low;
	u32 nested_vmx_procbased_ctls_high;
	u32 nested_vmx_true_procbased_ctls_low;
	u32 nested_vmx_secondary_ctls_low;
	u32 nested_vmx_secondary_ctls_high;
	u32 nested_vmx_pinbased_ctls_low;
	u32 nested_vmx_pinbased_ctls_high;
	u32 nested_vmx_exit_ctls_low;
	u32 nested_vmx_exit_ctls_high;
	u32 nested_vmx_true_exit_ctls_low;
	u32 nested_vmx_entry_ctls_low;
	u32 nested_vmx_entry_ctls_high;
	u32 nested_vmx_true_entry_ctls_low;
	u32 nested_vmx_misc_low;
	u32 nested_vmx_misc_high;
	u32 nested_vmx_ept_caps;
};

#define POSTED_INTR_ON  0
/* Posted-Interrupt Descriptor */
struct pi_desc {
	u32 pir[8];     /* Posted interrupt requested */
	u32 control;	/* bit 0 of control is outstanding notification bit */
	u32 rsvd[7];
} __aligned(64);

static bool pi_test_and_set_on(struct pi_desc *pi_desc)
{
	return test_and_set_bit(POSTED_INTR_ON,
			(unsigned long *)&pi_desc->control);
}

static bool pi_test_and_clear_on(struct pi_desc *pi_desc)
{
	return test_and_clear_bit(POSTED_INTR_ON,
			(unsigned long *)&pi_desc->control);
}

static int pi_test_and_set_pir(int vector, struct pi_desc *pi_desc)
{
	return test_and_set_bit(vector, (unsigned long *)pi_desc->pir);
}

struct vcpu_vmx {
	struct kvm_vcpu       vcpu;
	unsigned long         host_rsp;
	u8                    fail;
	bool                  nmi_known_unmasked;
	u32                   exit_intr_info;
	u32                   idt_vectoring_info;
	ulong                 rflags;
	struct shared_msr_entry *guest_msrs;
	int                   nmsrs;
	int                   save_nmsrs;
	unsigned long	      host_idt_base;
#ifdef CONFIG_X86_64
	u64 		      msr_host_kernel_gs_base;
	u64 		      msr_guest_kernel_gs_base;
#endif
	u32 vm_entry_controls_shadow;
	u32 vm_exit_controls_shadow;
	/*
	 * loaded_vmcs points to the VMCS currently used in this vcpu. For a
	 * non-nested (L1) guest, it always points to vmcs01. For a nested
	 * guest (L2), it points to a different VMCS.
	 */
	struct loaded_vmcs    vmcs01;
	struct loaded_vmcs   *loaded_vmcs;
	bool                  __launched; /* temporary, used in vmx_vcpu_run */
	struct msr_autoload {
		unsigned nr;
		struct vmx_msr_entry guest[NR_AUTOLOAD_MSRS];
		struct vmx_msr_entry host[NR_AUTOLOAD_MSRS];
	} msr_autoload;
	struct {
		int           loaded;
		u16           fs_sel, gs_sel, ldt_sel;
#ifdef CONFIG_X86_64
		u16           ds_sel, es_sel;
#endif
		int           gs_ldt_reload_needed;
		int           fs_reload_needed;
		u64           msr_host_bndcfgs;
		unsigned long vmcs_host_cr4;	/* May not match real cr4 */
	} host_state;
	struct {
		int vm86_active;
		ulong save_rflags;
		struct kvm_segment segs[8];
	} rmode;
	struct {
		u32 bitmask; /* 4 bits per segment (1 bit per field) */
		struct kvm_save_segment {
			u16 selector;
			unsigned long base;
			u32 limit;
			u32 ar;
		} seg[8];
	} segment_cache;
	int vpid;
	bool emulation_required;

	/* Support for vnmi-less CPUs */
	int soft_vnmi_blocked;
	ktime_t entry_time;
	s64 vnmi_blocked_time;
	u32 exit_reason;

	bool rdtscp_enabled;

	/* Posted interrupt descriptor */
	struct pi_desc pi_desc;

	/* Support for a guest hypervisor (nested VMX) */
	struct nested_vmx nested;

	/* Dynamic PLE window. */
	int ple_window;
	bool ple_window_dirty;

	/* Support for PML */
#define PML_ENTITY_NUM		512
	struct page *pml_pg;
};

enum segment_cache_field {
	SEG_FIELD_SEL = 0,
	SEG_FIELD_BASE = 1,
	SEG_FIELD_LIMIT = 2,
	SEG_FIELD_AR = 3,

	SEG_FIELD_NR = 4
};

static inline struct vcpu_vmx *to_vmx(struct kvm_vcpu *vcpu)
{
	return container_of(vcpu, struct vcpu_vmx, vcpu);
}

#define VMCS12_OFFSET(x) offsetof(struct vmcs12, x)
#define FIELD(number, name)	[number] = VMCS12_OFFSET(name)
#define FIELD64(number, name)	[number] = VMCS12_OFFSET(name), \
				[number##_HIGH] = VMCS12_OFFSET(name)+4


static unsigned long shadow_read_only_fields[] = {
	/*
	 * We do NOT shadow fields that are modified when L0
	 * traps and emulates any vmx instruction (e.g. VMPTRLD,
	 * VMXON...) executed by L1.
	 * For example, VM_INSTRUCTION_ERROR is read
	 * by L1 if a vmx instruction fails (part of the error path).
	 * Note the code assumes this logic. If for some reason
	 * we start shadowing these fields then we need to
	 * force a shadow sync when L0 emulates vmx instructions
	 * (e.g. force a sync if VM_INSTRUCTION_ERROR is modified
	 * by nested_vmx_failValid)
	 */
	VM_EXIT_REASON,
	VM_EXIT_INTR_INFO,
	VM_EXIT_INSTRUCTION_LEN,
	IDT_VECTORING_INFO_FIELD,
	IDT_VECTORING_ERROR_CODE,
	VM_EXIT_INTR_ERROR_CODE,
	EXIT_QUALIFICATION,
	GUEST_LINEAR_ADDRESS,
	GUEST_PHYSICAL_ADDRESS
};
static int max_shadow_read_only_fields =
	ARRAY_SIZE(shadow_read_only_fields);

static unsigned long shadow_read_write_fields[] = {
	TPR_THRESHOLD,
	GUEST_RIP,
	GUEST_RSP,
	GUEST_CR0,
	GUEST_CR3,
	GUEST_CR4,
	GUEST_INTERRUPTIBILITY_INFO,
	GUEST_RFLAGS,
	GUEST_CS_SELECTOR,
	GUEST_CS_AR_BYTES,
	GUEST_CS_LIMIT,
	GUEST_CS_BASE,
	GUEST_ES_BASE,
	GUEST_BNDCFGS,
	CR0_GUEST_HOST_MASK,
	CR0_READ_SHADOW,
	CR4_READ_SHADOW,
	TSC_OFFSET,
	EXCEPTION_BITMAP,
	CPU_BASED_VM_EXEC_CONTROL,
	VM_ENTRY_EXCEPTION_ERROR_CODE,
	VM_ENTRY_INTR_INFO_FIELD,
	VM_ENTRY_INSTRUCTION_LEN,
	VM_ENTRY_EXCEPTION_ERROR_CODE,
	HOST_FS_BASE,
	HOST_GS_BASE,
	HOST_FS_SELECTOR,
	HOST_GS_SELECTOR
};
static int max_shadow_read_write_fields =
	ARRAY_SIZE(shadow_read_write_fields);

static const unsigned short vmcs_field_to_offset_table[] = {
	FIELD(VIRTUAL_PROCESSOR_ID, virtual_processor_id),
	FIELD(POSTED_INTR_NV, posted_intr_nv),
	FIELD(GUEST_ES_SELECTOR, guest_es_selector),
	FIELD(GUEST_CS_SELECTOR, guest_cs_selector),
	FIELD(GUEST_SS_SELECTOR, guest_ss_selector),
	FIELD(GUEST_DS_SELECTOR, guest_ds_selector),
	FIELD(GUEST_FS_SELECTOR, guest_fs_selector),
	FIELD(GUEST_GS_SELECTOR, guest_gs_selector),
	FIELD(GUEST_LDTR_SELECTOR, guest_ldtr_selector),
	FIELD(GUEST_TR_SELECTOR, guest_tr_selector),
	FIELD(GUEST_INTR_STATUS, guest_intr_status),
	FIELD(HOST_ES_SELECTOR, host_es_selector),
	FIELD(HOST_CS_SELECTOR, host_cs_selector),
	FIELD(HOST_SS_SELECTOR, host_ss_selector),
	FIELD(HOST_DS_SELECTOR, host_ds_selector),
	FIELD(HOST_FS_SELECTOR, host_fs_selector),
	FIELD(HOST_GS_SELECTOR, host_gs_selector),
	FIELD(HOST_TR_SELECTOR, host_tr_selector),
	FIELD64(IO_BITMAP_A, io_bitmap_a),
	FIELD64(IO_BITMAP_B, io_bitmap_b),
	FIELD64(MSR_BITMAP, msr_bitmap),
	FIELD64(VM_EXIT_MSR_STORE_ADDR, vm_exit_msr_store_addr),
	FIELD64(VM_EXIT_MSR_LOAD_ADDR, vm_exit_msr_load_addr),
	FIELD64(VM_ENTRY_MSR_LOAD_ADDR, vm_entry_msr_load_addr),
	FIELD64(TSC_OFFSET, tsc_offset),
	FIELD64(VIRTUAL_APIC_PAGE_ADDR, virtual_apic_page_addr),
	FIELD64(APIC_ACCESS_ADDR, apic_access_addr),
	FIELD64(POSTED_INTR_DESC_ADDR, posted_intr_desc_addr),
	FIELD64(EPT_POINTER, ept_pointer),
	FIELD64(EOI_EXIT_BITMAP0, eoi_exit_bitmap0),
	FIELD64(EOI_EXIT_BITMAP1, eoi_exit_bitmap1),
	FIELD64(EOI_EXIT_BITMAP2, eoi_exit_bitmap2),
	FIELD64(EOI_EXIT_BITMAP3, eoi_exit_bitmap3),
	FIELD64(XSS_EXIT_BITMAP, xss_exit_bitmap),
	FIELD64(GUEST_PHYSICAL_ADDRESS, guest_physical_address),
	FIELD64(VMCS_LINK_POINTER, vmcs_link_pointer),
	FIELD64(GUEST_IA32_DEBUGCTL, guest_ia32_debugctl),
	FIELD64(GUEST_IA32_PAT, guest_ia32_pat),
	FIELD64(GUEST_IA32_EFER, guest_ia32_efer),
	FIELD64(GUEST_IA32_PERF_GLOBAL_CTRL, guest_ia32_perf_global_ctrl),
	FIELD64(GUEST_PDPTR0, guest_pdptr0),
	FIELD64(GUEST_PDPTR1, guest_pdptr1),
	FIELD64(GUEST_PDPTR2, guest_pdptr2),
	FIELD64(GUEST_PDPTR3, guest_pdptr3),
	FIELD64(GUEST_BNDCFGS, guest_bndcfgs),
	FIELD64(HOST_IA32_PAT, host_ia32_pat),
	FIELD64(HOST_IA32_EFER, host_ia32_efer),
	FIELD64(HOST_IA32_PERF_GLOBAL_CTRL, host_ia32_perf_global_ctrl),
	FIELD(PIN_BASED_VM_EXEC_CONTROL, pin_based_vm_exec_control),
	FIELD(CPU_BASED_VM_EXEC_CONTROL, cpu_based_vm_exec_control),
	FIELD(EXCEPTION_BITMAP, exception_bitmap),
	FIELD(PAGE_FAULT_ERROR_CODE_MASK, page_fault_error_code_mask),
	FIELD(PAGE_FAULT_ERROR_CODE_MATCH, page_fault_error_code_match),
	FIELD(CR3_TARGET_COUNT, cr3_target_count),
	FIELD(VM_EXIT_CONTROLS, vm_exit_controls),
	FIELD(VM_EXIT_MSR_STORE_COUNT, vm_exit_msr_store_count),
	FIELD(VM_EXIT_MSR_LOAD_COUNT, vm_exit_msr_load_count),
	FIELD(VM_ENTRY_CONTROLS, vm_entry_controls),
	FIELD(VM_ENTRY_MSR_LOAD_COUNT, vm_entry_msr_load_count),
	FIELD(VM_ENTRY_INTR_INFO_FIELD, vm_entry_intr_info_field),
	FIELD(VM_ENTRY_EXCEPTION_ERROR_CODE, vm_entry_exception_error_code),
	FIELD(VM_ENTRY_INSTRUCTION_LEN, vm_entry_instruction_len),
	FIELD(TPR_THRESHOLD, tpr_threshold),
	FIELD(SECONDARY_VM_EXEC_CONTROL, secondary_vm_exec_control),
	FIELD(VM_INSTRUCTION_ERROR, vm_instruction_error),
	FIELD(VM_EXIT_REASON, vm_exit_reason),
	FIELD(VM_EXIT_INTR_INFO, vm_exit_intr_info),
	FIELD(VM_EXIT_INTR_ERROR_CODE, vm_exit_intr_error_code),
	FIELD(IDT_VECTORING_INFO_FIELD, idt_vectoring_info_field),
	FIELD(IDT_VECTORING_ERROR_CODE, idt_vectoring_error_code),
	FIELD(VM_EXIT_INSTRUCTION_LEN, vm_exit_instruction_len),
	FIELD(VMX_INSTRUCTION_INFO, vmx_instruction_info),
	FIELD(GUEST_ES_LIMIT, guest_es_limit),
	FIELD(GUEST_CS_LIMIT, guest_cs_limit),
	FIELD(GUEST_SS_LIMIT, guest_ss_limit),
	FIELD(GUEST_DS_LIMIT, guest_ds_limit),
	FIELD(GUEST_FS_LIMIT, guest_fs_limit),
	FIELD(GUEST_GS_LIMIT, guest_gs_limit),
	FIELD(GUEST_LDTR_LIMIT, guest_ldtr_limit),
	FIELD(GUEST_TR_LIMIT, guest_tr_limit),
	FIELD(GUEST_GDTR_LIMIT, guest_gdtr_limit),
	FIELD(GUEST_IDTR_LIMIT, guest_idtr_limit),
	FIELD(GUEST_ES_AR_BYTES, guest_es_ar_bytes),
	FIELD(GUEST_CS_AR_BYTES, guest_cs_ar_bytes),
	FIELD(GUEST_SS_AR_BYTES, guest_ss_ar_bytes),
	FIELD(GUEST_DS_AR_BYTES, guest_ds_ar_bytes),
	FIELD(GUEST_FS_AR_BYTES, guest_fs_ar_bytes),
	FIELD(GUEST_GS_AR_BYTES, guest_gs_ar_bytes),
	FIELD(GUEST_LDTR_AR_BYTES, guest_ldtr_ar_bytes),
	FIELD(GUEST_TR_AR_BYTES, guest_tr_ar_bytes),
	FIELD(GUEST_INTERRUPTIBILITY_INFO, guest_interruptibility_info),
	FIELD(GUEST_ACTIVITY_STATE, guest_activity_state),
	FIELD(GUEST_SYSENTER_CS, guest_sysenter_cs),
	FIELD(HOST_IA32_SYSENTER_CS, host_ia32_sysenter_cs),
	FIELD(VMX_PREEMPTION_TIMER_VALUE, vmx_preemption_timer_value),
	FIELD(CR0_GUEST_HOST_MASK, cr0_guest_host_mask),
	FIELD(CR4_GUEST_HOST_MASK, cr4_guest_host_mask),
	FIELD(CR0_READ_SHADOW, cr0_read_shadow),
	FIELD(CR4_READ_SHADOW, cr4_read_shadow),
	FIELD(CR3_TARGET_VALUE0, cr3_target_value0),
	FIELD(CR3_TARGET_VALUE1, cr3_target_value1),
	FIELD(CR3_TARGET_VALUE2, cr3_target_value2),
	FIELD(CR3_TARGET_VALUE3, cr3_target_value3),
	FIELD(EXIT_QUALIFICATION, exit_qualification),
	FIELD(GUEST_LINEAR_ADDRESS, guest_linear_address),
	FIELD(GUEST_CR0, guest_cr0),
	FIELD(GUEST_CR3, guest_cr3),
	FIELD(GUEST_CR4, guest_cr4),
	FIELD(GUEST_ES_BASE, guest_es_base),
	FIELD(GUEST_CS_BASE, guest_cs_base),
	FIELD(GUEST_SS_BASE, guest_ss_base),
	FIELD(GUEST_DS_BASE, guest_ds_base),
	FIELD(GUEST_FS_BASE, guest_fs_base),
	FIELD(GUEST_GS_BASE, guest_gs_base),
	FIELD(GUEST_LDTR_BASE, guest_ldtr_base),
	FIELD(GUEST_TR_BASE, guest_tr_base),
	FIELD(GUEST_GDTR_BASE, guest_gdtr_base),
	FIELD(GUEST_IDTR_BASE, guest_idtr_base),
	FIELD(GUEST_DR7, guest_dr7),
	FIELD(GUEST_RSP, guest_rsp),
	FIELD(GUEST_RIP, guest_rip),
	FIELD(GUEST_RFLAGS, guest_rflags),
	FIELD(GUEST_PENDING_DBG_EXCEPTIONS, guest_pending_dbg_exceptions),
	FIELD(GUEST_SYSENTER_ESP, guest_sysenter_esp),
	FIELD(GUEST_SYSENTER_EIP, guest_sysenter_eip),
	FIELD(HOST_CR0, host_cr0),
	FIELD(HOST_CR3, host_cr3),
	FIELD(HOST_CR4, host_cr4),
	FIELD(HOST_FS_BASE, host_fs_base),
	FIELD(HOST_GS_BASE, host_gs_base),
	FIELD(HOST_TR_BASE, host_tr_base),
	FIELD(HOST_GDTR_BASE, host_gdtr_base),
	FIELD(HOST_IDTR_BASE, host_idtr_base),
	FIELD(HOST_IA32_SYSENTER_ESP, host_ia32_sysenter_esp),
	FIELD(HOST_IA32_SYSENTER_EIP, host_ia32_sysenter_eip),
	FIELD(HOST_RSP, host_rsp),
	FIELD(HOST_RIP, host_rip),
};

static inline short vmcs_field_to_offset(unsigned long field)
{
	BUILD_BUG_ON(ARRAY_SIZE(vmcs_field_to_offset_table) > SHRT_MAX);

	if (field >= ARRAY_SIZE(vmcs_field_to_offset_table) ||
	    vmcs_field_to_offset_table[field] == 0)
		return -ENOENT;

	return vmcs_field_to_offset_table[field];
}

static inline struct vmcs12 *get_vmcs12(struct kvm_vcpu *vcpu)
{
	return to_vmx(vcpu)->nested.current_vmcs12;
}

static struct page *nested_get_page(struct kvm_vcpu *vcpu, gpa_t addr)
{
	struct page *page = gfn_to_page(vcpu->kvm, addr >> PAGE_SHIFT);
	if (is_error_page(page))
		return NULL;

	return page;
}

static void nested_release_page(struct page *page)
{
	kvm_release_page_dirty(page);
}

static void nested_release_page_clean(struct page *page)
{
	kvm_release_page_clean(page);
}

static unsigned long nested_ept_get_cr3(struct kvm_vcpu *vcpu);
static u64 construct_eptp(unsigned long root_hpa);
static void kvm_cpu_vmxon(u64 addr);
static void kvm_cpu_vmxoff(void);
static bool vmx_mpx_supported(void);
static bool vmx_xsaves_supported(void);
static int vmx_vm_has_apicv(struct kvm *kvm);
static int vmx_set_tss_addr(struct kvm *kvm, unsigned int addr);
static void vmx_set_segment(struct kvm_vcpu *vcpu,
			    struct kvm_segment *var, int seg);
static void vmx_get_segment(struct kvm_vcpu *vcpu,
			    struct kvm_segment *var, int seg);
static bool guest_state_valid(struct kvm_vcpu *vcpu);
static u32 vmx_segment_access_rights(struct kvm_segment *var);
static void vmx_sync_pir_to_irr_dummy(struct kvm_vcpu *vcpu);
static void copy_vmcs12_to_shadow(struct vcpu_vmx *vmx);
static void copy_shadow_to_vmcs12(struct vcpu_vmx *vmx);
static int alloc_identity_pagetable(struct kvm *kvm);

static DEFINE_PER_CPU(struct vmcs *, vmxarea);
static DEFINE_PER_CPU(struct vmcs *, current_vmcs);
/*
 * We maintain a per-CPU linked-list of VMCS loaded on that CPU. This is needed
 * when a CPU is brought down, and we need to VMCLEAR all VMCSs loaded on it.
 */
static DEFINE_PER_CPU(struct list_head, loaded_vmcss_on_cpu);
static DEFINE_PER_CPU(struct desc_ptr, host_gdt);

static unsigned long *vmx_io_bitmap_a;
static unsigned long *vmx_io_bitmap_b;
static unsigned long *vmx_msr_bitmap_legacy;
static unsigned long *vmx_msr_bitmap_longmode;
static unsigned long *vmx_msr_bitmap_legacy_x2apic;
static unsigned long *vmx_msr_bitmap_longmode_x2apic;
static unsigned long *vmx_msr_bitmap_nested;
static unsigned long *vmx_vmread_bitmap;
static unsigned long *vmx_vmwrite_bitmap;

static bool cpu_has_load_ia32_efer;
static bool cpu_has_load_perf_global_ctrl;

static DECLARE_BITMAP(vmx_vpid_bitmap, VMX_NR_VPIDS);
static DEFINE_SPINLOCK(vmx_vpid_lock);

static struct vmcs_config {
	int size;
	int order;
	u32 revision_id;
	u32 pin_based_exec_ctrl;
	u32 cpu_based_exec_ctrl;
	u32 cpu_based_2nd_exec_ctrl;
	u32 vmexit_ctrl;
	u32 vmentry_ctrl;
} vmcs_config;

static struct vmx_capability {
	u32 ept;
	u32 vpid;
} vmx_capability;

#define VMX_SEGMENT_FIELD(seg)					\
	[VCPU_SREG_##seg] = {                                   \
		.selector = GUEST_##seg##_SELECTOR,		\
		.base = GUEST_##seg##_BASE,		   	\
		.limit = GUEST_##seg##_LIMIT,		   	\
		.ar_bytes = GUEST_##seg##_AR_BYTES,	   	\
	}

static const struct kvm_vmx_segment_field {
	unsigned selector;
	unsigned base;
	unsigned limit;
	unsigned ar_bytes;
} kvm_vmx_segment_fields[] = {
	VMX_SEGMENT_FIELD(CS),
	VMX_SEGMENT_FIELD(DS),
	VMX_SEGMENT_FIELD(ES),
	VMX_SEGMENT_FIELD(FS),
	VMX_SEGMENT_FIELD(GS),
	VMX_SEGMENT_FIELD(SS),
	VMX_SEGMENT_FIELD(TR),
	VMX_SEGMENT_FIELD(LDTR),
};

static u64 host_efer;

static void ept_save_pdptrs(struct kvm_vcpu *vcpu);

/*
 * Keep MSR_STAR at the end, as setup_msrs() will try to optimize it
 * away by decrementing the array size.
 */
static const u32 vmx_msr_index[] = {
#ifdef CONFIG_X86_64
	MSR_SYSCALL_MASK, MSR_LSTAR, MSR_CSTAR,
#endif
	MSR_EFER, MSR_TSC_AUX, MSR_STAR,
};

static inline bool is_page_fault(u32 intr_info)
{
	return (intr_info & (INTR_INFO_INTR_TYPE_MASK | INTR_INFO_VECTOR_MASK |
			     INTR_INFO_VALID_MASK)) ==
		(INTR_TYPE_HARD_EXCEPTION | PF_VECTOR | INTR_INFO_VALID_MASK);
}

static inline bool is_no_device(u32 intr_info)
{
	return (intr_info & (INTR_INFO_INTR_TYPE_MASK | INTR_INFO_VECTOR_MASK |
			     INTR_INFO_VALID_MASK)) ==
		(INTR_TYPE_HARD_EXCEPTION | NM_VECTOR | INTR_INFO_VALID_MASK);
}

static inline bool is_invalid_opcode(u32 intr_info)
{
	return (intr_info & (INTR_INFO_INTR_TYPE_MASK | INTR_INFO_VECTOR_MASK |
			     INTR_INFO_VALID_MASK)) ==
		(INTR_TYPE_HARD_EXCEPTION | UD_VECTOR | INTR_INFO_VALID_MASK);
}

static inline bool is_external_interrupt(u32 intr_info)
{
	return (intr_info & (INTR_INFO_INTR_TYPE_MASK | INTR_INFO_VALID_MASK))
		== (INTR_TYPE_EXT_INTR | INTR_INFO_VALID_MASK);
}

static inline bool is_machine_check(u32 intr_info)
{
	return (intr_info & (INTR_INFO_INTR_TYPE_MASK | INTR_INFO_VECTOR_MASK |
			     INTR_INFO_VALID_MASK)) ==
		(INTR_TYPE_HARD_EXCEPTION | MC_VECTOR | INTR_INFO_VALID_MASK);
}

static inline bool cpu_has_vmx_msr_bitmap(void)
{
	return vmcs_config.cpu_based_exec_ctrl & CPU_BASED_USE_MSR_BITMAPS;
}

static inline bool cpu_has_vmx_tpr_shadow(void)
{
	return vmcs_config.cpu_based_exec_ctrl & CPU_BASED_TPR_SHADOW;
}

static inline bool vm_need_tpr_shadow(struct kvm *kvm)
{
	return (cpu_has_vmx_tpr_shadow()) && (irqchip_in_kernel(kvm));
}

static inline bool cpu_has_secondary_exec_ctrls(void)
{
	return vmcs_config.cpu_based_exec_ctrl &
		CPU_BASED_ACTIVATE_SECONDARY_CONTROLS;
}

static inline bool cpu_has_vmx_virtualize_apic_accesses(void)
{
	return vmcs_config.cpu_based_2nd_exec_ctrl &
		SECONDARY_EXEC_VIRTUALIZE_APIC_ACCESSES;
}

static inline bool cpu_has_vmx_virtualize_x2apic_mode(void)
{
	return vmcs_config.cpu_based_2nd_exec_ctrl &
		SECONDARY_EXEC_VIRTUALIZE_X2APIC_MODE;
}

static inline bool cpu_has_vmx_apic_register_virt(void)
{
	return vmcs_config.cpu_based_2nd_exec_ctrl &
		SECONDARY_EXEC_APIC_REGISTER_VIRT;
}

static inline bool cpu_has_vmx_virtual_intr_delivery(void)
{
	return vmcs_config.cpu_based_2nd_exec_ctrl &
		SECONDARY_EXEC_VIRTUAL_INTR_DELIVERY;
}

static inline bool cpu_has_vmx_posted_intr(void)
{
	return vmcs_config.pin_based_exec_ctrl & PIN_BASED_POSTED_INTR;
}

static inline bool cpu_has_vmx_apicv(void)
{
	return cpu_has_vmx_apic_register_virt() &&
		cpu_has_vmx_virtual_intr_delivery() &&
		cpu_has_vmx_posted_intr();
}

static inline bool cpu_has_vmx_flexpriority(void)
{
	return cpu_has_vmx_tpr_shadow() &&
		cpu_has_vmx_virtualize_apic_accesses();
}

static inline bool cpu_has_vmx_ept_execute_only(void)
{
	return vmx_capability.ept & VMX_EPT_EXECUTE_ONLY_BIT;
}

static inline bool cpu_has_vmx_ept_2m_page(void)
{
	return vmx_capability.ept & VMX_EPT_2MB_PAGE_BIT;
}

static inline bool cpu_has_vmx_ept_1g_page(void)
{
	return vmx_capability.ept & VMX_EPT_1GB_PAGE_BIT;
}

static inline bool cpu_has_vmx_ept_4levels(void)
{
	return vmx_capability.ept & VMX_EPT_PAGE_WALK_4_BIT;
}

static inline bool cpu_has_vmx_ept_ad_bits(void)
{
	return vmx_capability.ept & VMX_EPT_AD_BIT;
}

static inline bool cpu_has_vmx_invept_context(void)
{
	return vmx_capability.ept & VMX_EPT_EXTENT_CONTEXT_BIT;
}

static inline bool cpu_has_vmx_invept_global(void)
{
	return vmx_capability.ept & VMX_EPT_EXTENT_GLOBAL_BIT;
}

static inline bool cpu_has_vmx_invvpid_single(void)
{
	return vmx_capability.vpid & VMX_VPID_EXTENT_SINGLE_CONTEXT_BIT;
}

static inline bool cpu_has_vmx_invvpid_global(void)
{
	return vmx_capability.vpid & VMX_VPID_EXTENT_GLOBAL_CONTEXT_BIT;
}

static inline bool cpu_has_vmx_ept(void)
{
	return vmcs_config.cpu_based_2nd_exec_ctrl &
		SECONDARY_EXEC_ENABLE_EPT;
}

static inline bool cpu_has_vmx_unrestricted_guest(void)
{
	return vmcs_config.cpu_based_2nd_exec_ctrl &
		SECONDARY_EXEC_UNRESTRICTED_GUEST;
}

static inline bool cpu_has_vmx_ple(void)
{
	return vmcs_config.cpu_based_2nd_exec_ctrl &
		SECONDARY_EXEC_PAUSE_LOOP_EXITING;
}

static inline bool vm_need_virtualize_apic_accesses(struct kvm *kvm)
{
	return flexpriority_enabled && irqchip_in_kernel(kvm);
}

static inline bool cpu_has_vmx_vpid(void)
{
	return vmcs_config.cpu_based_2nd_exec_ctrl &
		SECONDARY_EXEC_ENABLE_VPID;
}

static inline bool cpu_has_vmx_rdtscp(void)
{
	return vmcs_config.cpu_based_2nd_exec_ctrl &
		SECONDARY_EXEC_RDTSCP;
}

static inline bool cpu_has_vmx_invpcid(void)
{
	return vmcs_config.cpu_based_2nd_exec_ctrl &
		SECONDARY_EXEC_ENABLE_INVPCID;
}

static inline bool cpu_has_virtual_nmis(void)
{
	return vmcs_config.pin_based_exec_ctrl & PIN_BASED_VIRTUAL_NMIS;
}

static inline bool cpu_has_vmx_wbinvd_exit(void)
{
	return vmcs_config.cpu_based_2nd_exec_ctrl &
		SECONDARY_EXEC_WBINVD_EXITING;
}

static inline bool cpu_has_vmx_shadow_vmcs(void)
{
	u64 vmx_msr;
	rdmsrl(MSR_IA32_VMX_MISC, vmx_msr);
	/* check if the cpu supports writing r/o exit information fields */
	if (!(vmx_msr & MSR_IA32_VMX_MISC_VMWRITE_SHADOW_RO_FIELDS))
		return false;

	return vmcs_config.cpu_based_2nd_exec_ctrl &
		SECONDARY_EXEC_SHADOW_VMCS;
}

static inline bool cpu_has_vmx_pml(void)
{
	return vmcs_config.cpu_based_2nd_exec_ctrl & SECONDARY_EXEC_ENABLE_PML;
}

static inline bool report_flexpriority(void)
{
	return flexpriority_enabled;
}

static inline bool nested_cpu_has(struct vmcs12 *vmcs12, u32 bit)
{
	return vmcs12->cpu_based_vm_exec_control & bit;
}

static inline bool nested_cpu_has2(struct vmcs12 *vmcs12, u32 bit)
{
	return (vmcs12->cpu_based_vm_exec_control &
			CPU_BASED_ACTIVATE_SECONDARY_CONTROLS) &&
		(vmcs12->secondary_vm_exec_control & bit);
}

static inline bool nested_cpu_has_virtual_nmis(struct vmcs12 *vmcs12)
{
	return vmcs12->pin_based_vm_exec_control & PIN_BASED_VIRTUAL_NMIS;
}

static inline bool nested_cpu_has_preemption_timer(struct vmcs12 *vmcs12)
{
	return vmcs12->pin_based_vm_exec_control &
		PIN_BASED_VMX_PREEMPTION_TIMER;
}

static inline int nested_cpu_has_ept(struct vmcs12 *vmcs12)
{
	return nested_cpu_has2(vmcs12, SECONDARY_EXEC_ENABLE_EPT);
}

static inline bool nested_cpu_has_xsaves(struct vmcs12 *vmcs12)
{
	return nested_cpu_has2(vmcs12, SECONDARY_EXEC_XSAVES) &&
		vmx_xsaves_supported();
}

static inline bool nested_cpu_has_virt_x2apic_mode(struct vmcs12 *vmcs12)
{
	return nested_cpu_has2(vmcs12, SECONDARY_EXEC_VIRTUALIZE_X2APIC_MODE);
}

static inline bool nested_cpu_has_apic_reg_virt(struct vmcs12 *vmcs12)
{
	return nested_cpu_has2(vmcs12, SECONDARY_EXEC_APIC_REGISTER_VIRT);
}

static inline bool nested_cpu_has_vid(struct vmcs12 *vmcs12)
{
	return nested_cpu_has2(vmcs12, SECONDARY_EXEC_VIRTUAL_INTR_DELIVERY);
}

static inline bool nested_cpu_has_posted_intr(struct vmcs12 *vmcs12)
{
	return vmcs12->pin_based_vm_exec_control & PIN_BASED_POSTED_INTR;
}

static inline bool is_exception(u32 intr_info)
{
	return (intr_info & (INTR_INFO_INTR_TYPE_MASK | INTR_INFO_VALID_MASK))
		== (INTR_TYPE_HARD_EXCEPTION | INTR_INFO_VALID_MASK);
}

static void nested_vmx_vmexit(struct kvm_vcpu *vcpu, u32 exit_reason,
			      u32 exit_intr_info,
			      unsigned long exit_qualification);
static void nested_vmx_entry_failure(struct kvm_vcpu *vcpu,
			struct vmcs12 *vmcs12,
			u32 reason, unsigned long qualification);

static int __find_msr_index(struct vcpu_vmx *vmx, u32 msr)
{
	int i;

	for (i = 0; i < vmx->nmsrs; ++i)
		if (vmx_msr_index[vmx->guest_msrs[i].index] == msr)
			return i;
	return -1;
}

static inline void __invvpid(int ext, u16 vpid, gva_t gva)
{
    struct {
	u64 vpid : 16;
	u64 rsvd : 48;
	u64 gva;
    } operand = { vpid, 0, gva };

    asm volatile (__ex(ASM_VMX_INVVPID)
		  /* CF==1 or ZF==1 --> rc = -1 */
		  "; ja 1f ; ud2 ; 1:"
		  : : "a"(&operand), "c"(ext) : "cc", "memory");
}

static inline void __invept(int ext, u64 eptp, gpa_t gpa)
{
	struct {
		u64 eptp, gpa;
	} operand = {eptp, gpa};

	asm volatile (__ex(ASM_VMX_INVEPT)
			/* CF==1 or ZF==1 --> rc = -1 */
			"; ja 1f ; ud2 ; 1:\n"
			: : "a" (&operand), "c" (ext) : "cc", "memory");
}

static struct shared_msr_entry *find_msr_entry(struct vcpu_vmx *vmx, u32 msr)
{
	int i;

	i = __find_msr_index(vmx, msr);
	if (i >= 0)
		return &vmx->guest_msrs[i];
	return NULL;
}

static void vmcs_clear(struct vmcs *vmcs)
{
	u64 phys_addr = __pa(vmcs);
	u8 error;

	asm volatile (__ex(ASM_VMX_VMCLEAR_RAX) "; setna %0"
		      : "=qm"(error) : "a"(&phys_addr), "m"(phys_addr)
		      : "cc", "memory");
	if (error)
		printk(KERN_ERR "kvm: vmclear fail: %p/%llx\n",
		       vmcs, phys_addr);
}

static inline void loaded_vmcs_init(struct loaded_vmcs *loaded_vmcs)
{
	vmcs_clear(loaded_vmcs->vmcs);
	loaded_vmcs->cpu = -1;
	loaded_vmcs->launched = 0;
}

static void vmcs_load(struct vmcs *vmcs)
{
	u64 phys_addr = __pa(vmcs);
	u8 error;

	asm volatile (__ex(ASM_VMX_VMPTRLD_RAX) "; setna %0"
			: "=qm"(error) : "a"(&phys_addr), "m"(phys_addr)
			: "cc", "memory");
	if (error)
		printk(KERN_ERR "kvm: vmptrld %p/%llx failed\n",
		       vmcs, phys_addr);
}

#ifdef CONFIG_KEXEC
/*
 * This bitmap is used to indicate whether the vmclear
 * operation is enabled on all cpus. All disabled by
 * default.
 */
static cpumask_t crash_vmclear_enabled_bitmap = CPU_MASK_NONE;

static inline void crash_enable_local_vmclear(int cpu)
{
	cpumask_set_cpu(cpu, &crash_vmclear_enabled_bitmap);
}

static inline void crash_disable_local_vmclear(int cpu)
{
	cpumask_clear_cpu(cpu, &crash_vmclear_enabled_bitmap);
}

static inline int crash_local_vmclear_enabled(int cpu)
{
	return cpumask_test_cpu(cpu, &crash_vmclear_enabled_bitmap);
}

static void crash_vmclear_local_loaded_vmcss(void)
{
	int cpu = raw_smp_processor_id();
	struct loaded_vmcs *v;

	if (!crash_local_vmclear_enabled(cpu))
		return;

	list_for_each_entry(v, &per_cpu(loaded_vmcss_on_cpu, cpu),
			    loaded_vmcss_on_cpu_link)
		vmcs_clear(v->vmcs);
}
#else
static inline void crash_enable_local_vmclear(int cpu) { }
static inline void crash_disable_local_vmclear(int cpu) { }
#endif /* CONFIG_KEXEC */

static void __loaded_vmcs_clear(void *arg)
{
	struct loaded_vmcs *loaded_vmcs = arg;
	int cpu = raw_smp_processor_id();

	if (loaded_vmcs->cpu != cpu)
		return; /* vcpu migration can race with cpu offline */
	if (per_cpu(current_vmcs, cpu) == loaded_vmcs->vmcs)
		per_cpu(current_vmcs, cpu) = NULL;
	crash_disable_local_vmclear(cpu);
	list_del(&loaded_vmcs->loaded_vmcss_on_cpu_link);

	/*
	 * we should ensure updating loaded_vmcs->loaded_vmcss_on_cpu_link
	 * is before setting loaded_vmcs->vcpu to -1 which is done in
	 * loaded_vmcs_init. Otherwise, other cpu can see vcpu = -1 fist
	 * then adds the vmcs into percpu list before it is deleted.
	 */
	smp_wmb();

	loaded_vmcs_init(loaded_vmcs);
	crash_enable_local_vmclear(cpu);
}

static void loaded_vmcs_clear(struct loaded_vmcs *loaded_vmcs)
{
	int cpu = loaded_vmcs->cpu;

	if (cpu != -1)
		smp_call_function_single(cpu,
			 __loaded_vmcs_clear, loaded_vmcs, 1);
}

static inline void vpid_sync_vcpu_single(struct vcpu_vmx *vmx)
{
	if (vmx->vpid == 0)
		return;

	if (cpu_has_vmx_invvpid_single())
		__invvpid(VMX_VPID_EXTENT_SINGLE_CONTEXT, vmx->vpid, 0);
}

static inline void vpid_sync_vcpu_global(void)
{
	if (cpu_has_vmx_invvpid_global())
		__invvpid(VMX_VPID_EXTENT_ALL_CONTEXT, 0, 0);
}

static inline void vpid_sync_context(struct vcpu_vmx *vmx)
{
	if (cpu_has_vmx_invvpid_single())
		vpid_sync_vcpu_single(vmx);
	else
		vpid_sync_vcpu_global();
}

static inline void ept_sync_global(void)
{
	if (cpu_has_vmx_invept_global())
		__invept(VMX_EPT_EXTENT_GLOBAL, 0, 0);
}

static inline void ept_sync_context(u64 eptp)
{
	if (enable_ept) {
		if (cpu_has_vmx_invept_context())
			__invept(VMX_EPT_EXTENT_CONTEXT, eptp, 0);
		else
			ept_sync_global();
	}
}

static __always_inline unsigned long vmcs_readl(unsigned long field)
{
	unsigned long value;

	asm volatile (__ex_clear(ASM_VMX_VMREAD_RDX_RAX, "%0")
		      : "=a"(value) : "d"(field) : "cc");
	return value;
}

static __always_inline u16 vmcs_read16(unsigned long field)
{
	return vmcs_readl(field);
}

static __always_inline u32 vmcs_read32(unsigned long field)
{
	return vmcs_readl(field);
}

static __always_inline u64 vmcs_read64(unsigned long field)
{
#ifdef CONFIG_X86_64
	return vmcs_readl(field);
#else
	return vmcs_readl(field) | ((u64)vmcs_readl(field+1) << 32);
#endif
}

static noinline void vmwrite_error(unsigned long field, unsigned long value)
{
	printk(KERN_ERR "vmwrite error: reg %lx value %lx (err %d)\n",
	       field, value, vmcs_read32(VM_INSTRUCTION_ERROR));
	dump_stack();
}

static void vmcs_writel(unsigned long field, unsigned long value)
{
	u8 error;

	asm volatile (__ex(ASM_VMX_VMWRITE_RAX_RDX) "; setna %0"
		       : "=q"(error) : "a"(value), "d"(field) : "cc");
	if (unlikely(error))
		vmwrite_error(field, value);
}

static void vmcs_write16(unsigned long field, u16 value)
{
	vmcs_writel(field, value);
}

static void vmcs_write32(unsigned long field, u32 value)
{
	vmcs_writel(field, value);
}

static void vmcs_write64(unsigned long field, u64 value)
{
	vmcs_writel(field, value);
#ifndef CONFIG_X86_64
	asm volatile ("");
	vmcs_writel(field+1, value >> 32);
#endif
}

static void vmcs_clear_bits(unsigned long field, u32 mask)
{
	vmcs_writel(field, vmcs_readl(field) & ~mask);
}

static void vmcs_set_bits(unsigned long field, u32 mask)
{
	vmcs_writel(field, vmcs_readl(field) | mask);
}

static inline void vm_entry_controls_init(struct vcpu_vmx *vmx, u32 val)
{
	vmcs_write32(VM_ENTRY_CONTROLS, val);
	vmx->vm_entry_controls_shadow = val;
}

static inline void vm_entry_controls_set(struct vcpu_vmx *vmx, u32 val)
{
	if (vmx->vm_entry_controls_shadow != val)
		vm_entry_controls_init(vmx, val);
}

static inline u32 vm_entry_controls_get(struct vcpu_vmx *vmx)
{
	return vmx->vm_entry_controls_shadow;
}


static inline void vm_entry_controls_setbit(struct vcpu_vmx *vmx, u32 val)
{
	vm_entry_controls_set(vmx, vm_entry_controls_get(vmx) | val);
}

static inline void vm_entry_controls_clearbit(struct vcpu_vmx *vmx, u32 val)
{
	vm_entry_controls_set(vmx, vm_entry_controls_get(vmx) & ~val);
}

static inline void vm_exit_controls_init(struct vcpu_vmx *vmx, u32 val)
{
	vmcs_write32(VM_EXIT_CONTROLS, val);
	vmx->vm_exit_controls_shadow = val;
}

static inline void vm_exit_controls_set(struct vcpu_vmx *vmx, u32 val)
{
	if (vmx->vm_exit_controls_shadow != val)
		vm_exit_controls_init(vmx, val);
}

static inline u32 vm_exit_controls_get(struct vcpu_vmx *vmx)
{
	return vmx->vm_exit_controls_shadow;
}


static inline void vm_exit_controls_setbit(struct vcpu_vmx *vmx, u32 val)
{
	vm_exit_controls_set(vmx, vm_exit_controls_get(vmx) | val);
}

static inline void vm_exit_controls_clearbit(struct vcpu_vmx *vmx, u32 val)
{
	vm_exit_controls_set(vmx, vm_exit_controls_get(vmx) & ~val);
}

static void vmx_segment_cache_clear(struct vcpu_vmx *vmx)
{
	vmx->segment_cache.bitmask = 0;
}

static bool vmx_segment_cache_test_set(struct vcpu_vmx *vmx, unsigned seg,
				       unsigned field)
{
	bool ret;
	u32 mask = 1 << (seg * SEG_FIELD_NR + field);

	if (!(vmx->vcpu.arch.regs_avail & (1 << VCPU_EXREG_SEGMENTS))) {
		vmx->vcpu.arch.regs_avail |= (1 << VCPU_EXREG_SEGMENTS);
		vmx->segment_cache.bitmask = 0;
	}
	ret = vmx->segment_cache.bitmask & mask;
	vmx->segment_cache.bitmask |= mask;
	return ret;
}

static u16 vmx_read_guest_seg_selector(struct vcpu_vmx *vmx, unsigned seg)
{
	u16 *p = &vmx->segment_cache.seg[seg].selector;

	if (!vmx_segment_cache_test_set(vmx, seg, SEG_FIELD_SEL))
		*p = vmcs_read16(kvm_vmx_segment_fields[seg].selector);
	return *p;
}

static ulong vmx_read_guest_seg_base(struct vcpu_vmx *vmx, unsigned seg)
{
	ulong *p = &vmx->segment_cache.seg[seg].base;

	if (!vmx_segment_cache_test_set(vmx, seg, SEG_FIELD_BASE))
		*p = vmcs_readl(kvm_vmx_segment_fields[seg].base);
	return *p;
}

static u32 vmx_read_guest_seg_limit(struct vcpu_vmx *vmx, unsigned seg)
{
	u32 *p = &vmx->segment_cache.seg[seg].limit;

	if (!vmx_segment_cache_test_set(vmx, seg, SEG_FIELD_LIMIT))
		*p = vmcs_read32(kvm_vmx_segment_fields[seg].limit);
	return *p;
}

static u32 vmx_read_guest_seg_ar(struct vcpu_vmx *vmx, unsigned seg)
{
	u32 *p = &vmx->segment_cache.seg[seg].ar;

	if (!vmx_segment_cache_test_set(vmx, seg, SEG_FIELD_AR))
		*p = vmcs_read32(kvm_vmx_segment_fields[seg].ar_bytes);
	return *p;
}

static void update_exception_bitmap(struct kvm_vcpu *vcpu)
{
	u32 eb;

	eb = (1u << PF_VECTOR) | (1u << UD_VECTOR) | (1u << MC_VECTOR) |
	     (1u << NM_VECTOR) | (1u << DB_VECTOR);
	if ((vcpu->guest_debug &
	     (KVM_GUESTDBG_ENABLE | KVM_GUESTDBG_USE_SW_BP)) ==
	    (KVM_GUESTDBG_ENABLE | KVM_GUESTDBG_USE_SW_BP))
		eb |= 1u << BP_VECTOR;
	if (to_vmx(vcpu)->rmode.vm86_active)
		eb = ~0;
	if (enable_ept)
		eb &= ~(1u << PF_VECTOR); /* bypass_guest_pf = 0 */
	if (vcpu->fpu_active)
		eb &= ~(1u << NM_VECTOR);

	/* When we are running a nested L2 guest and L1 specified for it a
	 * certain exception bitmap, we must trap the same exceptions and pass
	 * them to L1. When running L2, we will only handle the exceptions
	 * specified above if L1 did not want them.
	 */
	if (is_guest_mode(vcpu))
		eb |= get_vmcs12(vcpu)->exception_bitmap;

	vmcs_write32(EXCEPTION_BITMAP, eb);
}

static void clear_atomic_switch_msr_special(struct vcpu_vmx *vmx,
		unsigned long entry, unsigned long exit)
{
	vm_entry_controls_clearbit(vmx, entry);
	vm_exit_controls_clearbit(vmx, exit);
}

static void clear_atomic_switch_msr(struct vcpu_vmx *vmx, unsigned msr)
{
	unsigned i;
	struct msr_autoload *m = &vmx->msr_autoload;

	switch (msr) {
	case MSR_EFER:
		if (cpu_has_load_ia32_efer) {
			clear_atomic_switch_msr_special(vmx,
					VM_ENTRY_LOAD_IA32_EFER,
					VM_EXIT_LOAD_IA32_EFER);
			return;
		}
		break;
	case MSR_CORE_PERF_GLOBAL_CTRL:
		if (cpu_has_load_perf_global_ctrl) {
			clear_atomic_switch_msr_special(vmx,
					VM_ENTRY_LOAD_IA32_PERF_GLOBAL_CTRL,
					VM_EXIT_LOAD_IA32_PERF_GLOBAL_CTRL);
			return;
		}
		break;
	}

	for (i = 0; i < m->nr; ++i)
		if (m->guest[i].index == msr)
			break;

	if (i == m->nr)
		return;
	--m->nr;
	m->guest[i] = m->guest[m->nr];
	m->host[i] = m->host[m->nr];
	vmcs_write32(VM_ENTRY_MSR_LOAD_COUNT, m->nr);
	vmcs_write32(VM_EXIT_MSR_LOAD_COUNT, m->nr);
}

static void add_atomic_switch_msr_special(struct vcpu_vmx *vmx,
		unsigned long entry, unsigned long exit,
		unsigned long guest_val_vmcs, unsigned long host_val_vmcs,
		u64 guest_val, u64 host_val)
{
	vmcs_write64(guest_val_vmcs, guest_val);
	vmcs_write64(host_val_vmcs, host_val);
	vm_entry_controls_setbit(vmx, entry);
	vm_exit_controls_setbit(vmx, exit);
}

static void add_atomic_switch_msr(struct vcpu_vmx *vmx, unsigned msr,
				  u64 guest_val, u64 host_val)
{
	unsigned i;
	struct msr_autoload *m = &vmx->msr_autoload;

	switch (msr) {
	case MSR_EFER:
		if (cpu_has_load_ia32_efer) {
			add_atomic_switch_msr_special(vmx,
					VM_ENTRY_LOAD_IA32_EFER,
					VM_EXIT_LOAD_IA32_EFER,
					GUEST_IA32_EFER,
					HOST_IA32_EFER,
					guest_val, host_val);
			return;
		}
		break;
	case MSR_CORE_PERF_GLOBAL_CTRL:
		if (cpu_has_load_perf_global_ctrl) {
			add_atomic_switch_msr_special(vmx,
					VM_ENTRY_LOAD_IA32_PERF_GLOBAL_CTRL,
					VM_EXIT_LOAD_IA32_PERF_GLOBAL_CTRL,
					GUEST_IA32_PERF_GLOBAL_CTRL,
					HOST_IA32_PERF_GLOBAL_CTRL,
					guest_val, host_val);
			return;
		}
		break;
	}

	for (i = 0; i < m->nr; ++i)
		if (m->guest[i].index == msr)
			break;

	if (i == NR_AUTOLOAD_MSRS) {
		printk_once(KERN_WARNING "Not enough msr switch entries. "
				"Can't add msr %x\n", msr);
		return;
	} else if (i == m->nr) {
		++m->nr;
		vmcs_write32(VM_ENTRY_MSR_LOAD_COUNT, m->nr);
		vmcs_write32(VM_EXIT_MSR_LOAD_COUNT, m->nr);
	}

	m->guest[i].index = msr;
	m->guest[i].value = guest_val;
	m->host[i].index = msr;
	m->host[i].value = host_val;
}

static void reload_tss(void)
{
	/*
	 * VT restores TR but not its size.  Useless.
	 */
	struct desc_ptr *gdt = this_cpu_ptr(&host_gdt);
	struct desc_struct *descs;

	descs = (void *)gdt->address;
	descs[GDT_ENTRY_TSS].type = 9; /* available TSS */
	load_TR_desc();
}

static bool update_transition_efer(struct vcpu_vmx *vmx, int efer_offset)
{
	u64 guest_efer;
	u64 ignore_bits;

	guest_efer = vmx->vcpu.arch.efer;

	/*
	 * NX is emulated; LMA and LME handled by hardware; SCE meaningless
	 * outside long mode
	 */
	ignore_bits = EFER_NX | EFER_SCE;
#ifdef CONFIG_X86_64
	ignore_bits |= EFER_LMA | EFER_LME;
	/* SCE is meaningful only in long mode on Intel */
	if (guest_efer & EFER_LMA)
		ignore_bits &= ~(u64)EFER_SCE;
#endif
	guest_efer &= ~ignore_bits;
	guest_efer |= host_efer & ignore_bits;
	vmx->guest_msrs[efer_offset].data = guest_efer;
	vmx->guest_msrs[efer_offset].mask = ~ignore_bits;

	clear_atomic_switch_msr(vmx, MSR_EFER);

	/*
	 * On EPT, we can't emulate NX, so we must switch EFER atomically.
	 * On CPUs that support "load IA32_EFER", always switch EFER
	 * atomically, since it's faster than switching it manually.
	 */
	if (cpu_has_load_ia32_efer ||
	    (enable_ept && ((vmx->vcpu.arch.efer ^ host_efer) & EFER_NX))) {
		guest_efer = vmx->vcpu.arch.efer;
		if (!(guest_efer & EFER_LMA))
			guest_efer &= ~EFER_LME;
		if (guest_efer != host_efer)
			add_atomic_switch_msr(vmx, MSR_EFER,
					      guest_efer, host_efer);
		return false;
	}

	return true;
}

static unsigned long segment_base(u16 selector)
{
	struct desc_ptr *gdt = this_cpu_ptr(&host_gdt);
	struct desc_struct *d;
	unsigned long table_base;
	unsigned long v;

	if (!(selector & ~3))
		return 0;

	table_base = gdt->address;

	if (selector & 4) {           /* from ldt */
		u16 ldt_selector = kvm_read_ldt();

		if (!(ldt_selector & ~3))
			return 0;

		table_base = segment_base(ldt_selector);
	}
	d = (struct desc_struct *)(table_base + (selector & ~7));
	v = get_desc_base(d);
#ifdef CONFIG_X86_64
       if (d->s == 0 && (d->type == 2 || d->type == 9 || d->type == 11))
               v |= ((unsigned long)((struct ldttss_desc64 *)d)->base3) << 32;
#endif
	return v;
}

static inline unsigned long kvm_read_tr_base(void)
{
	u16 tr;
	asm("str %0" : "=g"(tr));
	return segment_base(tr);
}

static void vmx_save_host_state(struct kvm_vcpu *vcpu)
{
	struct vcpu_vmx *vmx = to_vmx(vcpu);
	int i;

	if (vmx->host_state.loaded)
		return;

	vmx->host_state.loaded = 1;
	/*
	 * Set host fs and gs selectors.  Unfortunately, 22.2.3 does not
	 * allow segment selectors with cpl > 0 or ti == 1.
	 */
	vmx->host_state.ldt_sel = kvm_read_ldt();
	vmx->host_state.gs_ldt_reload_needed = vmx->host_state.ldt_sel;
	savesegment(fs, vmx->host_state.fs_sel);
	if (!(vmx->host_state.fs_sel & 7)) {
		vmcs_write16(HOST_FS_SELECTOR, vmx->host_state.fs_sel);
		vmx->host_state.fs_reload_needed = 0;
	} else {
		vmcs_write16(HOST_FS_SELECTOR, 0);
		vmx->host_state.fs_reload_needed = 1;
	}
	savesegment(gs, vmx->host_state.gs_sel);
	if (!(vmx->host_state.gs_sel & 7))
		vmcs_write16(HOST_GS_SELECTOR, vmx->host_state.gs_sel);
	else {
		vmcs_write16(HOST_GS_SELECTOR, 0);
		vmx->host_state.gs_ldt_reload_needed = 1;
	}

#ifdef CONFIG_X86_64
	savesegment(ds, vmx->host_state.ds_sel);
	savesegment(es, vmx->host_state.es_sel);
#endif

#ifdef CONFIG_X86_64
	vmcs_writel(HOST_FS_BASE, read_msr(MSR_FS_BASE));
	vmcs_writel(HOST_GS_BASE, read_msr(MSR_GS_BASE));
#else
	vmcs_writel(HOST_FS_BASE, segment_base(vmx->host_state.fs_sel));
	vmcs_writel(HOST_GS_BASE, segment_base(vmx->host_state.gs_sel));
#endif

#ifdef CONFIG_X86_64
	rdmsrl(MSR_KERNEL_GS_BASE, vmx->msr_host_kernel_gs_base);
	if (is_long_mode(&vmx->vcpu))
		wrmsrl(MSR_KERNEL_GS_BASE, vmx->msr_guest_kernel_gs_base);
#endif
	if (boot_cpu_has(X86_FEATURE_MPX))
		rdmsrl(MSR_IA32_BNDCFGS, vmx->host_state.msr_host_bndcfgs);
	for (i = 0; i < vmx->save_nmsrs; ++i)
		kvm_set_shared_msr(vmx->guest_msrs[i].index,
				   vmx->guest_msrs[i].data,
				   vmx->guest_msrs[i].mask);
}

static void __vmx_load_host_state(struct vcpu_vmx *vmx)
{
	if (!vmx->host_state.loaded)
		return;

	++vmx->vcpu.stat.host_state_reload;
	vmx->host_state.loaded = 0;
#ifdef CONFIG_X86_64
	if (is_long_mode(&vmx->vcpu))
		rdmsrl(MSR_KERNEL_GS_BASE, vmx->msr_guest_kernel_gs_base);
#endif
	if (vmx->host_state.gs_ldt_reload_needed) {
		kvm_load_ldt(vmx->host_state.ldt_sel);
#ifdef CONFIG_X86_64
		load_gs_index(vmx->host_state.gs_sel);
#else
		loadsegment(gs, vmx->host_state.gs_sel);
#endif
	}
	if (vmx->host_state.fs_reload_needed)
		loadsegment(fs, vmx->host_state.fs_sel);
#ifdef CONFIG_X86_64
	if (unlikely(vmx->host_state.ds_sel | vmx->host_state.es_sel)) {
		loadsegment(ds, vmx->host_state.ds_sel);
		loadsegment(es, vmx->host_state.es_sel);
	}
#endif
	reload_tss();
#ifdef CONFIG_X86_64
	wrmsrl(MSR_KERNEL_GS_BASE, vmx->msr_host_kernel_gs_base);
#endif
	if (vmx->host_state.msr_host_bndcfgs)
		wrmsrl(MSR_IA32_BNDCFGS, vmx->host_state.msr_host_bndcfgs);
	/*
	 * If the FPU is not active (through the host task or
	 * the guest vcpu), then restore the cr0.TS bit.
	 */
	if (!user_has_fpu() && !vmx->vcpu.guest_fpu_loaded)
		stts();
	load_gdt(this_cpu_ptr(&host_gdt));
}

static void vmx_load_host_state(struct vcpu_vmx *vmx)
{
	preempt_disable();
	__vmx_load_host_state(vmx);
	preempt_enable();
}

/*
 * Switches to specified vcpu, until a matching vcpu_put(), but assumes
 * vcpu mutex is already taken.
 */
static void vmx_vcpu_load(struct kvm_vcpu *vcpu, int cpu)
{
	struct vcpu_vmx *vmx = to_vmx(vcpu);
	u64 phys_addr = __pa(per_cpu(vmxarea, cpu));

	if (!vmm_exclusive)
		kvm_cpu_vmxon(phys_addr);
	else if (vmx->loaded_vmcs->cpu != cpu)
		loaded_vmcs_clear(vmx->loaded_vmcs);

	if (per_cpu(current_vmcs, cpu) != vmx->loaded_vmcs->vmcs) {
		per_cpu(current_vmcs, cpu) = vmx->loaded_vmcs->vmcs;
		vmcs_load(vmx->loaded_vmcs->vmcs);
	}

	if (vmx->loaded_vmcs->cpu != cpu) {
		struct desc_ptr *gdt = this_cpu_ptr(&host_gdt);
		unsigned long sysenter_esp;

		kvm_make_request(KVM_REQ_TLB_FLUSH, vcpu);
		local_irq_disable();
		crash_disable_local_vmclear(cpu);

		/*
		 * Read loaded_vmcs->cpu should be before fetching
		 * loaded_vmcs->loaded_vmcss_on_cpu_link.
		 * See the comments in __loaded_vmcs_clear().
		 */
		smp_rmb();

		list_add(&vmx->loaded_vmcs->loaded_vmcss_on_cpu_link,
			 &per_cpu(loaded_vmcss_on_cpu, cpu));
		crash_enable_local_vmclear(cpu);
		local_irq_enable();

		/*
		 * Linux uses per-cpu TSS and GDT, so set these when switching
		 * processors.
		 */
		vmcs_writel(HOST_TR_BASE, kvm_read_tr_base()); /* 22.2.4 */
		vmcs_writel(HOST_GDTR_BASE, gdt->address);   /* 22.2.4 */

		rdmsrl(MSR_IA32_SYSENTER_ESP, sysenter_esp);
		vmcs_writel(HOST_IA32_SYSENTER_ESP, sysenter_esp); /* 22.2.3 */
		vmx->loaded_vmcs->cpu = cpu;
	}
}

static void vmx_vcpu_put(struct kvm_vcpu *vcpu)
{
	__vmx_load_host_state(to_vmx(vcpu));
	if (!vmm_exclusive) {
		__loaded_vmcs_clear(to_vmx(vcpu)->loaded_vmcs);
		vcpu->cpu = -1;
		kvm_cpu_vmxoff();
	}
}

static void vmx_fpu_activate(struct kvm_vcpu *vcpu)
{
	ulong cr0;

	if (vcpu->fpu_active)
		return;
	vcpu->fpu_active = 1;
	cr0 = vmcs_readl(GUEST_CR0);
	cr0 &= ~(X86_CR0_TS | X86_CR0_MP);
	cr0 |= kvm_read_cr0_bits(vcpu, X86_CR0_TS | X86_CR0_MP);
	vmcs_writel(GUEST_CR0, cr0);
	update_exception_bitmap(vcpu);
	vcpu->arch.cr0_guest_owned_bits = X86_CR0_TS;
	if (is_guest_mode(vcpu))
		vcpu->arch.cr0_guest_owned_bits &=
			~get_vmcs12(vcpu)->cr0_guest_host_mask;
	vmcs_writel(CR0_GUEST_HOST_MASK, ~vcpu->arch.cr0_guest_owned_bits);
}

static void vmx_decache_cr0_guest_bits(struct kvm_vcpu *vcpu);

/*
 * Return the cr0 value that a nested guest would read. This is a combination
 * of the real cr0 used to run the guest (guest_cr0), and the bits shadowed by
 * its hypervisor (cr0_read_shadow).
 */
static inline unsigned long nested_read_cr0(struct vmcs12 *fields)
{
	return (fields->guest_cr0 & ~fields->cr0_guest_host_mask) |
		(fields->cr0_read_shadow & fields->cr0_guest_host_mask);
}
static inline unsigned long nested_read_cr4(struct vmcs12 *fields)
{
	return (fields->guest_cr4 & ~fields->cr4_guest_host_mask) |
		(fields->cr4_read_shadow & fields->cr4_guest_host_mask);
}

static void vmx_fpu_deactivate(struct kvm_vcpu *vcpu)
{
	/* Note that there is no vcpu->fpu_active = 0 here. The caller must
	 * set this *before* calling this function.
	 */
	vmx_decache_cr0_guest_bits(vcpu);
	vmcs_set_bits(GUEST_CR0, X86_CR0_TS | X86_CR0_MP);
	update_exception_bitmap(vcpu);
	vcpu->arch.cr0_guest_owned_bits = 0;
	vmcs_writel(CR0_GUEST_HOST_MASK, ~vcpu->arch.cr0_guest_owned_bits);
	if (is_guest_mode(vcpu)) {
		/*
		 * L1's specified read shadow might not contain the TS bit,
		 * so now that we turned on shadowing of this bit, we need to
		 * set this bit of the shadow. Like in nested_vmx_run we need
		 * nested_read_cr0(vmcs12), but vmcs12->guest_cr0 is not yet
		 * up-to-date here because we just decached cr0.TS (and we'll
		 * only update vmcs12->guest_cr0 on nested exit).
		 */
		struct vmcs12 *vmcs12 = get_vmcs12(vcpu);
		vmcs12->guest_cr0 = (vmcs12->guest_cr0 & ~X86_CR0_TS) |
			(vcpu->arch.cr0 & X86_CR0_TS);
		vmcs_writel(CR0_READ_SHADOW, nested_read_cr0(vmcs12));
	} else
		vmcs_writel(CR0_READ_SHADOW, vcpu->arch.cr0);
}

static unsigned long vmx_get_rflags(struct kvm_vcpu *vcpu)
{
	unsigned long rflags, save_rflags;

	if (!test_bit(VCPU_EXREG_RFLAGS, (ulong *)&vcpu->arch.regs_avail)) {
		__set_bit(VCPU_EXREG_RFLAGS, (ulong *)&vcpu->arch.regs_avail);
		rflags = vmcs_readl(GUEST_RFLAGS);
		if (to_vmx(vcpu)->rmode.vm86_active) {
			rflags &= RMODE_GUEST_OWNED_EFLAGS_BITS;
			save_rflags = to_vmx(vcpu)->rmode.save_rflags;
			rflags |= save_rflags & ~RMODE_GUEST_OWNED_EFLAGS_BITS;
		}
		to_vmx(vcpu)->rflags = rflags;
	}
	return to_vmx(vcpu)->rflags;
}

static void vmx_set_rflags(struct kvm_vcpu *vcpu, unsigned long rflags)
{
	__set_bit(VCPU_EXREG_RFLAGS, (ulong *)&vcpu->arch.regs_avail);
	to_vmx(vcpu)->rflags = rflags;
	if (to_vmx(vcpu)->rmode.vm86_active) {
		to_vmx(vcpu)->rmode.save_rflags = rflags;
		rflags |= X86_EFLAGS_IOPL | X86_EFLAGS_VM;
	}
	vmcs_writel(GUEST_RFLAGS, rflags);
}

static u32 vmx_get_interrupt_shadow(struct kvm_vcpu *vcpu)
{
	u32 interruptibility = vmcs_read32(GUEST_INTERRUPTIBILITY_INFO);
	int ret = 0;

	if (interruptibility & GUEST_INTR_STATE_STI)
		ret |= KVM_X86_SHADOW_INT_STI;
	if (interruptibility & GUEST_INTR_STATE_MOV_SS)
		ret |= KVM_X86_SHADOW_INT_MOV_SS;

	return ret;
}

static void vmx_set_interrupt_shadow(struct kvm_vcpu *vcpu, int mask)
{
	u32 interruptibility_old = vmcs_read32(GUEST_INTERRUPTIBILITY_INFO);
	u32 interruptibility = interruptibility_old;

	interruptibility &= ~(GUEST_INTR_STATE_STI | GUEST_INTR_STATE_MOV_SS);

	if (mask & KVM_X86_SHADOW_INT_MOV_SS)
		interruptibility |= GUEST_INTR_STATE_MOV_SS;
	else if (mask & KVM_X86_SHADOW_INT_STI)
		interruptibility |= GUEST_INTR_STATE_STI;

	if ((interruptibility != interruptibility_old))
		vmcs_write32(GUEST_INTERRUPTIBILITY_INFO, interruptibility);
}

static void skip_emulated_instruction(struct kvm_vcpu *vcpu)
{
	unsigned long rip;

	rip = kvm_rip_read(vcpu);
	rip += vmcs_read32(VM_EXIT_INSTRUCTION_LEN);
	kvm_rip_write(vcpu, rip);

	/* skipping an emulated instruction also counts */
	vmx_set_interrupt_shadow(vcpu, 0);
}

/*
 * KVM wants to inject page-faults which it got to the guest. This function
 * checks whether in a nested guest, we need to inject them to L1 or L2.
 */
static int nested_vmx_check_exception(struct kvm_vcpu *vcpu, unsigned nr)
{
	struct vmcs12 *vmcs12 = get_vmcs12(vcpu);

	if (!(vmcs12->exception_bitmap & (1u << nr)))
		return 0;

	nested_vmx_vmexit(vcpu, to_vmx(vcpu)->exit_reason,
			  vmcs_read32(VM_EXIT_INTR_INFO),
			  vmcs_readl(EXIT_QUALIFICATION));
	return 1;
}

static void vmx_queue_exception(struct kvm_vcpu *vcpu, unsigned nr,
				bool has_error_code, u32 error_code,
				bool reinject)
{
	struct vcpu_vmx *vmx = to_vmx(vcpu);
	u32 intr_info = nr | INTR_INFO_VALID_MASK;

	if (!reinject && is_guest_mode(vcpu) &&
	    nested_vmx_check_exception(vcpu, nr))
		return;

	if (has_error_code) {
		vmcs_write32(VM_ENTRY_EXCEPTION_ERROR_CODE, error_code);
		intr_info |= INTR_INFO_DELIVER_CODE_MASK;
	}

	if (vmx->rmode.vm86_active) {
		int inc_eip = 0;
		if (kvm_exception_is_soft(nr))
			inc_eip = vcpu->arch.event_exit_inst_len;
		if (kvm_inject_realmode_interrupt(vcpu, nr, inc_eip) != EMULATE_DONE)
			kvm_make_request(KVM_REQ_TRIPLE_FAULT, vcpu);
		return;
	}

	if (kvm_exception_is_soft(nr)) {
		vmcs_write32(VM_ENTRY_INSTRUCTION_LEN,
			     vmx->vcpu.arch.event_exit_inst_len);
		intr_info |= INTR_TYPE_SOFT_EXCEPTION;
	} else
		intr_info |= INTR_TYPE_HARD_EXCEPTION;

	vmcs_write32(VM_ENTRY_INTR_INFO_FIELD, intr_info);
}

static bool vmx_rdtscp_supported(void)
{
	return cpu_has_vmx_rdtscp();
}

static bool vmx_invpcid_supported(void)
{
	return cpu_has_vmx_invpcid() && enable_ept;
}

/*
 * Swap MSR entry in host/guest MSR entry array.
 */
static void move_msr_up(struct vcpu_vmx *vmx, int from, int to)
{
	struct shared_msr_entry tmp;

	tmp = vmx->guest_msrs[to];
	vmx->guest_msrs[to] = vmx->guest_msrs[from];
	vmx->guest_msrs[from] = tmp;
}

static void vmx_set_msr_bitmap(struct kvm_vcpu *vcpu)
{
	unsigned long *msr_bitmap;

	if (is_guest_mode(vcpu))
		msr_bitmap = vmx_msr_bitmap_nested;
	else if (irqchip_in_kernel(vcpu->kvm) &&
		apic_x2apic_mode(vcpu->arch.apic)) {
		if (is_long_mode(vcpu))
			msr_bitmap = vmx_msr_bitmap_longmode_x2apic;
		else
			msr_bitmap = vmx_msr_bitmap_legacy_x2apic;
	} else {
		if (is_long_mode(vcpu))
			msr_bitmap = vmx_msr_bitmap_longmode;
		else
			msr_bitmap = vmx_msr_bitmap_legacy;
	}

	vmcs_write64(MSR_BITMAP, __pa(msr_bitmap));
}

/*
 * Set up the vmcs to automatically save and restore system
 * msrs.  Don't touch the 64-bit msrs if the guest is in legacy
 * mode, as fiddling with msrs is very expensive.
 */
static void setup_msrs(struct vcpu_vmx *vmx)
{
	int save_nmsrs, index;

	save_nmsrs = 0;
#ifdef CONFIG_X86_64
	if (is_long_mode(&vmx->vcpu)) {
		index = __find_msr_index(vmx, MSR_SYSCALL_MASK);
		if (index >= 0)
			move_msr_up(vmx, index, save_nmsrs++);
		index = __find_msr_index(vmx, MSR_LSTAR);
		if (index >= 0)
			move_msr_up(vmx, index, save_nmsrs++);
		index = __find_msr_index(vmx, MSR_CSTAR);
		if (index >= 0)
			move_msr_up(vmx, index, save_nmsrs++);
		index = __find_msr_index(vmx, MSR_TSC_AUX);
		if (index >= 0 && vmx->rdtscp_enabled)
			move_msr_up(vmx, index, save_nmsrs++);
		/*
		 * MSR_STAR is only needed on long mode guests, and only
		 * if efer.sce is enabled.
		 */
		index = __find_msr_index(vmx, MSR_STAR);
		if ((index >= 0) && (vmx->vcpu.arch.efer & EFER_SCE))
			move_msr_up(vmx, index, save_nmsrs++);
	}
#endif
	index = __find_msr_index(vmx, MSR_EFER);
	if (index >= 0 && update_transition_efer(vmx, index))
		move_msr_up(vmx, index, save_nmsrs++);

	vmx->save_nmsrs = save_nmsrs;

	if (cpu_has_vmx_msr_bitmap())
		vmx_set_msr_bitmap(&vmx->vcpu);
}

/*
 * reads and returns guest's timestamp counter "register"
 * guest_tsc = host_tsc + tsc_offset    -- 21.3
 */
static u64 guest_read_tsc(void)
{
	u64 host_tsc, tsc_offset;

	rdtscll(host_tsc);
	tsc_offset = vmcs_read64(TSC_OFFSET);
	return host_tsc + tsc_offset;
}

/*
 * Like guest_read_tsc, but always returns L1's notion of the timestamp
 * counter, even if a nested guest (L2) is currently running.
 */
static u64 vmx_read_l1_tsc(struct kvm_vcpu *vcpu, u64 host_tsc)
{
	u64 tsc_offset;

	tsc_offset = is_guest_mode(vcpu) ?
		to_vmx(vcpu)->nested.vmcs01_tsc_offset :
		vmcs_read64(TSC_OFFSET);
	return host_tsc + tsc_offset;
}

/*
 * Engage any workarounds for mis-matched TSC rates.  Currently limited to
 * software catchup for faster rates on slower CPUs.
 */
static void vmx_set_tsc_khz(struct kvm_vcpu *vcpu, u32 user_tsc_khz, bool scale)
{
	if (!scale)
		return;

	if (user_tsc_khz > tsc_khz) {
		vcpu->arch.tsc_catchup = 1;
		vcpu->arch.tsc_always_catchup = 1;
	} else
		WARN(1, "user requested TSC rate below hardware speed\n");
}

static u64 vmx_read_tsc_offset(struct kvm_vcpu *vcpu)
{
	return vmcs_read64(TSC_OFFSET);
}

/*
 * writes 'offset' into guest's timestamp counter offset register
 */
static void vmx_write_tsc_offset(struct kvm_vcpu *vcpu, u64 offset)
{
	if (is_guest_mode(vcpu)) {
		/*
		 * We're here if L1 chose not to trap WRMSR to TSC. According
		 * to the spec, this should set L1's TSC; The offset that L1
		 * set for L2 remains unchanged, and still needs to be added
		 * to the newly set TSC to get L2's TSC.
		 */
		struct vmcs12 *vmcs12;
		to_vmx(vcpu)->nested.vmcs01_tsc_offset = offset;
		/* recalculate vmcs02.TSC_OFFSET: */
		vmcs12 = get_vmcs12(vcpu);
		vmcs_write64(TSC_OFFSET, offset +
			(nested_cpu_has(vmcs12, CPU_BASED_USE_TSC_OFFSETING) ?
			 vmcs12->tsc_offset : 0));
	} else {
		trace_kvm_write_tsc_offset(vcpu->vcpu_id,
					   vmcs_read64(TSC_OFFSET), offset);
		vmcs_write64(TSC_OFFSET, offset);
	}
}

static void vmx_adjust_tsc_offset(struct kvm_vcpu *vcpu, s64 adjustment, bool host)
{
	u64 offset = vmcs_read64(TSC_OFFSET);

	vmcs_write64(TSC_OFFSET, offset + adjustment);
	if (is_guest_mode(vcpu)) {
		/* Even when running L2, the adjustment needs to apply to L1 */
		to_vmx(vcpu)->nested.vmcs01_tsc_offset += adjustment;
	} else
		trace_kvm_write_tsc_offset(vcpu->vcpu_id, offset,
					   offset + adjustment);
}

static u64 vmx_compute_tsc_offset(struct kvm_vcpu *vcpu, u64 target_tsc)
{
	return target_tsc - native_read_tsc();
}

static bool guest_cpuid_has_vmx(struct kvm_vcpu *vcpu)
{
	struct kvm_cpuid_entry2 *best = kvm_find_cpuid_entry(vcpu, 1, 0);
	return best && (best->ecx & (1 << (X86_FEATURE_VMX & 31)));
}

/*
 * nested_vmx_allowed() checks whether a guest should be allowed to use VMX
 * instructions and MSRs (i.e., nested VMX). Nested VMX is disabled for
 * all guests if the "nested" module option is off, and can also be disabled
 * for a single guest by disabling its VMX cpuid bit.
 */
static inline bool nested_vmx_allowed(struct kvm_vcpu *vcpu)
{
	return nested && guest_cpuid_has_vmx(vcpu);
}

/*
 * nested_vmx_setup_ctls_msrs() sets up variables containing the values to be
 * returned for the various VMX controls MSRs when nested VMX is enabled.
 * The same values should also be used to verify that vmcs12 control fields are
 * valid during nested entry from L1 to L2.
 * Each of these control msrs has a low and high 32-bit half: A low bit is on
 * if the corresponding bit in the (32-bit) control field *must* be on, and a
 * bit in the high half is on if the corresponding bit in the control field
 * may be on. See also vmx_control_verify().
 */
static void nested_vmx_setup_ctls_msrs(struct vcpu_vmx *vmx)
{
	/*
	 * Note that as a general rule, the high half of the MSRs (bits in
	 * the control fields which may be 1) should be initialized by the
	 * intersection of the underlying hardware's MSR (i.e., features which
	 * can be supported) and the list of features we want to expose -
	 * because they are known to be properly supported in our code.
	 * Also, usually, the low half of the MSRs (bits which must be 1) can
	 * be set to 0, meaning that L1 may turn off any of these bits. The
	 * reason is that if one of these bits is necessary, it will appear
	 * in vmcs01 and prepare_vmcs02, when it bitwise-or's the control
	 * fields of vmcs01 and vmcs02, will turn these bits off - and
	 * nested_vmx_exit_handled() will not pass related exits to L1.
	 * These rules have exceptions below.
	 */

	/* pin-based controls */
	rdmsr(MSR_IA32_VMX_PINBASED_CTLS,
		vmx->nested.nested_vmx_pinbased_ctls_low,
		vmx->nested.nested_vmx_pinbased_ctls_high);
	vmx->nested.nested_vmx_pinbased_ctls_low |=
		PIN_BASED_ALWAYSON_WITHOUT_TRUE_MSR;
	vmx->nested.nested_vmx_pinbased_ctls_high &=
		PIN_BASED_EXT_INTR_MASK |
		PIN_BASED_NMI_EXITING |
		PIN_BASED_VIRTUAL_NMIS;
	vmx->nested.nested_vmx_pinbased_ctls_high |=
		PIN_BASED_ALWAYSON_WITHOUT_TRUE_MSR |
		PIN_BASED_VMX_PREEMPTION_TIMER;
	if (vmx_vm_has_apicv(vmx->vcpu.kvm))
		vmx->nested.nested_vmx_pinbased_ctls_high |=
			PIN_BASED_POSTED_INTR;

	/* exit controls */
	rdmsr(MSR_IA32_VMX_EXIT_CTLS,
		vmx->nested.nested_vmx_exit_ctls_low,
		vmx->nested.nested_vmx_exit_ctls_high);
	vmx->nested.nested_vmx_exit_ctls_low =
		VM_EXIT_ALWAYSON_WITHOUT_TRUE_MSR;

	vmx->nested.nested_vmx_exit_ctls_high &=
#ifdef CONFIG_X86_64
		VM_EXIT_HOST_ADDR_SPACE_SIZE |
#endif
		VM_EXIT_LOAD_IA32_PAT | VM_EXIT_SAVE_IA32_PAT;
	vmx->nested.nested_vmx_exit_ctls_high |=
		VM_EXIT_ALWAYSON_WITHOUT_TRUE_MSR |
		VM_EXIT_LOAD_IA32_EFER | VM_EXIT_SAVE_IA32_EFER |
		VM_EXIT_SAVE_VMX_PREEMPTION_TIMER | VM_EXIT_ACK_INTR_ON_EXIT;

	if (vmx_mpx_supported())
		vmx->nested.nested_vmx_exit_ctls_high |= VM_EXIT_CLEAR_BNDCFGS;

	/* We support free control of debug control saving. */
	vmx->nested.nested_vmx_true_exit_ctls_low =
		vmx->nested.nested_vmx_exit_ctls_low &
		~VM_EXIT_SAVE_DEBUG_CONTROLS;

	/* entry controls */
	rdmsr(MSR_IA32_VMX_ENTRY_CTLS,
		vmx->nested.nested_vmx_entry_ctls_low,
		vmx->nested.nested_vmx_entry_ctls_high);
	vmx->nested.nested_vmx_entry_ctls_low =
		VM_ENTRY_ALWAYSON_WITHOUT_TRUE_MSR;
	vmx->nested.nested_vmx_entry_ctls_high &=
#ifdef CONFIG_X86_64
		VM_ENTRY_IA32E_MODE |
#endif
		VM_ENTRY_LOAD_IA32_PAT;
	vmx->nested.nested_vmx_entry_ctls_high |=
		(VM_ENTRY_ALWAYSON_WITHOUT_TRUE_MSR | VM_ENTRY_LOAD_IA32_EFER);
	if (vmx_mpx_supported())
		vmx->nested.nested_vmx_entry_ctls_high |= VM_ENTRY_LOAD_BNDCFGS;

	/* We support free control of debug control loading. */
	vmx->nested.nested_vmx_true_entry_ctls_low =
		vmx->nested.nested_vmx_entry_ctls_low &
		~VM_ENTRY_LOAD_DEBUG_CONTROLS;

	/* cpu-based controls */
	rdmsr(MSR_IA32_VMX_PROCBASED_CTLS,
		vmx->nested.nested_vmx_procbased_ctls_low,
		vmx->nested.nested_vmx_procbased_ctls_high);
	vmx->nested.nested_vmx_procbased_ctls_low =
		CPU_BASED_ALWAYSON_WITHOUT_TRUE_MSR;
	vmx->nested.nested_vmx_procbased_ctls_high &=
		CPU_BASED_VIRTUAL_INTR_PENDING |
		CPU_BASED_VIRTUAL_NMI_PENDING | CPU_BASED_USE_TSC_OFFSETING |
		CPU_BASED_HLT_EXITING | CPU_BASED_INVLPG_EXITING |
		CPU_BASED_MWAIT_EXITING | CPU_BASED_CR3_LOAD_EXITING |
		CPU_BASED_CR3_STORE_EXITING |
#ifdef CONFIG_X86_64
		CPU_BASED_CR8_LOAD_EXITING | CPU_BASED_CR8_STORE_EXITING |
#endif
		CPU_BASED_MOV_DR_EXITING | CPU_BASED_UNCOND_IO_EXITING |
		CPU_BASED_USE_IO_BITMAPS | CPU_BASED_MONITOR_EXITING |
		CPU_BASED_RDPMC_EXITING | CPU_BASED_RDTSC_EXITING |
		CPU_BASED_PAUSE_EXITING | CPU_BASED_TPR_SHADOW |
		CPU_BASED_ACTIVATE_SECONDARY_CONTROLS;
	/*
	 * We can allow some features even when not supported by the
	 * hardware. For example, L1 can specify an MSR bitmap - and we
	 * can use it to avoid exits to L1 - even when L0 runs L2
	 * without MSR bitmaps.
	 */
	vmx->nested.nested_vmx_procbased_ctls_high |=
		CPU_BASED_ALWAYSON_WITHOUT_TRUE_MSR |
		CPU_BASED_USE_MSR_BITMAPS;

	/* We support free control of CR3 access interception. */
	vmx->nested.nested_vmx_true_procbased_ctls_low =
		vmx->nested.nested_vmx_procbased_ctls_low &
		~(CPU_BASED_CR3_LOAD_EXITING | CPU_BASED_CR3_STORE_EXITING);

	/* secondary cpu-based controls */
	rdmsr(MSR_IA32_VMX_PROCBASED_CTLS2,
		vmx->nested.nested_vmx_secondary_ctls_low,
		vmx->nested.nested_vmx_secondary_ctls_high);
	vmx->nested.nested_vmx_secondary_ctls_low = 0;
	vmx->nested.nested_vmx_secondary_ctls_high &=
		SECONDARY_EXEC_VIRTUALIZE_APIC_ACCESSES |
<<<<<<< HEAD
=======
		SECONDARY_EXEC_RDTSCP |
>>>>>>> 007760cf
		SECONDARY_EXEC_VIRTUALIZE_X2APIC_MODE |
		SECONDARY_EXEC_APIC_REGISTER_VIRT |
		SECONDARY_EXEC_VIRTUAL_INTR_DELIVERY |
		SECONDARY_EXEC_WBINVD_EXITING |
		SECONDARY_EXEC_XSAVES;

	if (enable_ept) {
		/* nested EPT: emulate EPT also to L1 */
		vmx->nested.nested_vmx_secondary_ctls_high |=
<<<<<<< HEAD
			SECONDARY_EXEC_ENABLE_EPT |
			SECONDARY_EXEC_UNRESTRICTED_GUEST;
=======
			SECONDARY_EXEC_ENABLE_EPT;
>>>>>>> 007760cf
		vmx->nested.nested_vmx_ept_caps = VMX_EPT_PAGE_WALK_4_BIT |
			 VMX_EPTP_WB_BIT | VMX_EPT_2MB_PAGE_BIT |
			 VMX_EPT_INVEPT_BIT;
		vmx->nested.nested_vmx_ept_caps &= vmx_capability.ept;
		/*
		 * For nested guests, we don't do anything specific
		 * for single context invalidation. Hence, only advertise
		 * support for global context invalidation.
		 */
		vmx->nested.nested_vmx_ept_caps |= VMX_EPT_EXTENT_GLOBAL_BIT;
	} else
		vmx->nested.nested_vmx_ept_caps = 0;
<<<<<<< HEAD
=======

	if (enable_unrestricted_guest)
		vmx->nested.nested_vmx_secondary_ctls_high |=
			SECONDARY_EXEC_UNRESTRICTED_GUEST;
>>>>>>> 007760cf

	/* miscellaneous data */
	rdmsr(MSR_IA32_VMX_MISC,
		vmx->nested.nested_vmx_misc_low,
		vmx->nested.nested_vmx_misc_high);
	vmx->nested.nested_vmx_misc_low &= VMX_MISC_SAVE_EFER_LMA;
	vmx->nested.nested_vmx_misc_low |=
		VMX_MISC_EMULATED_PREEMPTION_TIMER_RATE |
		VMX_MISC_ACTIVITY_HLT;
	vmx->nested.nested_vmx_misc_high = 0;
}

static inline bool vmx_control_verify(u32 control, u32 low, u32 high)
{
	/*
	 * Bits 0 in high must be 0, and bits 1 in low must be 1.
	 */
	return ((control & high) | low) == control;
}

static inline u64 vmx_control_msr(u32 low, u32 high)
{
	return low | ((u64)high << 32);
}

/* Returns 0 on success, non-0 otherwise. */
static int vmx_get_vmx_msr(struct kvm_vcpu *vcpu, u32 msr_index, u64 *pdata)
{
	struct vcpu_vmx *vmx = to_vmx(vcpu);

	switch (msr_index) {
	case MSR_IA32_VMX_BASIC:
		/*
		 * This MSR reports some information about VMX support. We
		 * should return information about the VMX we emulate for the
		 * guest, and the VMCS structure we give it - not about the
		 * VMX support of the underlying hardware.
		 */
		*pdata = VMCS12_REVISION | VMX_BASIC_TRUE_CTLS |
			   ((u64)VMCS12_SIZE << VMX_BASIC_VMCS_SIZE_SHIFT) |
			   (VMX_BASIC_MEM_TYPE_WB << VMX_BASIC_MEM_TYPE_SHIFT);
		break;
	case MSR_IA32_VMX_TRUE_PINBASED_CTLS:
	case MSR_IA32_VMX_PINBASED_CTLS:
		*pdata = vmx_control_msr(
			vmx->nested.nested_vmx_pinbased_ctls_low,
			vmx->nested.nested_vmx_pinbased_ctls_high);
		break;
	case MSR_IA32_VMX_TRUE_PROCBASED_CTLS:
		*pdata = vmx_control_msr(
			vmx->nested.nested_vmx_true_procbased_ctls_low,
			vmx->nested.nested_vmx_procbased_ctls_high);
		break;
	case MSR_IA32_VMX_PROCBASED_CTLS:
		*pdata = vmx_control_msr(
			vmx->nested.nested_vmx_procbased_ctls_low,
			vmx->nested.nested_vmx_procbased_ctls_high);
		break;
	case MSR_IA32_VMX_TRUE_EXIT_CTLS:
		*pdata = vmx_control_msr(
			vmx->nested.nested_vmx_true_exit_ctls_low,
			vmx->nested.nested_vmx_exit_ctls_high);
		break;
	case MSR_IA32_VMX_EXIT_CTLS:
		*pdata = vmx_control_msr(
			vmx->nested.nested_vmx_exit_ctls_low,
			vmx->nested.nested_vmx_exit_ctls_high);
		break;
	case MSR_IA32_VMX_TRUE_ENTRY_CTLS:
		*pdata = vmx_control_msr(
			vmx->nested.nested_vmx_true_entry_ctls_low,
			vmx->nested.nested_vmx_entry_ctls_high);
		break;
	case MSR_IA32_VMX_ENTRY_CTLS:
		*pdata = vmx_control_msr(
			vmx->nested.nested_vmx_entry_ctls_low,
			vmx->nested.nested_vmx_entry_ctls_high);
		break;
	case MSR_IA32_VMX_MISC:
		*pdata = vmx_control_msr(
			vmx->nested.nested_vmx_misc_low,
			vmx->nested.nested_vmx_misc_high);
		break;
	/*
	 * These MSRs specify bits which the guest must keep fixed (on or off)
	 * while L1 is in VMXON mode (in L1's root mode, or running an L2).
	 * We picked the standard core2 setting.
	 */
#define VMXON_CR0_ALWAYSON	(X86_CR0_PE | X86_CR0_PG | X86_CR0_NE)
#define VMXON_CR4_ALWAYSON	X86_CR4_VMXE
	case MSR_IA32_VMX_CR0_FIXED0:
		*pdata = VMXON_CR0_ALWAYSON;
		break;
	case MSR_IA32_VMX_CR0_FIXED1:
		*pdata = -1ULL;
		break;
	case MSR_IA32_VMX_CR4_FIXED0:
		*pdata = VMXON_CR4_ALWAYSON;
		break;
	case MSR_IA32_VMX_CR4_FIXED1:
		*pdata = -1ULL;
		break;
	case MSR_IA32_VMX_VMCS_ENUM:
		*pdata = 0x2e; /* highest index: VMX_PREEMPTION_TIMER_VALUE */
		break;
	case MSR_IA32_VMX_PROCBASED_CTLS2:
		*pdata = vmx_control_msr(
			vmx->nested.nested_vmx_secondary_ctls_low,
			vmx->nested.nested_vmx_secondary_ctls_high);
		break;
	case MSR_IA32_VMX_EPT_VPID_CAP:
		/* Currently, no nested vpid support */
		*pdata = vmx->nested.nested_vmx_ept_caps;
		break;
	default:
		return 1;
	}

	return 0;
}

/*
 * Reads an msr value (of 'msr_index') into 'pdata'.
 * Returns 0 on success, non-0 otherwise.
 * Assumes vcpu_load() was already called.
 */
static int vmx_get_msr(struct kvm_vcpu *vcpu, u32 msr_index, u64 *pdata)
{
	u64 data;
	struct shared_msr_entry *msr;

	if (!pdata) {
		printk(KERN_ERR "BUG: get_msr called with NULL pdata\n");
		return -EINVAL;
	}

	switch (msr_index) {
#ifdef CONFIG_X86_64
	case MSR_FS_BASE:
		data = vmcs_readl(GUEST_FS_BASE);
		break;
	case MSR_GS_BASE:
		data = vmcs_readl(GUEST_GS_BASE);
		break;
	case MSR_KERNEL_GS_BASE:
		vmx_load_host_state(to_vmx(vcpu));
		data = to_vmx(vcpu)->msr_guest_kernel_gs_base;
		break;
#endif
	case MSR_EFER:
		return kvm_get_msr_common(vcpu, msr_index, pdata);
	case MSR_IA32_TSC:
		data = guest_read_tsc();
		break;
	case MSR_IA32_SYSENTER_CS:
		data = vmcs_read32(GUEST_SYSENTER_CS);
		break;
	case MSR_IA32_SYSENTER_EIP:
		data = vmcs_readl(GUEST_SYSENTER_EIP);
		break;
	case MSR_IA32_SYSENTER_ESP:
		data = vmcs_readl(GUEST_SYSENTER_ESP);
		break;
	case MSR_IA32_BNDCFGS:
		if (!vmx_mpx_supported())
			return 1;
		data = vmcs_read64(GUEST_BNDCFGS);
		break;
	case MSR_IA32_FEATURE_CONTROL:
		if (!nested_vmx_allowed(vcpu))
			return 1;
		data = to_vmx(vcpu)->nested.msr_ia32_feature_control;
		break;
	case MSR_IA32_VMX_BASIC ... MSR_IA32_VMX_VMFUNC:
		if (!nested_vmx_allowed(vcpu))
			return 1;
		return vmx_get_vmx_msr(vcpu, msr_index, pdata);
	case MSR_IA32_XSS:
		if (!vmx_xsaves_supported())
			return 1;
		data = vcpu->arch.ia32_xss;
		break;
	case MSR_TSC_AUX:
		if (!to_vmx(vcpu)->rdtscp_enabled)
			return 1;
		/* Otherwise falls through */
	default:
		msr = find_msr_entry(to_vmx(vcpu), msr_index);
		if (msr) {
			data = msr->data;
			break;
		}
		return kvm_get_msr_common(vcpu, msr_index, pdata);
	}

	*pdata = data;
	return 0;
}

static void vmx_leave_nested(struct kvm_vcpu *vcpu);

/*
 * Writes msr value into into the appropriate "register".
 * Returns 0 on success, non-0 otherwise.
 * Assumes vcpu_load() was already called.
 */
static int vmx_set_msr(struct kvm_vcpu *vcpu, struct msr_data *msr_info)
{
	struct vcpu_vmx *vmx = to_vmx(vcpu);
	struct shared_msr_entry *msr;
	int ret = 0;
	u32 msr_index = msr_info->index;
	u64 data = msr_info->data;

	switch (msr_index) {
	case MSR_EFER:
		ret = kvm_set_msr_common(vcpu, msr_info);
		break;
#ifdef CONFIG_X86_64
	case MSR_FS_BASE:
		vmx_segment_cache_clear(vmx);
		vmcs_writel(GUEST_FS_BASE, data);
		break;
	case MSR_GS_BASE:
		vmx_segment_cache_clear(vmx);
		vmcs_writel(GUEST_GS_BASE, data);
		break;
	case MSR_KERNEL_GS_BASE:
		vmx_load_host_state(vmx);
		vmx->msr_guest_kernel_gs_base = data;
		break;
#endif
	case MSR_IA32_SYSENTER_CS:
		vmcs_write32(GUEST_SYSENTER_CS, data);
		break;
	case MSR_IA32_SYSENTER_EIP:
		vmcs_writel(GUEST_SYSENTER_EIP, data);
		break;
	case MSR_IA32_SYSENTER_ESP:
		vmcs_writel(GUEST_SYSENTER_ESP, data);
		break;
	case MSR_IA32_BNDCFGS:
		if (!vmx_mpx_supported())
			return 1;
		vmcs_write64(GUEST_BNDCFGS, data);
		break;
	case MSR_IA32_TSC:
		kvm_write_tsc(vcpu, msr_info);
		break;
	case MSR_IA32_CR_PAT:
		if (vmcs_config.vmentry_ctrl & VM_ENTRY_LOAD_IA32_PAT) {
			if (!kvm_mtrr_valid(vcpu, MSR_IA32_CR_PAT, data))
				return 1;
			vmcs_write64(GUEST_IA32_PAT, data);
			vcpu->arch.pat = data;
			break;
		}
		ret = kvm_set_msr_common(vcpu, msr_info);
		break;
	case MSR_IA32_TSC_ADJUST:
		ret = kvm_set_msr_common(vcpu, msr_info);
		break;
	case MSR_IA32_FEATURE_CONTROL:
		if (!nested_vmx_allowed(vcpu) ||
		    (to_vmx(vcpu)->nested.msr_ia32_feature_control &
		     FEATURE_CONTROL_LOCKED && !msr_info->host_initiated))
			return 1;
		vmx->nested.msr_ia32_feature_control = data;
		if (msr_info->host_initiated && data == 0)
			vmx_leave_nested(vcpu);
		break;
	case MSR_IA32_VMX_BASIC ... MSR_IA32_VMX_VMFUNC:
		return 1; /* they are read-only */
	case MSR_IA32_XSS:
		if (!vmx_xsaves_supported())
			return 1;
		/*
		 * The only supported bit as of Skylake is bit 8, but
		 * it is not supported on KVM.
		 */
		if (data != 0)
			return 1;
		vcpu->arch.ia32_xss = data;
		if (vcpu->arch.ia32_xss != host_xss)
			add_atomic_switch_msr(vmx, MSR_IA32_XSS,
				vcpu->arch.ia32_xss, host_xss);
		else
			clear_atomic_switch_msr(vmx, MSR_IA32_XSS);
		break;
	case MSR_TSC_AUX:
		if (!vmx->rdtscp_enabled)
			return 1;
		/* Check reserved bit, higher 32 bits should be zero */
		if ((data >> 32) != 0)
			return 1;
		/* Otherwise falls through */
	default:
		msr = find_msr_entry(vmx, msr_index);
		if (msr) {
			u64 old_msr_data = msr->data;
			msr->data = data;
			if (msr - vmx->guest_msrs < vmx->save_nmsrs) {
				preempt_disable();
				ret = kvm_set_shared_msr(msr->index, msr->data,
							 msr->mask);
				preempt_enable();
				if (ret)
					msr->data = old_msr_data;
			}
			break;
		}
		ret = kvm_set_msr_common(vcpu, msr_info);
	}

	return ret;
}

static void vmx_cache_reg(struct kvm_vcpu *vcpu, enum kvm_reg reg)
{
	__set_bit(reg, (unsigned long *)&vcpu->arch.regs_avail);
	switch (reg) {
	case VCPU_REGS_RSP:
		vcpu->arch.regs[VCPU_REGS_RSP] = vmcs_readl(GUEST_RSP);
		break;
	case VCPU_REGS_RIP:
		vcpu->arch.regs[VCPU_REGS_RIP] = vmcs_readl(GUEST_RIP);
		break;
	case VCPU_EXREG_PDPTR:
		if (enable_ept)
			ept_save_pdptrs(vcpu);
		break;
	default:
		break;
	}
}

static __init int cpu_has_kvm_support(void)
{
	return cpu_has_vmx();
}

static __init int vmx_disabled_by_bios(void)
{
	u64 msr;

	rdmsrl(MSR_IA32_FEATURE_CONTROL, msr);
	if (msr & FEATURE_CONTROL_LOCKED) {
		/* launched w/ TXT and VMX disabled */
		if (!(msr & FEATURE_CONTROL_VMXON_ENABLED_INSIDE_SMX)
			&& tboot_enabled())
			return 1;
		/* launched w/o TXT and VMX only enabled w/ TXT */
		if (!(msr & FEATURE_CONTROL_VMXON_ENABLED_OUTSIDE_SMX)
			&& (msr & FEATURE_CONTROL_VMXON_ENABLED_INSIDE_SMX)
			&& !tboot_enabled()) {
			printk(KERN_WARNING "kvm: disable TXT in the BIOS or "
				"activate TXT before enabling KVM\n");
			return 1;
		}
		/* launched w/o TXT and VMX disabled */
		if (!(msr & FEATURE_CONTROL_VMXON_ENABLED_OUTSIDE_SMX)
			&& !tboot_enabled())
			return 1;
	}

	return 0;
}

static void kvm_cpu_vmxon(u64 addr)
{
	asm volatile (ASM_VMX_VMXON_RAX
			: : "a"(&addr), "m"(addr)
			: "memory", "cc");
}

static int hardware_enable(void)
{
	int cpu = raw_smp_processor_id();
	u64 phys_addr = __pa(per_cpu(vmxarea, cpu));
	u64 old, test_bits;

	if (cr4_read_shadow() & X86_CR4_VMXE)
		return -EBUSY;

	INIT_LIST_HEAD(&per_cpu(loaded_vmcss_on_cpu, cpu));

	/*
	 * Now we can enable the vmclear operation in kdump
	 * since the loaded_vmcss_on_cpu list on this cpu
	 * has been initialized.
	 *
	 * Though the cpu is not in VMX operation now, there
	 * is no problem to enable the vmclear operation
	 * for the loaded_vmcss_on_cpu list is empty!
	 */
	crash_enable_local_vmclear(cpu);

	rdmsrl(MSR_IA32_FEATURE_CONTROL, old);

	test_bits = FEATURE_CONTROL_LOCKED;
	test_bits |= FEATURE_CONTROL_VMXON_ENABLED_OUTSIDE_SMX;
	if (tboot_enabled())
		test_bits |= FEATURE_CONTROL_VMXON_ENABLED_INSIDE_SMX;

	if ((old & test_bits) != test_bits) {
		/* enable and lock */
		wrmsrl(MSR_IA32_FEATURE_CONTROL, old | test_bits);
	}
	cr4_set_bits(X86_CR4_VMXE);

	if (vmm_exclusive) {
		kvm_cpu_vmxon(phys_addr);
		ept_sync_global();
	}

	native_store_gdt(this_cpu_ptr(&host_gdt));

	return 0;
}

static void vmclear_local_loaded_vmcss(void)
{
	int cpu = raw_smp_processor_id();
	struct loaded_vmcs *v, *n;

	list_for_each_entry_safe(v, n, &per_cpu(loaded_vmcss_on_cpu, cpu),
				 loaded_vmcss_on_cpu_link)
		__loaded_vmcs_clear(v);
}


/* Just like cpu_vmxoff(), but with the __kvm_handle_fault_on_reboot()
 * tricks.
 */
static void kvm_cpu_vmxoff(void)
{
	asm volatile (__ex(ASM_VMX_VMXOFF) : : : "cc");
}

static void hardware_disable(void)
{
	if (vmm_exclusive) {
		vmclear_local_loaded_vmcss();
		kvm_cpu_vmxoff();
	}
	cr4_clear_bits(X86_CR4_VMXE);
}

static __init int adjust_vmx_controls(u32 ctl_min, u32 ctl_opt,
				      u32 msr, u32 *result)
{
	u32 vmx_msr_low, vmx_msr_high;
	u32 ctl = ctl_min | ctl_opt;

	rdmsr(msr, vmx_msr_low, vmx_msr_high);

	ctl &= vmx_msr_high; /* bit == 0 in high word ==> must be zero */
	ctl |= vmx_msr_low;  /* bit == 1 in low word  ==> must be one  */

	/* Ensure minimum (required) set of control bits are supported. */
	if (ctl_min & ~ctl)
		return -EIO;

	*result = ctl;
	return 0;
}

static __init bool allow_1_setting(u32 msr, u32 ctl)
{
	u32 vmx_msr_low, vmx_msr_high;

	rdmsr(msr, vmx_msr_low, vmx_msr_high);
	return vmx_msr_high & ctl;
}

static __init int setup_vmcs_config(struct vmcs_config *vmcs_conf)
{
	u32 vmx_msr_low, vmx_msr_high;
	u32 min, opt, min2, opt2;
	u32 _pin_based_exec_control = 0;
	u32 _cpu_based_exec_control = 0;
	u32 _cpu_based_2nd_exec_control = 0;
	u32 _vmexit_control = 0;
	u32 _vmentry_control = 0;

	min = CPU_BASED_HLT_EXITING |
#ifdef CONFIG_X86_64
	      CPU_BASED_CR8_LOAD_EXITING |
	      CPU_BASED_CR8_STORE_EXITING |
#endif
	      CPU_BASED_CR3_LOAD_EXITING |
	      CPU_BASED_CR3_STORE_EXITING |
	      CPU_BASED_USE_IO_BITMAPS |
	      CPU_BASED_MOV_DR_EXITING |
	      CPU_BASED_USE_TSC_OFFSETING |
	      CPU_BASED_MWAIT_EXITING |
	      CPU_BASED_MONITOR_EXITING |
	      CPU_BASED_INVLPG_EXITING |
	      CPU_BASED_RDPMC_EXITING;

	opt = CPU_BASED_TPR_SHADOW |
	      CPU_BASED_USE_MSR_BITMAPS |
	      CPU_BASED_ACTIVATE_SECONDARY_CONTROLS;
	if (adjust_vmx_controls(min, opt, MSR_IA32_VMX_PROCBASED_CTLS,
				&_cpu_based_exec_control) < 0)
		return -EIO;
#ifdef CONFIG_X86_64
	if ((_cpu_based_exec_control & CPU_BASED_TPR_SHADOW))
		_cpu_based_exec_control &= ~CPU_BASED_CR8_LOAD_EXITING &
					   ~CPU_BASED_CR8_STORE_EXITING;
#endif
	if (_cpu_based_exec_control & CPU_BASED_ACTIVATE_SECONDARY_CONTROLS) {
		min2 = 0;
		opt2 = SECONDARY_EXEC_VIRTUALIZE_APIC_ACCESSES |
			SECONDARY_EXEC_VIRTUALIZE_X2APIC_MODE |
			SECONDARY_EXEC_WBINVD_EXITING |
			SECONDARY_EXEC_ENABLE_VPID |
			SECONDARY_EXEC_ENABLE_EPT |
			SECONDARY_EXEC_UNRESTRICTED_GUEST |
			SECONDARY_EXEC_PAUSE_LOOP_EXITING |
			SECONDARY_EXEC_RDTSCP |
			SECONDARY_EXEC_ENABLE_INVPCID |
			SECONDARY_EXEC_APIC_REGISTER_VIRT |
			SECONDARY_EXEC_VIRTUAL_INTR_DELIVERY |
			SECONDARY_EXEC_SHADOW_VMCS |
			SECONDARY_EXEC_XSAVES |
			SECONDARY_EXEC_ENABLE_PML;
		if (adjust_vmx_controls(min2, opt2,
					MSR_IA32_VMX_PROCBASED_CTLS2,
					&_cpu_based_2nd_exec_control) < 0)
			return -EIO;
	}
#ifndef CONFIG_X86_64
	if (!(_cpu_based_2nd_exec_control &
				SECONDARY_EXEC_VIRTUALIZE_APIC_ACCESSES))
		_cpu_based_exec_control &= ~CPU_BASED_TPR_SHADOW;
#endif

	if (!(_cpu_based_exec_control & CPU_BASED_TPR_SHADOW))
		_cpu_based_2nd_exec_control &= ~(
				SECONDARY_EXEC_APIC_REGISTER_VIRT |
				SECONDARY_EXEC_VIRTUALIZE_X2APIC_MODE |
				SECONDARY_EXEC_VIRTUAL_INTR_DELIVERY);

	if (_cpu_based_2nd_exec_control & SECONDARY_EXEC_ENABLE_EPT) {
		/* CR3 accesses and invlpg don't need to cause VM Exits when EPT
		   enabled */
		_cpu_based_exec_control &= ~(CPU_BASED_CR3_LOAD_EXITING |
					     CPU_BASED_CR3_STORE_EXITING |
					     CPU_BASED_INVLPG_EXITING);
		rdmsr(MSR_IA32_VMX_EPT_VPID_CAP,
		      vmx_capability.ept, vmx_capability.vpid);
	}

	min = VM_EXIT_SAVE_DEBUG_CONTROLS;
#ifdef CONFIG_X86_64
	min |= VM_EXIT_HOST_ADDR_SPACE_SIZE;
#endif
	opt = VM_EXIT_SAVE_IA32_PAT | VM_EXIT_LOAD_IA32_PAT |
		VM_EXIT_ACK_INTR_ON_EXIT | VM_EXIT_CLEAR_BNDCFGS;
	if (adjust_vmx_controls(min, opt, MSR_IA32_VMX_EXIT_CTLS,
				&_vmexit_control) < 0)
		return -EIO;

	min = PIN_BASED_EXT_INTR_MASK | PIN_BASED_NMI_EXITING;
	opt = PIN_BASED_VIRTUAL_NMIS | PIN_BASED_POSTED_INTR;
	if (adjust_vmx_controls(min, opt, MSR_IA32_VMX_PINBASED_CTLS,
				&_pin_based_exec_control) < 0)
		return -EIO;

	if (!(_cpu_based_2nd_exec_control &
		SECONDARY_EXEC_VIRTUAL_INTR_DELIVERY) ||
		!(_vmexit_control & VM_EXIT_ACK_INTR_ON_EXIT))
		_pin_based_exec_control &= ~PIN_BASED_POSTED_INTR;

	min = VM_ENTRY_LOAD_DEBUG_CONTROLS;
	opt = VM_ENTRY_LOAD_IA32_PAT | VM_ENTRY_LOAD_BNDCFGS;
	if (adjust_vmx_controls(min, opt, MSR_IA32_VMX_ENTRY_CTLS,
				&_vmentry_control) < 0)
		return -EIO;

	rdmsr(MSR_IA32_VMX_BASIC, vmx_msr_low, vmx_msr_high);

	/* IA-32 SDM Vol 3B: VMCS size is never greater than 4kB. */
	if ((vmx_msr_high & 0x1fff) > PAGE_SIZE)
		return -EIO;

#ifdef CONFIG_X86_64
	/* IA-32 SDM Vol 3B: 64-bit CPUs always have VMX_BASIC_MSR[48]==0. */
	if (vmx_msr_high & (1u<<16))
		return -EIO;
#endif

	/* Require Write-Back (WB) memory type for VMCS accesses. */
	if (((vmx_msr_high >> 18) & 15) != 6)
		return -EIO;

	vmcs_conf->size = vmx_msr_high & 0x1fff;
	vmcs_conf->order = get_order(vmcs_config.size);
	vmcs_conf->revision_id = vmx_msr_low;

	vmcs_conf->pin_based_exec_ctrl = _pin_based_exec_control;
	vmcs_conf->cpu_based_exec_ctrl = _cpu_based_exec_control;
	vmcs_conf->cpu_based_2nd_exec_ctrl = _cpu_based_2nd_exec_control;
	vmcs_conf->vmexit_ctrl         = _vmexit_control;
	vmcs_conf->vmentry_ctrl        = _vmentry_control;

	cpu_has_load_ia32_efer =
		allow_1_setting(MSR_IA32_VMX_ENTRY_CTLS,
				VM_ENTRY_LOAD_IA32_EFER)
		&& allow_1_setting(MSR_IA32_VMX_EXIT_CTLS,
				   VM_EXIT_LOAD_IA32_EFER);

	cpu_has_load_perf_global_ctrl =
		allow_1_setting(MSR_IA32_VMX_ENTRY_CTLS,
				VM_ENTRY_LOAD_IA32_PERF_GLOBAL_CTRL)
		&& allow_1_setting(MSR_IA32_VMX_EXIT_CTLS,
				   VM_EXIT_LOAD_IA32_PERF_GLOBAL_CTRL);

	/*
	 * Some cpus support VM_ENTRY_(LOAD|SAVE)_IA32_PERF_GLOBAL_CTRL
	 * but due to arrata below it can't be used. Workaround is to use
	 * msr load mechanism to switch IA32_PERF_GLOBAL_CTRL.
	 *
	 * VM Exit May Incorrectly Clear IA32_PERF_GLOBAL_CTRL [34:32]
	 *
	 * AAK155             (model 26)
	 * AAP115             (model 30)
	 * AAT100             (model 37)
	 * BC86,AAY89,BD102   (model 44)
	 * BA97               (model 46)
	 *
	 */
	if (cpu_has_load_perf_global_ctrl && boot_cpu_data.x86 == 0x6) {
		switch (boot_cpu_data.x86_model) {
		case 26:
		case 30:
		case 37:
		case 44:
		case 46:
			cpu_has_load_perf_global_ctrl = false;
			printk_once(KERN_WARNING"kvm: VM_EXIT_LOAD_IA32_PERF_GLOBAL_CTRL "
					"does not work properly. Using workaround\n");
			break;
		default:
			break;
		}
	}

	if (cpu_has_xsaves)
		rdmsrl(MSR_IA32_XSS, host_xss);

	return 0;
}

static struct vmcs *alloc_vmcs_cpu(int cpu)
{
	int node = cpu_to_node(cpu);
	struct page *pages;
	struct vmcs *vmcs;

	pages = alloc_pages_exact_node(node, GFP_KERNEL, vmcs_config.order);
	if (!pages)
		return NULL;
	vmcs = page_address(pages);
	memset(vmcs, 0, vmcs_config.size);
	vmcs->revision_id = vmcs_config.revision_id; /* vmcs revision id */
	return vmcs;
}

static struct vmcs *alloc_vmcs(void)
{
	return alloc_vmcs_cpu(raw_smp_processor_id());
}

static void free_vmcs(struct vmcs *vmcs)
{
	free_pages((unsigned long)vmcs, vmcs_config.order);
}

/*
 * Free a VMCS, but before that VMCLEAR it on the CPU where it was last loaded
 */
static void free_loaded_vmcs(struct loaded_vmcs *loaded_vmcs)
{
	if (!loaded_vmcs->vmcs)
		return;
	loaded_vmcs_clear(loaded_vmcs);
	free_vmcs(loaded_vmcs->vmcs);
	loaded_vmcs->vmcs = NULL;
}

static void free_kvm_area(void)
{
	int cpu;

	for_each_possible_cpu(cpu) {
		free_vmcs(per_cpu(vmxarea, cpu));
		per_cpu(vmxarea, cpu) = NULL;
	}
}

static void init_vmcs_shadow_fields(void)
{
	int i, j;

	/* No checks for read only fields yet */

	for (i = j = 0; i < max_shadow_read_write_fields; i++) {
		switch (shadow_read_write_fields[i]) {
		case GUEST_BNDCFGS:
			if (!vmx_mpx_supported())
				continue;
			break;
		default:
			break;
		}

		if (j < i)
			shadow_read_write_fields[j] =
				shadow_read_write_fields[i];
		j++;
	}
	max_shadow_read_write_fields = j;

	/* shadowed fields guest access without vmexit */
	for (i = 0; i < max_shadow_read_write_fields; i++) {
		clear_bit(shadow_read_write_fields[i],
			  vmx_vmwrite_bitmap);
		clear_bit(shadow_read_write_fields[i],
			  vmx_vmread_bitmap);
	}
	for (i = 0; i < max_shadow_read_only_fields; i++)
		clear_bit(shadow_read_only_fields[i],
			  vmx_vmread_bitmap);
}

static __init int alloc_kvm_area(void)
{
	int cpu;

	for_each_possible_cpu(cpu) {
		struct vmcs *vmcs;

		vmcs = alloc_vmcs_cpu(cpu);
		if (!vmcs) {
			free_kvm_area();
			return -ENOMEM;
		}

		per_cpu(vmxarea, cpu) = vmcs;
	}
	return 0;
}

static bool emulation_required(struct kvm_vcpu *vcpu)
{
	return emulate_invalid_guest_state && !guest_state_valid(vcpu);
}

static void fix_pmode_seg(struct kvm_vcpu *vcpu, int seg,
		struct kvm_segment *save)
{
	if (!emulate_invalid_guest_state) {
		/*
		 * CS and SS RPL should be equal during guest entry according
		 * to VMX spec, but in reality it is not always so. Since vcpu
		 * is in the middle of the transition from real mode to
		 * protected mode it is safe to assume that RPL 0 is a good
		 * default value.
		 */
		if (seg == VCPU_SREG_CS || seg == VCPU_SREG_SS)
			save->selector &= ~SEGMENT_RPL_MASK;
		save->dpl = save->selector & SEGMENT_RPL_MASK;
		save->s = 1;
	}
	vmx_set_segment(vcpu, save, seg);
}

static void enter_pmode(struct kvm_vcpu *vcpu)
{
	unsigned long flags;
	struct vcpu_vmx *vmx = to_vmx(vcpu);

	/*
	 * Update real mode segment cache. It may be not up-to-date if sement
	 * register was written while vcpu was in a guest mode.
	 */
	vmx_get_segment(vcpu, &vmx->rmode.segs[VCPU_SREG_ES], VCPU_SREG_ES);
	vmx_get_segment(vcpu, &vmx->rmode.segs[VCPU_SREG_DS], VCPU_SREG_DS);
	vmx_get_segment(vcpu, &vmx->rmode.segs[VCPU_SREG_FS], VCPU_SREG_FS);
	vmx_get_segment(vcpu, &vmx->rmode.segs[VCPU_SREG_GS], VCPU_SREG_GS);
	vmx_get_segment(vcpu, &vmx->rmode.segs[VCPU_SREG_SS], VCPU_SREG_SS);
	vmx_get_segment(vcpu, &vmx->rmode.segs[VCPU_SREG_CS], VCPU_SREG_CS);

	vmx->rmode.vm86_active = 0;

	vmx_segment_cache_clear(vmx);

	vmx_set_segment(vcpu, &vmx->rmode.segs[VCPU_SREG_TR], VCPU_SREG_TR);

	flags = vmcs_readl(GUEST_RFLAGS);
	flags &= RMODE_GUEST_OWNED_EFLAGS_BITS;
	flags |= vmx->rmode.save_rflags & ~RMODE_GUEST_OWNED_EFLAGS_BITS;
	vmcs_writel(GUEST_RFLAGS, flags);

	vmcs_writel(GUEST_CR4, (vmcs_readl(GUEST_CR4) & ~X86_CR4_VME) |
			(vmcs_readl(CR4_READ_SHADOW) & X86_CR4_VME));

	update_exception_bitmap(vcpu);

	fix_pmode_seg(vcpu, VCPU_SREG_CS, &vmx->rmode.segs[VCPU_SREG_CS]);
	fix_pmode_seg(vcpu, VCPU_SREG_SS, &vmx->rmode.segs[VCPU_SREG_SS]);
	fix_pmode_seg(vcpu, VCPU_SREG_ES, &vmx->rmode.segs[VCPU_SREG_ES]);
	fix_pmode_seg(vcpu, VCPU_SREG_DS, &vmx->rmode.segs[VCPU_SREG_DS]);
	fix_pmode_seg(vcpu, VCPU_SREG_FS, &vmx->rmode.segs[VCPU_SREG_FS]);
	fix_pmode_seg(vcpu, VCPU_SREG_GS, &vmx->rmode.segs[VCPU_SREG_GS]);
}

static void fix_rmode_seg(int seg, struct kvm_segment *save)
{
	const struct kvm_vmx_segment_field *sf = &kvm_vmx_segment_fields[seg];
	struct kvm_segment var = *save;

	var.dpl = 0x3;
	if (seg == VCPU_SREG_CS)
		var.type = 0x3;

	if (!emulate_invalid_guest_state) {
		var.selector = var.base >> 4;
		var.base = var.base & 0xffff0;
		var.limit = 0xffff;
		var.g = 0;
		var.db = 0;
		var.present = 1;
		var.s = 1;
		var.l = 0;
		var.unusable = 0;
		var.type = 0x3;
		var.avl = 0;
		if (save->base & 0xf)
			printk_once(KERN_WARNING "kvm: segment base is not "
					"paragraph aligned when entering "
					"protected mode (seg=%d)", seg);
	}

	vmcs_write16(sf->selector, var.selector);
	vmcs_write32(sf->base, var.base);
	vmcs_write32(sf->limit, var.limit);
	vmcs_write32(sf->ar_bytes, vmx_segment_access_rights(&var));
}

static void enter_rmode(struct kvm_vcpu *vcpu)
{
	unsigned long flags;
	struct vcpu_vmx *vmx = to_vmx(vcpu);

	vmx_get_segment(vcpu, &vmx->rmode.segs[VCPU_SREG_TR], VCPU_SREG_TR);
	vmx_get_segment(vcpu, &vmx->rmode.segs[VCPU_SREG_ES], VCPU_SREG_ES);
	vmx_get_segment(vcpu, &vmx->rmode.segs[VCPU_SREG_DS], VCPU_SREG_DS);
	vmx_get_segment(vcpu, &vmx->rmode.segs[VCPU_SREG_FS], VCPU_SREG_FS);
	vmx_get_segment(vcpu, &vmx->rmode.segs[VCPU_SREG_GS], VCPU_SREG_GS);
	vmx_get_segment(vcpu, &vmx->rmode.segs[VCPU_SREG_SS], VCPU_SREG_SS);
	vmx_get_segment(vcpu, &vmx->rmode.segs[VCPU_SREG_CS], VCPU_SREG_CS);

	vmx->rmode.vm86_active = 1;

	/*
	 * Very old userspace does not call KVM_SET_TSS_ADDR before entering
	 * vcpu. Warn the user that an update is overdue.
	 */
	if (!vcpu->kvm->arch.tss_addr)
		printk_once(KERN_WARNING "kvm: KVM_SET_TSS_ADDR need to be "
			     "called before entering vcpu\n");

	vmx_segment_cache_clear(vmx);

	vmcs_writel(GUEST_TR_BASE, vcpu->kvm->arch.tss_addr);
	vmcs_write32(GUEST_TR_LIMIT, RMODE_TSS_SIZE - 1);
	vmcs_write32(GUEST_TR_AR_BYTES, 0x008b);

	flags = vmcs_readl(GUEST_RFLAGS);
	vmx->rmode.save_rflags = flags;

	flags |= X86_EFLAGS_IOPL | X86_EFLAGS_VM;

	vmcs_writel(GUEST_RFLAGS, flags);
	vmcs_writel(GUEST_CR4, vmcs_readl(GUEST_CR4) | X86_CR4_VME);
	update_exception_bitmap(vcpu);

	fix_rmode_seg(VCPU_SREG_SS, &vmx->rmode.segs[VCPU_SREG_SS]);
	fix_rmode_seg(VCPU_SREG_CS, &vmx->rmode.segs[VCPU_SREG_CS]);
	fix_rmode_seg(VCPU_SREG_ES, &vmx->rmode.segs[VCPU_SREG_ES]);
	fix_rmode_seg(VCPU_SREG_DS, &vmx->rmode.segs[VCPU_SREG_DS]);
	fix_rmode_seg(VCPU_SREG_GS, &vmx->rmode.segs[VCPU_SREG_GS]);
	fix_rmode_seg(VCPU_SREG_FS, &vmx->rmode.segs[VCPU_SREG_FS]);

	kvm_mmu_reset_context(vcpu);
}

static void vmx_set_efer(struct kvm_vcpu *vcpu, u64 efer)
{
	struct vcpu_vmx *vmx = to_vmx(vcpu);
	struct shared_msr_entry *msr = find_msr_entry(vmx, MSR_EFER);

	if (!msr)
		return;

	/*
	 * Force kernel_gs_base reloading before EFER changes, as control
	 * of this msr depends on is_long_mode().
	 */
	vmx_load_host_state(to_vmx(vcpu));
	vcpu->arch.efer = efer;
	if (efer & EFER_LMA) {
		vm_entry_controls_setbit(to_vmx(vcpu), VM_ENTRY_IA32E_MODE);
		msr->data = efer;
	} else {
		vm_entry_controls_clearbit(to_vmx(vcpu), VM_ENTRY_IA32E_MODE);

		msr->data = efer & ~EFER_LME;
	}
	setup_msrs(vmx);
}

#ifdef CONFIG_X86_64

static void enter_lmode(struct kvm_vcpu *vcpu)
{
	u32 guest_tr_ar;

	vmx_segment_cache_clear(to_vmx(vcpu));

	guest_tr_ar = vmcs_read32(GUEST_TR_AR_BYTES);
	if ((guest_tr_ar & AR_TYPE_MASK) != AR_TYPE_BUSY_64_TSS) {
		pr_debug_ratelimited("%s: tss fixup for long mode. \n",
				     __func__);
		vmcs_write32(GUEST_TR_AR_BYTES,
			     (guest_tr_ar & ~AR_TYPE_MASK)
			     | AR_TYPE_BUSY_64_TSS);
	}
	vmx_set_efer(vcpu, vcpu->arch.efer | EFER_LMA);
}

static void exit_lmode(struct kvm_vcpu *vcpu)
{
	vm_entry_controls_clearbit(to_vmx(vcpu), VM_ENTRY_IA32E_MODE);
	vmx_set_efer(vcpu, vcpu->arch.efer & ~EFER_LMA);
}

#endif

static void vmx_flush_tlb(struct kvm_vcpu *vcpu)
{
	vpid_sync_context(to_vmx(vcpu));
	if (enable_ept) {
		if (!VALID_PAGE(vcpu->arch.mmu.root_hpa))
			return;
		ept_sync_context(construct_eptp(vcpu->arch.mmu.root_hpa));
	}
}

static void vmx_decache_cr0_guest_bits(struct kvm_vcpu *vcpu)
{
	ulong cr0_guest_owned_bits = vcpu->arch.cr0_guest_owned_bits;

	vcpu->arch.cr0 &= ~cr0_guest_owned_bits;
	vcpu->arch.cr0 |= vmcs_readl(GUEST_CR0) & cr0_guest_owned_bits;
}

static void vmx_decache_cr3(struct kvm_vcpu *vcpu)
{
	if (enable_ept && is_paging(vcpu))
		vcpu->arch.cr3 = vmcs_readl(GUEST_CR3);
	__set_bit(VCPU_EXREG_CR3, (ulong *)&vcpu->arch.regs_avail);
}

static void vmx_decache_cr4_guest_bits(struct kvm_vcpu *vcpu)
{
	ulong cr4_guest_owned_bits = vcpu->arch.cr4_guest_owned_bits;

	vcpu->arch.cr4 &= ~cr4_guest_owned_bits;
	vcpu->arch.cr4 |= vmcs_readl(GUEST_CR4) & cr4_guest_owned_bits;
}

static void ept_load_pdptrs(struct kvm_vcpu *vcpu)
{
	struct kvm_mmu *mmu = vcpu->arch.walk_mmu;

	if (!test_bit(VCPU_EXREG_PDPTR,
		      (unsigned long *)&vcpu->arch.regs_dirty))
		return;

	if (is_paging(vcpu) && is_pae(vcpu) && !is_long_mode(vcpu)) {
		vmcs_write64(GUEST_PDPTR0, mmu->pdptrs[0]);
		vmcs_write64(GUEST_PDPTR1, mmu->pdptrs[1]);
		vmcs_write64(GUEST_PDPTR2, mmu->pdptrs[2]);
		vmcs_write64(GUEST_PDPTR3, mmu->pdptrs[3]);
	}
}

static void ept_save_pdptrs(struct kvm_vcpu *vcpu)
{
	struct kvm_mmu *mmu = vcpu->arch.walk_mmu;

	if (is_paging(vcpu) && is_pae(vcpu) && !is_long_mode(vcpu)) {
		mmu->pdptrs[0] = vmcs_read64(GUEST_PDPTR0);
		mmu->pdptrs[1] = vmcs_read64(GUEST_PDPTR1);
		mmu->pdptrs[2] = vmcs_read64(GUEST_PDPTR2);
		mmu->pdptrs[3] = vmcs_read64(GUEST_PDPTR3);
	}

	__set_bit(VCPU_EXREG_PDPTR,
		  (unsigned long *)&vcpu->arch.regs_avail);
	__set_bit(VCPU_EXREG_PDPTR,
		  (unsigned long *)&vcpu->arch.regs_dirty);
}

static int vmx_set_cr4(struct kvm_vcpu *vcpu, unsigned long cr4);

static void ept_update_paging_mode_cr0(unsigned long *hw_cr0,
					unsigned long cr0,
					struct kvm_vcpu *vcpu)
{
	if (!test_bit(VCPU_EXREG_CR3, (ulong *)&vcpu->arch.regs_avail))
		vmx_decache_cr3(vcpu);
	if (!(cr0 & X86_CR0_PG)) {
		/* From paging/starting to nonpaging */
		vmcs_write32(CPU_BASED_VM_EXEC_CONTROL,
			     vmcs_read32(CPU_BASED_VM_EXEC_CONTROL) |
			     (CPU_BASED_CR3_LOAD_EXITING |
			      CPU_BASED_CR3_STORE_EXITING));
		vcpu->arch.cr0 = cr0;
		vmx_set_cr4(vcpu, kvm_read_cr4(vcpu));
	} else if (!is_paging(vcpu)) {
		/* From nonpaging to paging */
		vmcs_write32(CPU_BASED_VM_EXEC_CONTROL,
			     vmcs_read32(CPU_BASED_VM_EXEC_CONTROL) &
			     ~(CPU_BASED_CR3_LOAD_EXITING |
			       CPU_BASED_CR3_STORE_EXITING));
		vcpu->arch.cr0 = cr0;
		vmx_set_cr4(vcpu, kvm_read_cr4(vcpu));
	}

	if (!(cr0 & X86_CR0_WP))
		*hw_cr0 &= ~X86_CR0_WP;
}

static void vmx_set_cr0(struct kvm_vcpu *vcpu, unsigned long cr0)
{
	struct vcpu_vmx *vmx = to_vmx(vcpu);
	unsigned long hw_cr0;

	hw_cr0 = (cr0 & ~KVM_GUEST_CR0_MASK);
	if (enable_unrestricted_guest)
		hw_cr0 |= KVM_VM_CR0_ALWAYS_ON_UNRESTRICTED_GUEST;
	else {
		hw_cr0 |= KVM_VM_CR0_ALWAYS_ON;

		if (vmx->rmode.vm86_active && (cr0 & X86_CR0_PE))
			enter_pmode(vcpu);

		if (!vmx->rmode.vm86_active && !(cr0 & X86_CR0_PE))
			enter_rmode(vcpu);
	}

#ifdef CONFIG_X86_64
	if (vcpu->arch.efer & EFER_LME) {
		if (!is_paging(vcpu) && (cr0 & X86_CR0_PG))
			enter_lmode(vcpu);
		if (is_paging(vcpu) && !(cr0 & X86_CR0_PG))
			exit_lmode(vcpu);
	}
#endif

	if (enable_ept)
		ept_update_paging_mode_cr0(&hw_cr0, cr0, vcpu);

	if (!vcpu->fpu_active)
		hw_cr0 |= X86_CR0_TS | X86_CR0_MP;

	vmcs_writel(CR0_READ_SHADOW, cr0);
	vmcs_writel(GUEST_CR0, hw_cr0);
	vcpu->arch.cr0 = cr0;

	/* depends on vcpu->arch.cr0 to be set to a new value */
	vmx->emulation_required = emulation_required(vcpu);
}

static u64 construct_eptp(unsigned long root_hpa)
{
	u64 eptp;

	/* TODO write the value reading from MSR */
	eptp = VMX_EPT_DEFAULT_MT |
		VMX_EPT_DEFAULT_GAW << VMX_EPT_GAW_EPTP_SHIFT;
	if (enable_ept_ad_bits)
		eptp |= VMX_EPT_AD_ENABLE_BIT;
	eptp |= (root_hpa & PAGE_MASK);

	return eptp;
}

static void vmx_set_cr3(struct kvm_vcpu *vcpu, unsigned long cr3)
{
	unsigned long guest_cr3;
	u64 eptp;

	guest_cr3 = cr3;
	if (enable_ept) {
		eptp = construct_eptp(cr3);
		vmcs_write64(EPT_POINTER, eptp);
		if (is_paging(vcpu) || is_guest_mode(vcpu))
			guest_cr3 = kvm_read_cr3(vcpu);
		else
			guest_cr3 = vcpu->kvm->arch.ept_identity_map_addr;
		ept_load_pdptrs(vcpu);
	}

	vmx_flush_tlb(vcpu);
	vmcs_writel(GUEST_CR3, guest_cr3);
}

static int vmx_set_cr4(struct kvm_vcpu *vcpu, unsigned long cr4)
{
	unsigned long hw_cr4 = cr4 | (to_vmx(vcpu)->rmode.vm86_active ?
		    KVM_RMODE_VM_CR4_ALWAYS_ON : KVM_PMODE_VM_CR4_ALWAYS_ON);

	if (cr4 & X86_CR4_VMXE) {
		/*
		 * To use VMXON (and later other VMX instructions), a guest
		 * must first be able to turn on cr4.VMXE (see handle_vmon()).
		 * So basically the check on whether to allow nested VMX
		 * is here.
		 */
		if (!nested_vmx_allowed(vcpu))
			return 1;
	}
	if (to_vmx(vcpu)->nested.vmxon &&
	    ((cr4 & VMXON_CR4_ALWAYSON) != VMXON_CR4_ALWAYSON))
		return 1;

	vcpu->arch.cr4 = cr4;
	if (enable_ept) {
		if (!is_paging(vcpu)) {
			hw_cr4 &= ~X86_CR4_PAE;
			hw_cr4 |= X86_CR4_PSE;
			/*
			 * SMEP/SMAP is disabled if CPU is in non-paging mode
			 * in hardware. However KVM always uses paging mode to
			 * emulate guest non-paging mode with TDP.
			 * To emulate this behavior, SMEP/SMAP needs to be
			 * manually disabled when guest switches to non-paging
			 * mode.
			 */
			hw_cr4 &= ~(X86_CR4_SMEP | X86_CR4_SMAP);
		} else if (!(cr4 & X86_CR4_PAE)) {
			hw_cr4 &= ~X86_CR4_PAE;
		}
	}

	vmcs_writel(CR4_READ_SHADOW, cr4);
	vmcs_writel(GUEST_CR4, hw_cr4);
	return 0;
}

static void vmx_get_segment(struct kvm_vcpu *vcpu,
			    struct kvm_segment *var, int seg)
{
	struct vcpu_vmx *vmx = to_vmx(vcpu);
	u32 ar;

	if (vmx->rmode.vm86_active && seg != VCPU_SREG_LDTR) {
		*var = vmx->rmode.segs[seg];
		if (seg == VCPU_SREG_TR
		    || var->selector == vmx_read_guest_seg_selector(vmx, seg))
			return;
		var->base = vmx_read_guest_seg_base(vmx, seg);
		var->selector = vmx_read_guest_seg_selector(vmx, seg);
		return;
	}
	var->base = vmx_read_guest_seg_base(vmx, seg);
	var->limit = vmx_read_guest_seg_limit(vmx, seg);
	var->selector = vmx_read_guest_seg_selector(vmx, seg);
	ar = vmx_read_guest_seg_ar(vmx, seg);
	var->unusable = (ar >> 16) & 1;
	var->type = ar & 15;
	var->s = (ar >> 4) & 1;
	var->dpl = (ar >> 5) & 3;
	/*
	 * Some userspaces do not preserve unusable property. Since usable
	 * segment has to be present according to VMX spec we can use present
	 * property to amend userspace bug by making unusable segment always
	 * nonpresent. vmx_segment_access_rights() already marks nonpresent
	 * segment as unusable.
	 */
	var->present = !var->unusable;
	var->avl = (ar >> 12) & 1;
	var->l = (ar >> 13) & 1;
	var->db = (ar >> 14) & 1;
	var->g = (ar >> 15) & 1;
}

static u64 vmx_get_segment_base(struct kvm_vcpu *vcpu, int seg)
{
	struct kvm_segment s;

	if (to_vmx(vcpu)->rmode.vm86_active) {
		vmx_get_segment(vcpu, &s, seg);
		return s.base;
	}
	return vmx_read_guest_seg_base(to_vmx(vcpu), seg);
}

static int vmx_get_cpl(struct kvm_vcpu *vcpu)
{
	struct vcpu_vmx *vmx = to_vmx(vcpu);

	if (unlikely(vmx->rmode.vm86_active))
		return 0;
	else {
		int ar = vmx_read_guest_seg_ar(vmx, VCPU_SREG_SS);
		return AR_DPL(ar);
	}
}

static u32 vmx_segment_access_rights(struct kvm_segment *var)
{
	u32 ar;

	if (var->unusable || !var->present)
		ar = 1 << 16;
	else {
		ar = var->type & 15;
		ar |= (var->s & 1) << 4;
		ar |= (var->dpl & 3) << 5;
		ar |= (var->present & 1) << 7;
		ar |= (var->avl & 1) << 12;
		ar |= (var->l & 1) << 13;
		ar |= (var->db & 1) << 14;
		ar |= (var->g & 1) << 15;
	}

	return ar;
}

static void vmx_set_segment(struct kvm_vcpu *vcpu,
			    struct kvm_segment *var, int seg)
{
	struct vcpu_vmx *vmx = to_vmx(vcpu);
	const struct kvm_vmx_segment_field *sf = &kvm_vmx_segment_fields[seg];

	vmx_segment_cache_clear(vmx);

	if (vmx->rmode.vm86_active && seg != VCPU_SREG_LDTR) {
		vmx->rmode.segs[seg] = *var;
		if (seg == VCPU_SREG_TR)
			vmcs_write16(sf->selector, var->selector);
		else if (var->s)
			fix_rmode_seg(seg, &vmx->rmode.segs[seg]);
		goto out;
	}

	vmcs_writel(sf->base, var->base);
	vmcs_write32(sf->limit, var->limit);
	vmcs_write16(sf->selector, var->selector);

	/*
	 *   Fix the "Accessed" bit in AR field of segment registers for older
	 * qemu binaries.
	 *   IA32 arch specifies that at the time of processor reset the
	 * "Accessed" bit in the AR field of segment registers is 1. And qemu
	 * is setting it to 0 in the userland code. This causes invalid guest
	 * state vmexit when "unrestricted guest" mode is turned on.
	 *    Fix for this setup issue in cpu_reset is being pushed in the qemu
	 * tree. Newer qemu binaries with that qemu fix would not need this
	 * kvm hack.
	 */
	if (enable_unrestricted_guest && (seg != VCPU_SREG_LDTR))
		var->type |= 0x1; /* Accessed */

	vmcs_write32(sf->ar_bytes, vmx_segment_access_rights(var));

out:
	vmx->emulation_required = emulation_required(vcpu);
}

static void vmx_get_cs_db_l_bits(struct kvm_vcpu *vcpu, int *db, int *l)
{
	u32 ar = vmx_read_guest_seg_ar(to_vmx(vcpu), VCPU_SREG_CS);

	*db = (ar >> 14) & 1;
	*l = (ar >> 13) & 1;
}

static void vmx_get_idt(struct kvm_vcpu *vcpu, struct desc_ptr *dt)
{
	dt->size = vmcs_read32(GUEST_IDTR_LIMIT);
	dt->address = vmcs_readl(GUEST_IDTR_BASE);
}

static void vmx_set_idt(struct kvm_vcpu *vcpu, struct desc_ptr *dt)
{
	vmcs_write32(GUEST_IDTR_LIMIT, dt->size);
	vmcs_writel(GUEST_IDTR_BASE, dt->address);
}

static void vmx_get_gdt(struct kvm_vcpu *vcpu, struct desc_ptr *dt)
{
	dt->size = vmcs_read32(GUEST_GDTR_LIMIT);
	dt->address = vmcs_readl(GUEST_GDTR_BASE);
}

static void vmx_set_gdt(struct kvm_vcpu *vcpu, struct desc_ptr *dt)
{
	vmcs_write32(GUEST_GDTR_LIMIT, dt->size);
	vmcs_writel(GUEST_GDTR_BASE, dt->address);
}

static bool rmode_segment_valid(struct kvm_vcpu *vcpu, int seg)
{
	struct kvm_segment var;
	u32 ar;

	vmx_get_segment(vcpu, &var, seg);
	var.dpl = 0x3;
	if (seg == VCPU_SREG_CS)
		var.type = 0x3;
	ar = vmx_segment_access_rights(&var);

	if (var.base != (var.selector << 4))
		return false;
	if (var.limit != 0xffff)
		return false;
	if (ar != 0xf3)
		return false;

	return true;
}

static bool code_segment_valid(struct kvm_vcpu *vcpu)
{
	struct kvm_segment cs;
	unsigned int cs_rpl;

	vmx_get_segment(vcpu, &cs, VCPU_SREG_CS);
	cs_rpl = cs.selector & SEGMENT_RPL_MASK;

	if (cs.unusable)
		return false;
	if (~cs.type & (AR_TYPE_CODE_MASK|AR_TYPE_ACCESSES_MASK))
		return false;
	if (!cs.s)
		return false;
	if (cs.type & AR_TYPE_WRITEABLE_MASK) {
		if (cs.dpl > cs_rpl)
			return false;
	} else {
		if (cs.dpl != cs_rpl)
			return false;
	}
	if (!cs.present)
		return false;

	/* TODO: Add Reserved field check, this'll require a new member in the kvm_segment_field structure */
	return true;
}

static bool stack_segment_valid(struct kvm_vcpu *vcpu)
{
	struct kvm_segment ss;
	unsigned int ss_rpl;

	vmx_get_segment(vcpu, &ss, VCPU_SREG_SS);
	ss_rpl = ss.selector & SEGMENT_RPL_MASK;

	if (ss.unusable)
		return true;
	if (ss.type != 3 && ss.type != 7)
		return false;
	if (!ss.s)
		return false;
	if (ss.dpl != ss_rpl) /* DPL != RPL */
		return false;
	if (!ss.present)
		return false;

	return true;
}

static bool data_segment_valid(struct kvm_vcpu *vcpu, int seg)
{
	struct kvm_segment var;
	unsigned int rpl;

	vmx_get_segment(vcpu, &var, seg);
	rpl = var.selector & SEGMENT_RPL_MASK;

	if (var.unusable)
		return true;
	if (!var.s)
		return false;
	if (!var.present)
		return false;
	if (~var.type & (AR_TYPE_CODE_MASK|AR_TYPE_WRITEABLE_MASK)) {
		if (var.dpl < rpl) /* DPL < RPL */
			return false;
	}

	/* TODO: Add other members to kvm_segment_field to allow checking for other access
	 * rights flags
	 */
	return true;
}

static bool tr_valid(struct kvm_vcpu *vcpu)
{
	struct kvm_segment tr;

	vmx_get_segment(vcpu, &tr, VCPU_SREG_TR);

	if (tr.unusable)
		return false;
	if (tr.selector & SEGMENT_TI_MASK)	/* TI = 1 */
		return false;
	if (tr.type != 3 && tr.type != 11) /* TODO: Check if guest is in IA32e mode */
		return false;
	if (!tr.present)
		return false;

	return true;
}

static bool ldtr_valid(struct kvm_vcpu *vcpu)
{
	struct kvm_segment ldtr;

	vmx_get_segment(vcpu, &ldtr, VCPU_SREG_LDTR);

	if (ldtr.unusable)
		return true;
	if (ldtr.selector & SEGMENT_TI_MASK)	/* TI = 1 */
		return false;
	if (ldtr.type != 2)
		return false;
	if (!ldtr.present)
		return false;

	return true;
}

static bool cs_ss_rpl_check(struct kvm_vcpu *vcpu)
{
	struct kvm_segment cs, ss;

	vmx_get_segment(vcpu, &cs, VCPU_SREG_CS);
	vmx_get_segment(vcpu, &ss, VCPU_SREG_SS);

	return ((cs.selector & SEGMENT_RPL_MASK) ==
		 (ss.selector & SEGMENT_RPL_MASK));
}

/*
 * Check if guest state is valid. Returns true if valid, false if
 * not.
 * We assume that registers are always usable
 */
static bool guest_state_valid(struct kvm_vcpu *vcpu)
{
	if (enable_unrestricted_guest)
		return true;

	/* real mode guest state checks */
	if (!is_protmode(vcpu) || (vmx_get_rflags(vcpu) & X86_EFLAGS_VM)) {
		if (!rmode_segment_valid(vcpu, VCPU_SREG_CS))
			return false;
		if (!rmode_segment_valid(vcpu, VCPU_SREG_SS))
			return false;
		if (!rmode_segment_valid(vcpu, VCPU_SREG_DS))
			return false;
		if (!rmode_segment_valid(vcpu, VCPU_SREG_ES))
			return false;
		if (!rmode_segment_valid(vcpu, VCPU_SREG_FS))
			return false;
		if (!rmode_segment_valid(vcpu, VCPU_SREG_GS))
			return false;
	} else {
	/* protected mode guest state checks */
		if (!cs_ss_rpl_check(vcpu))
			return false;
		if (!code_segment_valid(vcpu))
			return false;
		if (!stack_segment_valid(vcpu))
			return false;
		if (!data_segment_valid(vcpu, VCPU_SREG_DS))
			return false;
		if (!data_segment_valid(vcpu, VCPU_SREG_ES))
			return false;
		if (!data_segment_valid(vcpu, VCPU_SREG_FS))
			return false;
		if (!data_segment_valid(vcpu, VCPU_SREG_GS))
			return false;
		if (!tr_valid(vcpu))
			return false;
		if (!ldtr_valid(vcpu))
			return false;
	}
	/* TODO:
	 * - Add checks on RIP
	 * - Add checks on RFLAGS
	 */

	return true;
}

static int init_rmode_tss(struct kvm *kvm)
{
	gfn_t fn;
	u16 data = 0;
	int idx, r;

	idx = srcu_read_lock(&kvm->srcu);
	fn = kvm->arch.tss_addr >> PAGE_SHIFT;
	r = kvm_clear_guest_page(kvm, fn, 0, PAGE_SIZE);
	if (r < 0)
		goto out;
	data = TSS_BASE_SIZE + TSS_REDIRECTION_SIZE;
	r = kvm_write_guest_page(kvm, fn++, &data,
			TSS_IOPB_BASE_OFFSET, sizeof(u16));
	if (r < 0)
		goto out;
	r = kvm_clear_guest_page(kvm, fn++, 0, PAGE_SIZE);
	if (r < 0)
		goto out;
	r = kvm_clear_guest_page(kvm, fn, 0, PAGE_SIZE);
	if (r < 0)
		goto out;
	data = ~0;
	r = kvm_write_guest_page(kvm, fn, &data,
				 RMODE_TSS_SIZE - 2 * PAGE_SIZE - 1,
				 sizeof(u8));
out:
	srcu_read_unlock(&kvm->srcu, idx);
	return r;
}

static int init_rmode_identity_map(struct kvm *kvm)
{
	int i, idx, r = 0;
	pfn_t identity_map_pfn;
	u32 tmp;

	if (!enable_ept)
		return 0;

	/* Protect kvm->arch.ept_identity_pagetable_done. */
	mutex_lock(&kvm->slots_lock);

	if (likely(kvm->arch.ept_identity_pagetable_done))
		goto out2;

	identity_map_pfn = kvm->arch.ept_identity_map_addr >> PAGE_SHIFT;

	r = alloc_identity_pagetable(kvm);
	if (r < 0)
		goto out2;

	idx = srcu_read_lock(&kvm->srcu);
	r = kvm_clear_guest_page(kvm, identity_map_pfn, 0, PAGE_SIZE);
	if (r < 0)
		goto out;
	/* Set up identity-mapping pagetable for EPT in real mode */
	for (i = 0; i < PT32_ENT_PER_PAGE; i++) {
		tmp = (i << 22) + (_PAGE_PRESENT | _PAGE_RW | _PAGE_USER |
			_PAGE_ACCESSED | _PAGE_DIRTY | _PAGE_PSE);
		r = kvm_write_guest_page(kvm, identity_map_pfn,
				&tmp, i * sizeof(tmp), sizeof(tmp));
		if (r < 0)
			goto out;
	}
	kvm->arch.ept_identity_pagetable_done = true;

out:
	srcu_read_unlock(&kvm->srcu, idx);

out2:
	mutex_unlock(&kvm->slots_lock);
	return r;
}

static void seg_setup(int seg)
{
	const struct kvm_vmx_segment_field *sf = &kvm_vmx_segment_fields[seg];
	unsigned int ar;

	vmcs_write16(sf->selector, 0);
	vmcs_writel(sf->base, 0);
	vmcs_write32(sf->limit, 0xffff);
	ar = 0x93;
	if (seg == VCPU_SREG_CS)
		ar |= 0x08; /* code segment */

	vmcs_write32(sf->ar_bytes, ar);
}

static int alloc_apic_access_page(struct kvm *kvm)
{
	struct page *page;
	struct kvm_userspace_memory_region kvm_userspace_mem;
	int r = 0;

	mutex_lock(&kvm->slots_lock);
	if (kvm->arch.apic_access_page_done)
		goto out;
	kvm_userspace_mem.slot = APIC_ACCESS_PAGE_PRIVATE_MEMSLOT;
	kvm_userspace_mem.flags = 0;
	kvm_userspace_mem.guest_phys_addr = APIC_DEFAULT_PHYS_BASE;
	kvm_userspace_mem.memory_size = PAGE_SIZE;
	r = __kvm_set_memory_region(kvm, &kvm_userspace_mem);
	if (r)
		goto out;

	page = gfn_to_page(kvm, APIC_DEFAULT_PHYS_BASE >> PAGE_SHIFT);
	if (is_error_page(page)) {
		r = -EFAULT;
		goto out;
	}

	/*
	 * Do not pin the page in memory, so that memory hot-unplug
	 * is able to migrate it.
	 */
	put_page(page);
	kvm->arch.apic_access_page_done = true;
out:
	mutex_unlock(&kvm->slots_lock);
	return r;
}

static int alloc_identity_pagetable(struct kvm *kvm)
{
	/* Called with kvm->slots_lock held. */

	struct kvm_userspace_memory_region kvm_userspace_mem;
	int r = 0;

	BUG_ON(kvm->arch.ept_identity_pagetable_done);

	kvm_userspace_mem.slot = IDENTITY_PAGETABLE_PRIVATE_MEMSLOT;
	kvm_userspace_mem.flags = 0;
	kvm_userspace_mem.guest_phys_addr =
		kvm->arch.ept_identity_map_addr;
	kvm_userspace_mem.memory_size = PAGE_SIZE;
	r = __kvm_set_memory_region(kvm, &kvm_userspace_mem);

	return r;
}

static void allocate_vpid(struct vcpu_vmx *vmx)
{
	int vpid;

	vmx->vpid = 0;
	if (!enable_vpid)
		return;
	spin_lock(&vmx_vpid_lock);
	vpid = find_first_zero_bit(vmx_vpid_bitmap, VMX_NR_VPIDS);
	if (vpid < VMX_NR_VPIDS) {
		vmx->vpid = vpid;
		__set_bit(vpid, vmx_vpid_bitmap);
	}
	spin_unlock(&vmx_vpid_lock);
}

static void free_vpid(struct vcpu_vmx *vmx)
{
	if (!enable_vpid)
		return;
	spin_lock(&vmx_vpid_lock);
	if (vmx->vpid != 0)
		__clear_bit(vmx->vpid, vmx_vpid_bitmap);
	spin_unlock(&vmx_vpid_lock);
}

#define MSR_TYPE_R	1
#define MSR_TYPE_W	2
static void __vmx_disable_intercept_for_msr(unsigned long *msr_bitmap,
						u32 msr, int type)
{
	int f = sizeof(unsigned long);

	if (!cpu_has_vmx_msr_bitmap())
		return;

	/*
	 * See Intel PRM Vol. 3, 20.6.9 (MSR-Bitmap Address). Early manuals
	 * have the write-low and read-high bitmap offsets the wrong way round.
	 * We can control MSRs 0x00000000-0x00001fff and 0xc0000000-0xc0001fff.
	 */
	if (msr <= 0x1fff) {
		if (type & MSR_TYPE_R)
			/* read-low */
			__clear_bit(msr, msr_bitmap + 0x000 / f);

		if (type & MSR_TYPE_W)
			/* write-low */
			__clear_bit(msr, msr_bitmap + 0x800 / f);

	} else if ((msr >= 0xc0000000) && (msr <= 0xc0001fff)) {
		msr &= 0x1fff;
		if (type & MSR_TYPE_R)
			/* read-high */
			__clear_bit(msr, msr_bitmap + 0x400 / f);

		if (type & MSR_TYPE_W)
			/* write-high */
			__clear_bit(msr, msr_bitmap + 0xc00 / f);

	}
}

static void __vmx_enable_intercept_for_msr(unsigned long *msr_bitmap,
						u32 msr, int type)
{
	int f = sizeof(unsigned long);

	if (!cpu_has_vmx_msr_bitmap())
		return;

	/*
	 * See Intel PRM Vol. 3, 20.6.9 (MSR-Bitmap Address). Early manuals
	 * have the write-low and read-high bitmap offsets the wrong way round.
	 * We can control MSRs 0x00000000-0x00001fff and 0xc0000000-0xc0001fff.
	 */
	if (msr <= 0x1fff) {
		if (type & MSR_TYPE_R)
			/* read-low */
			__set_bit(msr, msr_bitmap + 0x000 / f);

		if (type & MSR_TYPE_W)
			/* write-low */
			__set_bit(msr, msr_bitmap + 0x800 / f);

	} else if ((msr >= 0xc0000000) && (msr <= 0xc0001fff)) {
		msr &= 0x1fff;
		if (type & MSR_TYPE_R)
			/* read-high */
			__set_bit(msr, msr_bitmap + 0x400 / f);

		if (type & MSR_TYPE_W)
			/* write-high */
			__set_bit(msr, msr_bitmap + 0xc00 / f);

	}
}

/*
 * If a msr is allowed by L0, we should check whether it is allowed by L1.
 * The corresponding bit will be cleared unless both of L0 and L1 allow it.
 */
static void nested_vmx_disable_intercept_for_msr(unsigned long *msr_bitmap_l1,
					       unsigned long *msr_bitmap_nested,
					       u32 msr, int type)
{
	int f = sizeof(unsigned long);

	if (!cpu_has_vmx_msr_bitmap()) {
		WARN_ON(1);
		return;
	}

	/*
	 * See Intel PRM Vol. 3, 20.6.9 (MSR-Bitmap Address). Early manuals
	 * have the write-low and read-high bitmap offsets the wrong way round.
	 * We can control MSRs 0x00000000-0x00001fff and 0xc0000000-0xc0001fff.
	 */
	if (msr <= 0x1fff) {
		if (type & MSR_TYPE_R &&
		   !test_bit(msr, msr_bitmap_l1 + 0x000 / f))
			/* read-low */
			__clear_bit(msr, msr_bitmap_nested + 0x000 / f);

		if (type & MSR_TYPE_W &&
		   !test_bit(msr, msr_bitmap_l1 + 0x800 / f))
			/* write-low */
			__clear_bit(msr, msr_bitmap_nested + 0x800 / f);

	} else if ((msr >= 0xc0000000) && (msr <= 0xc0001fff)) {
		msr &= 0x1fff;
		if (type & MSR_TYPE_R &&
		   !test_bit(msr, msr_bitmap_l1 + 0x400 / f))
			/* read-high */
			__clear_bit(msr, msr_bitmap_nested + 0x400 / f);

		if (type & MSR_TYPE_W &&
		   !test_bit(msr, msr_bitmap_l1 + 0xc00 / f))
			/* write-high */
			__clear_bit(msr, msr_bitmap_nested + 0xc00 / f);

	}
}

static void vmx_disable_intercept_for_msr(u32 msr, bool longmode_only)
{
	if (!longmode_only)
		__vmx_disable_intercept_for_msr(vmx_msr_bitmap_legacy,
						msr, MSR_TYPE_R | MSR_TYPE_W);
	__vmx_disable_intercept_for_msr(vmx_msr_bitmap_longmode,
						msr, MSR_TYPE_R | MSR_TYPE_W);
}

static void vmx_enable_intercept_msr_read_x2apic(u32 msr)
{
	__vmx_enable_intercept_for_msr(vmx_msr_bitmap_legacy_x2apic,
			msr, MSR_TYPE_R);
	__vmx_enable_intercept_for_msr(vmx_msr_bitmap_longmode_x2apic,
			msr, MSR_TYPE_R);
}

static void vmx_disable_intercept_msr_read_x2apic(u32 msr)
{
	__vmx_disable_intercept_for_msr(vmx_msr_bitmap_legacy_x2apic,
			msr, MSR_TYPE_R);
	__vmx_disable_intercept_for_msr(vmx_msr_bitmap_longmode_x2apic,
			msr, MSR_TYPE_R);
}

static void vmx_disable_intercept_msr_write_x2apic(u32 msr)
{
	__vmx_disable_intercept_for_msr(vmx_msr_bitmap_legacy_x2apic,
			msr, MSR_TYPE_W);
	__vmx_disable_intercept_for_msr(vmx_msr_bitmap_longmode_x2apic,
			msr, MSR_TYPE_W);
}

static int vmx_vm_has_apicv(struct kvm *kvm)
{
	return enable_apicv && irqchip_in_kernel(kvm);
}

static int vmx_complete_nested_posted_interrupt(struct kvm_vcpu *vcpu)
{
	struct vcpu_vmx *vmx = to_vmx(vcpu);
	int max_irr;
	void *vapic_page;
	u16 status;

	if (vmx->nested.pi_desc &&
	    vmx->nested.pi_pending) {
		vmx->nested.pi_pending = false;
		if (!pi_test_and_clear_on(vmx->nested.pi_desc))
			return 0;

		max_irr = find_last_bit(
			(unsigned long *)vmx->nested.pi_desc->pir, 256);

		if (max_irr == 256)
			return 0;

		vapic_page = kmap(vmx->nested.virtual_apic_page);
		if (!vapic_page) {
			WARN_ON(1);
			return -ENOMEM;
		}
		__kvm_apic_update_irr(vmx->nested.pi_desc->pir, vapic_page);
		kunmap(vmx->nested.virtual_apic_page);

		status = vmcs_read16(GUEST_INTR_STATUS);
		if ((u8)max_irr > ((u8)status & 0xff)) {
			status &= ~0xff;
			status |= (u8)max_irr;
			vmcs_write16(GUEST_INTR_STATUS, status);
		}
	}
	return 0;
}

<<<<<<< HEAD
=======
static inline bool kvm_vcpu_trigger_posted_interrupt(struct kvm_vcpu *vcpu)
{
#ifdef CONFIG_SMP
	if (vcpu->mode == IN_GUEST_MODE) {
		apic->send_IPI_mask(get_cpu_mask(vcpu->cpu),
				POSTED_INTR_VECTOR);
		return true;
	}
#endif
	return false;
}

>>>>>>> 007760cf
static int vmx_deliver_nested_posted_interrupt(struct kvm_vcpu *vcpu,
						int vector)
{
	struct vcpu_vmx *vmx = to_vmx(vcpu);

	if (is_guest_mode(vcpu) &&
	    vector == vmx->nested.posted_intr_nv) {
		/* the PIR and ON have been set by L1. */
<<<<<<< HEAD
		if (vcpu->mode == IN_GUEST_MODE)
			apic->send_IPI_mask(get_cpu_mask(vcpu->cpu),
				POSTED_INTR_VECTOR);
=======
		kvm_vcpu_trigger_posted_interrupt(vcpu);
>>>>>>> 007760cf
		/*
		 * If a posted intr is not recognized by hardware,
		 * we will accomplish it in the next vmentry.
		 */
		vmx->nested.pi_pending = true;
		kvm_make_request(KVM_REQ_EVENT, vcpu);
		return 0;
	}
	return -1;
}
/*
 * Send interrupt to vcpu via posted interrupt way.
 * 1. If target vcpu is running(non-root mode), send posted interrupt
 * notification to vcpu and hardware will sync PIR to vIRR atomically.
 * 2. If target vcpu isn't running(root mode), kick it to pick up the
 * interrupt from PIR in next vmentry.
 */
static void vmx_deliver_posted_interrupt(struct kvm_vcpu *vcpu, int vector)
{
	struct vcpu_vmx *vmx = to_vmx(vcpu);
	int r;

	r = vmx_deliver_nested_posted_interrupt(vcpu, vector);
	if (!r)
		return;

	if (pi_test_and_set_pir(vector, &vmx->pi_desc))
		return;

	r = pi_test_and_set_on(&vmx->pi_desc);
	kvm_make_request(KVM_REQ_EVENT, vcpu);
	if (r || !kvm_vcpu_trigger_posted_interrupt(vcpu))
		kvm_vcpu_kick(vcpu);
}

static void vmx_sync_pir_to_irr(struct kvm_vcpu *vcpu)
{
	struct vcpu_vmx *vmx = to_vmx(vcpu);

	if (!pi_test_and_clear_on(&vmx->pi_desc))
		return;

	kvm_apic_update_irr(vcpu, vmx->pi_desc.pir);
}

static void vmx_sync_pir_to_irr_dummy(struct kvm_vcpu *vcpu)
{
	return;
}

/*
 * Set up the vmcs's constant host-state fields, i.e., host-state fields that
 * will not change in the lifetime of the guest.
 * Note that host-state that does change is set elsewhere. E.g., host-state
 * that is set differently for each CPU is set in vmx_vcpu_load(), not here.
 */
static void vmx_set_constant_host_state(struct vcpu_vmx *vmx)
{
	u32 low32, high32;
	unsigned long tmpl;
	struct desc_ptr dt;
	unsigned long cr4;

	vmcs_writel(HOST_CR0, read_cr0() & ~X86_CR0_TS);  /* 22.2.3 */
	vmcs_writel(HOST_CR3, read_cr3());  /* 22.2.3  FIXME: shadow tables */

	/* Save the most likely value for this task's CR4 in the VMCS. */
	cr4 = cr4_read_shadow();
	vmcs_writel(HOST_CR4, cr4);			/* 22.2.3, 22.2.5 */
	vmx->host_state.vmcs_host_cr4 = cr4;

	vmcs_write16(HOST_CS_SELECTOR, __KERNEL_CS);  /* 22.2.4 */
#ifdef CONFIG_X86_64
	/*
	 * Load null selectors, so we can avoid reloading them in
	 * __vmx_load_host_state(), in case userspace uses the null selectors
	 * too (the expected case).
	 */
	vmcs_write16(HOST_DS_SELECTOR, 0);
	vmcs_write16(HOST_ES_SELECTOR, 0);
#else
	vmcs_write16(HOST_DS_SELECTOR, __KERNEL_DS);  /* 22.2.4 */
	vmcs_write16(HOST_ES_SELECTOR, __KERNEL_DS);  /* 22.2.4 */
#endif
	vmcs_write16(HOST_SS_SELECTOR, __KERNEL_DS);  /* 22.2.4 */
	vmcs_write16(HOST_TR_SELECTOR, GDT_ENTRY_TSS*8);  /* 22.2.4 */

	native_store_idt(&dt);
	vmcs_writel(HOST_IDTR_BASE, dt.address);   /* 22.2.4 */
	vmx->host_idt_base = dt.address;

	vmcs_writel(HOST_RIP, vmx_return); /* 22.2.5 */

	rdmsr(MSR_IA32_SYSENTER_CS, low32, high32);
	vmcs_write32(HOST_IA32_SYSENTER_CS, low32);
	rdmsrl(MSR_IA32_SYSENTER_EIP, tmpl);
	vmcs_writel(HOST_IA32_SYSENTER_EIP, tmpl);   /* 22.2.3 */

	if (vmcs_config.vmexit_ctrl & VM_EXIT_LOAD_IA32_PAT) {
		rdmsr(MSR_IA32_CR_PAT, low32, high32);
		vmcs_write64(HOST_IA32_PAT, low32 | ((u64) high32 << 32));
	}
}

static void set_cr4_guest_host_mask(struct vcpu_vmx *vmx)
{
	vmx->vcpu.arch.cr4_guest_owned_bits = KVM_CR4_GUEST_OWNED_BITS;
	if (enable_ept)
		vmx->vcpu.arch.cr4_guest_owned_bits |= X86_CR4_PGE;
	if (is_guest_mode(&vmx->vcpu))
		vmx->vcpu.arch.cr4_guest_owned_bits &=
			~get_vmcs12(&vmx->vcpu)->cr4_guest_host_mask;
	vmcs_writel(CR4_GUEST_HOST_MASK, ~vmx->vcpu.arch.cr4_guest_owned_bits);
}

static u32 vmx_pin_based_exec_ctrl(struct vcpu_vmx *vmx)
{
	u32 pin_based_exec_ctrl = vmcs_config.pin_based_exec_ctrl;

	if (!vmx_vm_has_apicv(vmx->vcpu.kvm))
		pin_based_exec_ctrl &= ~PIN_BASED_POSTED_INTR;
	return pin_based_exec_ctrl;
}

static u32 vmx_exec_control(struct vcpu_vmx *vmx)
{
	u32 exec_control = vmcs_config.cpu_based_exec_ctrl;

	if (vmx->vcpu.arch.switch_db_regs & KVM_DEBUGREG_WONT_EXIT)
		exec_control &= ~CPU_BASED_MOV_DR_EXITING;

	if (!vm_need_tpr_shadow(vmx->vcpu.kvm)) {
		exec_control &= ~CPU_BASED_TPR_SHADOW;
#ifdef CONFIG_X86_64
		exec_control |= CPU_BASED_CR8_STORE_EXITING |
				CPU_BASED_CR8_LOAD_EXITING;
#endif
	}
	if (!enable_ept)
		exec_control |= CPU_BASED_CR3_STORE_EXITING |
				CPU_BASED_CR3_LOAD_EXITING  |
				CPU_BASED_INVLPG_EXITING;
	return exec_control;
}

static u32 vmx_secondary_exec_control(struct vcpu_vmx *vmx)
{
	u32 exec_control = vmcs_config.cpu_based_2nd_exec_ctrl;
	if (!vm_need_virtualize_apic_accesses(vmx->vcpu.kvm))
		exec_control &= ~SECONDARY_EXEC_VIRTUALIZE_APIC_ACCESSES;
	if (vmx->vpid == 0)
		exec_control &= ~SECONDARY_EXEC_ENABLE_VPID;
	if (!enable_ept) {
		exec_control &= ~SECONDARY_EXEC_ENABLE_EPT;
		enable_unrestricted_guest = 0;
		/* Enable INVPCID for non-ept guests may cause performance regression. */
		exec_control &= ~SECONDARY_EXEC_ENABLE_INVPCID;
	}
	if (!enable_unrestricted_guest)
		exec_control &= ~SECONDARY_EXEC_UNRESTRICTED_GUEST;
	if (!ple_gap)
		exec_control &= ~SECONDARY_EXEC_PAUSE_LOOP_EXITING;
	if (!vmx_vm_has_apicv(vmx->vcpu.kvm))
		exec_control &= ~(SECONDARY_EXEC_APIC_REGISTER_VIRT |
				  SECONDARY_EXEC_VIRTUAL_INTR_DELIVERY);
	exec_control &= ~SECONDARY_EXEC_VIRTUALIZE_X2APIC_MODE;
	/* SECONDARY_EXEC_SHADOW_VMCS is enabled when L1 executes VMPTRLD
	   (handle_vmptrld).
	   We can NOT enable shadow_vmcs here because we don't have yet
	   a current VMCS12
	*/
	exec_control &= ~SECONDARY_EXEC_SHADOW_VMCS;
	/* PML is enabled/disabled in creating/destorying vcpu */
	exec_control &= ~SECONDARY_EXEC_ENABLE_PML;

	return exec_control;
}

static void ept_set_mmio_spte_mask(void)
{
	/*
	 * EPT Misconfigurations can be generated if the value of bits 2:0
	 * of an EPT paging-structure entry is 110b (write/execute).
	 * Also, magic bits (0x3ull << 62) is set to quickly identify mmio
	 * spte.
	 */
	kvm_mmu_set_mmio_spte_mask((0x3ull << 62) | 0x6ull);
}

#define VMX_XSS_EXIT_BITMAP 0
/*
 * Sets up the vmcs for emulated real mode.
 */
static int vmx_vcpu_setup(struct vcpu_vmx *vmx)
{
#ifdef CONFIG_X86_64
	unsigned long a;
#endif
	int i;

	/* I/O */
	vmcs_write64(IO_BITMAP_A, __pa(vmx_io_bitmap_a));
	vmcs_write64(IO_BITMAP_B, __pa(vmx_io_bitmap_b));

	if (enable_shadow_vmcs) {
		vmcs_write64(VMREAD_BITMAP, __pa(vmx_vmread_bitmap));
		vmcs_write64(VMWRITE_BITMAP, __pa(vmx_vmwrite_bitmap));
	}
	if (cpu_has_vmx_msr_bitmap())
		vmcs_write64(MSR_BITMAP, __pa(vmx_msr_bitmap_legacy));

	vmcs_write64(VMCS_LINK_POINTER, -1ull); /* 22.3.1.5 */

	/* Control */
	vmcs_write32(PIN_BASED_VM_EXEC_CONTROL, vmx_pin_based_exec_ctrl(vmx));

	vmcs_write32(CPU_BASED_VM_EXEC_CONTROL, vmx_exec_control(vmx));

	if (cpu_has_secondary_exec_ctrls()) {
		vmcs_write32(SECONDARY_VM_EXEC_CONTROL,
				vmx_secondary_exec_control(vmx));
	}

	if (vmx_vm_has_apicv(vmx->vcpu.kvm)) {
		vmcs_write64(EOI_EXIT_BITMAP0, 0);
		vmcs_write64(EOI_EXIT_BITMAP1, 0);
		vmcs_write64(EOI_EXIT_BITMAP2, 0);
		vmcs_write64(EOI_EXIT_BITMAP3, 0);

		vmcs_write16(GUEST_INTR_STATUS, 0);

		vmcs_write64(POSTED_INTR_NV, POSTED_INTR_VECTOR);
		vmcs_write64(POSTED_INTR_DESC_ADDR, __pa((&vmx->pi_desc)));
	}

	if (ple_gap) {
		vmcs_write32(PLE_GAP, ple_gap);
		vmx->ple_window = ple_window;
		vmx->ple_window_dirty = true;
	}

	vmcs_write32(PAGE_FAULT_ERROR_CODE_MASK, 0);
	vmcs_write32(PAGE_FAULT_ERROR_CODE_MATCH, 0);
	vmcs_write32(CR3_TARGET_COUNT, 0);           /* 22.2.1 */

	vmcs_write16(HOST_FS_SELECTOR, 0);            /* 22.2.4 */
	vmcs_write16(HOST_GS_SELECTOR, 0);            /* 22.2.4 */
	vmx_set_constant_host_state(vmx);
#ifdef CONFIG_X86_64
	rdmsrl(MSR_FS_BASE, a);
	vmcs_writel(HOST_FS_BASE, a); /* 22.2.4 */
	rdmsrl(MSR_GS_BASE, a);
	vmcs_writel(HOST_GS_BASE, a); /* 22.2.4 */
#else
	vmcs_writel(HOST_FS_BASE, 0); /* 22.2.4 */
	vmcs_writel(HOST_GS_BASE, 0); /* 22.2.4 */
#endif

	vmcs_write32(VM_EXIT_MSR_STORE_COUNT, 0);
	vmcs_write32(VM_EXIT_MSR_LOAD_COUNT, 0);
	vmcs_write64(VM_EXIT_MSR_LOAD_ADDR, __pa(vmx->msr_autoload.host));
	vmcs_write32(VM_ENTRY_MSR_LOAD_COUNT, 0);
	vmcs_write64(VM_ENTRY_MSR_LOAD_ADDR, __pa(vmx->msr_autoload.guest));

	if (vmcs_config.vmentry_ctrl & VM_ENTRY_LOAD_IA32_PAT) {
		u32 msr_low, msr_high;
		u64 host_pat;
		rdmsr(MSR_IA32_CR_PAT, msr_low, msr_high);
		host_pat = msr_low | ((u64) msr_high << 32);
		/* Write the default value follow host pat */
		vmcs_write64(GUEST_IA32_PAT, host_pat);
		/* Keep arch.pat sync with GUEST_IA32_PAT */
		vmx->vcpu.arch.pat = host_pat;
	}

	for (i = 0; i < ARRAY_SIZE(vmx_msr_index); ++i) {
		u32 index = vmx_msr_index[i];
		u32 data_low, data_high;
		int j = vmx->nmsrs;

		if (rdmsr_safe(index, &data_low, &data_high) < 0)
			continue;
		if (wrmsr_safe(index, data_low, data_high) < 0)
			continue;
		vmx->guest_msrs[j].index = i;
		vmx->guest_msrs[j].data = 0;
		vmx->guest_msrs[j].mask = -1ull;
		++vmx->nmsrs;
	}


	vm_exit_controls_init(vmx, vmcs_config.vmexit_ctrl);

	/* 22.2.1, 20.8.1 */
	vm_entry_controls_init(vmx, vmcs_config.vmentry_ctrl);

	vmcs_writel(CR0_GUEST_HOST_MASK, ~0UL);
	set_cr4_guest_host_mask(vmx);

	if (vmx_xsaves_supported())
		vmcs_write64(XSS_EXIT_BITMAP, VMX_XSS_EXIT_BITMAP);

	return 0;
}

static void vmx_vcpu_reset(struct kvm_vcpu *vcpu)
{
	struct vcpu_vmx *vmx = to_vmx(vcpu);
	struct msr_data apic_base_msr;

	vmx->rmode.vm86_active = 0;

	vmx->soft_vnmi_blocked = 0;

	vmx->vcpu.arch.regs[VCPU_REGS_RDX] = get_rdx_init_val();
	kvm_set_cr8(&vmx->vcpu, 0);
	apic_base_msr.data = APIC_DEFAULT_PHYS_BASE | MSR_IA32_APICBASE_ENABLE;
	if (kvm_vcpu_is_reset_bsp(&vmx->vcpu))
		apic_base_msr.data |= MSR_IA32_APICBASE_BSP;
	apic_base_msr.host_initiated = true;
	kvm_set_apic_base(&vmx->vcpu, &apic_base_msr);

	vmx_segment_cache_clear(vmx);

	seg_setup(VCPU_SREG_CS);
	vmcs_write16(GUEST_CS_SELECTOR, 0xf000);
	vmcs_write32(GUEST_CS_BASE, 0xffff0000);

	seg_setup(VCPU_SREG_DS);
	seg_setup(VCPU_SREG_ES);
	seg_setup(VCPU_SREG_FS);
	seg_setup(VCPU_SREG_GS);
	seg_setup(VCPU_SREG_SS);

	vmcs_write16(GUEST_TR_SELECTOR, 0);
	vmcs_writel(GUEST_TR_BASE, 0);
	vmcs_write32(GUEST_TR_LIMIT, 0xffff);
	vmcs_write32(GUEST_TR_AR_BYTES, 0x008b);

	vmcs_write16(GUEST_LDTR_SELECTOR, 0);
	vmcs_writel(GUEST_LDTR_BASE, 0);
	vmcs_write32(GUEST_LDTR_LIMIT, 0xffff);
	vmcs_write32(GUEST_LDTR_AR_BYTES, 0x00082);

	vmcs_write32(GUEST_SYSENTER_CS, 0);
	vmcs_writel(GUEST_SYSENTER_ESP, 0);
	vmcs_writel(GUEST_SYSENTER_EIP, 0);

	vmcs_writel(GUEST_RFLAGS, 0x02);
	kvm_rip_write(vcpu, 0xfff0);

	vmcs_writel(GUEST_GDTR_BASE, 0);
	vmcs_write32(GUEST_GDTR_LIMIT, 0xffff);

	vmcs_writel(GUEST_IDTR_BASE, 0);
	vmcs_write32(GUEST_IDTR_LIMIT, 0xffff);

	vmcs_write32(GUEST_ACTIVITY_STATE, GUEST_ACTIVITY_ACTIVE);
	vmcs_write32(GUEST_INTERRUPTIBILITY_INFO, 0);
	vmcs_write32(GUEST_PENDING_DBG_EXCEPTIONS, 0);

	/* Special registers */
	vmcs_write64(GUEST_IA32_DEBUGCTL, 0);

	setup_msrs(vmx);

	vmcs_write32(VM_ENTRY_INTR_INFO_FIELD, 0);  /* 22.2.1 */

	if (cpu_has_vmx_tpr_shadow()) {
		vmcs_write64(VIRTUAL_APIC_PAGE_ADDR, 0);
		if (vm_need_tpr_shadow(vmx->vcpu.kvm))
			vmcs_write64(VIRTUAL_APIC_PAGE_ADDR,
				     __pa(vmx->vcpu.arch.apic->regs));
		vmcs_write32(TPR_THRESHOLD, 0);
	}

	kvm_make_request(KVM_REQ_APIC_PAGE_RELOAD, vcpu);

	if (vmx_vm_has_apicv(vcpu->kvm))
		memset(&vmx->pi_desc, 0, sizeof(struct pi_desc));

	if (vmx->vpid != 0)
		vmcs_write16(VIRTUAL_PROCESSOR_ID, vmx->vpid);

	vmx->vcpu.arch.cr0 = X86_CR0_NW | X86_CR0_CD | X86_CR0_ET;
	vmx_set_cr0(&vmx->vcpu, kvm_read_cr0(vcpu)); /* enter rmode */
	vmx_set_cr4(&vmx->vcpu, 0);
	vmx_set_efer(&vmx->vcpu, 0);
	vmx_fpu_activate(&vmx->vcpu);
	update_exception_bitmap(&vmx->vcpu);

	vpid_sync_context(vmx);
}

/*
 * In nested virtualization, check if L1 asked to exit on external interrupts.
 * For most existing hypervisors, this will always return true.
 */
static bool nested_exit_on_intr(struct kvm_vcpu *vcpu)
{
	return get_vmcs12(vcpu)->pin_based_vm_exec_control &
		PIN_BASED_EXT_INTR_MASK;
}

/*
 * In nested virtualization, check if L1 has set
 * VM_EXIT_ACK_INTR_ON_EXIT
 */
static bool nested_exit_intr_ack_set(struct kvm_vcpu *vcpu)
{
	return get_vmcs12(vcpu)->vm_exit_controls &
		VM_EXIT_ACK_INTR_ON_EXIT;
}

static bool nested_exit_on_nmi(struct kvm_vcpu *vcpu)
{
	return get_vmcs12(vcpu)->pin_based_vm_exec_control &
		PIN_BASED_NMI_EXITING;
}

static void enable_irq_window(struct kvm_vcpu *vcpu)
{
	u32 cpu_based_vm_exec_control;

	cpu_based_vm_exec_control = vmcs_read32(CPU_BASED_VM_EXEC_CONTROL);
	cpu_based_vm_exec_control |= CPU_BASED_VIRTUAL_INTR_PENDING;
	vmcs_write32(CPU_BASED_VM_EXEC_CONTROL, cpu_based_vm_exec_control);
}

static void enable_nmi_window(struct kvm_vcpu *vcpu)
{
	u32 cpu_based_vm_exec_control;

	if (!cpu_has_virtual_nmis() ||
	    vmcs_read32(GUEST_INTERRUPTIBILITY_INFO) & GUEST_INTR_STATE_STI) {
		enable_irq_window(vcpu);
		return;
	}

	cpu_based_vm_exec_control = vmcs_read32(CPU_BASED_VM_EXEC_CONTROL);
	cpu_based_vm_exec_control |= CPU_BASED_VIRTUAL_NMI_PENDING;
	vmcs_write32(CPU_BASED_VM_EXEC_CONTROL, cpu_based_vm_exec_control);
}

static void vmx_inject_irq(struct kvm_vcpu *vcpu)
{
	struct vcpu_vmx *vmx = to_vmx(vcpu);
	uint32_t intr;
	int irq = vcpu->arch.interrupt.nr;

	trace_kvm_inj_virq(irq);

	++vcpu->stat.irq_injections;
	if (vmx->rmode.vm86_active) {
		int inc_eip = 0;
		if (vcpu->arch.interrupt.soft)
			inc_eip = vcpu->arch.event_exit_inst_len;
		if (kvm_inject_realmode_interrupt(vcpu, irq, inc_eip) != EMULATE_DONE)
			kvm_make_request(KVM_REQ_TRIPLE_FAULT, vcpu);
		return;
	}
	intr = irq | INTR_INFO_VALID_MASK;
	if (vcpu->arch.interrupt.soft) {
		intr |= INTR_TYPE_SOFT_INTR;
		vmcs_write32(VM_ENTRY_INSTRUCTION_LEN,
			     vmx->vcpu.arch.event_exit_inst_len);
	} else
		intr |= INTR_TYPE_EXT_INTR;
	vmcs_write32(VM_ENTRY_INTR_INFO_FIELD, intr);
}

static void vmx_inject_nmi(struct kvm_vcpu *vcpu)
{
	struct vcpu_vmx *vmx = to_vmx(vcpu);

	if (is_guest_mode(vcpu))
		return;

	if (!cpu_has_virtual_nmis()) {
		/*
		 * Tracking the NMI-blocked state in software is built upon
		 * finding the next open IRQ window. This, in turn, depends on
		 * well-behaving guests: They have to keep IRQs disabled at
		 * least as long as the NMI handler runs. Otherwise we may
		 * cause NMI nesting, maybe breaking the guest. But as this is
		 * highly unlikely, we can live with the residual risk.
		 */
		vmx->soft_vnmi_blocked = 1;
		vmx->vnmi_blocked_time = 0;
	}

	++vcpu->stat.nmi_injections;
	vmx->nmi_known_unmasked = false;
	if (vmx->rmode.vm86_active) {
		if (kvm_inject_realmode_interrupt(vcpu, NMI_VECTOR, 0) != EMULATE_DONE)
			kvm_make_request(KVM_REQ_TRIPLE_FAULT, vcpu);
		return;
	}
	vmcs_write32(VM_ENTRY_INTR_INFO_FIELD,
			INTR_TYPE_NMI_INTR | INTR_INFO_VALID_MASK | NMI_VECTOR);
}

static bool vmx_get_nmi_mask(struct kvm_vcpu *vcpu)
{
	if (!cpu_has_virtual_nmis())
		return to_vmx(vcpu)->soft_vnmi_blocked;
	if (to_vmx(vcpu)->nmi_known_unmasked)
		return false;
	return vmcs_read32(GUEST_INTERRUPTIBILITY_INFO)	& GUEST_INTR_STATE_NMI;
}

static void vmx_set_nmi_mask(struct kvm_vcpu *vcpu, bool masked)
{
	struct vcpu_vmx *vmx = to_vmx(vcpu);

	if (!cpu_has_virtual_nmis()) {
		if (vmx->soft_vnmi_blocked != masked) {
			vmx->soft_vnmi_blocked = masked;
			vmx->vnmi_blocked_time = 0;
		}
	} else {
		vmx->nmi_known_unmasked = !masked;
		if (masked)
			vmcs_set_bits(GUEST_INTERRUPTIBILITY_INFO,
				      GUEST_INTR_STATE_NMI);
		else
			vmcs_clear_bits(GUEST_INTERRUPTIBILITY_INFO,
					GUEST_INTR_STATE_NMI);
	}
}

static int vmx_nmi_allowed(struct kvm_vcpu *vcpu)
{
	if (to_vmx(vcpu)->nested.nested_run_pending)
		return 0;

	if (!cpu_has_virtual_nmis() && to_vmx(vcpu)->soft_vnmi_blocked)
		return 0;

	return	!(vmcs_read32(GUEST_INTERRUPTIBILITY_INFO) &
		  (GUEST_INTR_STATE_MOV_SS | GUEST_INTR_STATE_STI
		   | GUEST_INTR_STATE_NMI));
}

static int vmx_interrupt_allowed(struct kvm_vcpu *vcpu)
{
	return (!to_vmx(vcpu)->nested.nested_run_pending &&
		vmcs_readl(GUEST_RFLAGS) & X86_EFLAGS_IF) &&
		!(vmcs_read32(GUEST_INTERRUPTIBILITY_INFO) &
			(GUEST_INTR_STATE_STI | GUEST_INTR_STATE_MOV_SS));
}

static int vmx_set_tss_addr(struct kvm *kvm, unsigned int addr)
{
	int ret;
	struct kvm_userspace_memory_region tss_mem = {
		.slot = TSS_PRIVATE_MEMSLOT,
		.guest_phys_addr = addr,
		.memory_size = PAGE_SIZE * 3,
		.flags = 0,
	};

	ret = kvm_set_memory_region(kvm, &tss_mem);
	if (ret)
		return ret;
	kvm->arch.tss_addr = addr;
	return init_rmode_tss(kvm);
}

static bool rmode_exception(struct kvm_vcpu *vcpu, int vec)
{
	switch (vec) {
	case BP_VECTOR:
		/*
		 * Update instruction length as we may reinject the exception
		 * from user space while in guest debugging mode.
		 */
		to_vmx(vcpu)->vcpu.arch.event_exit_inst_len =
			vmcs_read32(VM_EXIT_INSTRUCTION_LEN);
		if (vcpu->guest_debug & KVM_GUESTDBG_USE_SW_BP)
			return false;
		/* fall through */
	case DB_VECTOR:
		if (vcpu->guest_debug &
			(KVM_GUESTDBG_SINGLESTEP | KVM_GUESTDBG_USE_HW_BP))
			return false;
		/* fall through */
	case DE_VECTOR:
	case OF_VECTOR:
	case BR_VECTOR:
	case UD_VECTOR:
	case DF_VECTOR:
	case SS_VECTOR:
	case GP_VECTOR:
	case MF_VECTOR:
		return true;
	break;
	}
	return false;
}

static int handle_rmode_exception(struct kvm_vcpu *vcpu,
				  int vec, u32 err_code)
{
	/*
	 * Instruction with address size override prefix opcode 0x67
	 * Cause the #SS fault with 0 error code in VM86 mode.
	 */
	if (((vec == GP_VECTOR) || (vec == SS_VECTOR)) && err_code == 0) {
		if (emulate_instruction(vcpu, 0) == EMULATE_DONE) {
			if (vcpu->arch.halt_request) {
				vcpu->arch.halt_request = 0;
				return kvm_vcpu_halt(vcpu);
			}
			return 1;
		}
		return 0;
	}

	/*
	 * Forward all other exceptions that are valid in real mode.
	 * FIXME: Breaks guest debugging in real mode, needs to be fixed with
	 *        the required debugging infrastructure rework.
	 */
	kvm_queue_exception(vcpu, vec);
	return 1;
}

/*
 * Trigger machine check on the host. We assume all the MSRs are already set up
 * by the CPU and that we still run on the same CPU as the MCE occurred on.
 * We pass a fake environment to the machine check handler because we want
 * the guest to be always treated like user space, no matter what context
 * it used internally.
 */
static void kvm_machine_check(void)
{
#if defined(CONFIG_X86_MCE) && defined(CONFIG_X86_64)
	struct pt_regs regs = {
		.cs = 3, /* Fake ring 3 no matter what the guest ran on */
		.flags = X86_EFLAGS_IF,
	};

	do_machine_check(&regs, 0);
#endif
}

static int handle_machine_check(struct kvm_vcpu *vcpu)
{
	/* already handled by vcpu_run */
	return 1;
}

static int handle_exception(struct kvm_vcpu *vcpu)
{
	struct vcpu_vmx *vmx = to_vmx(vcpu);
	struct kvm_run *kvm_run = vcpu->run;
	u32 intr_info, ex_no, error_code;
	unsigned long cr2, rip, dr6;
	u32 vect_info;
	enum emulation_result er;

	vect_info = vmx->idt_vectoring_info;
	intr_info = vmx->exit_intr_info;

	if (is_machine_check(intr_info))
		return handle_machine_check(vcpu);

	if ((intr_info & INTR_INFO_INTR_TYPE_MASK) == INTR_TYPE_NMI_INTR)
		return 1;  /* already handled by vmx_vcpu_run() */

	if (is_no_device(intr_info)) {
		vmx_fpu_activate(vcpu);
		return 1;
	}

	if (is_invalid_opcode(intr_info)) {
		if (is_guest_mode(vcpu)) {
			kvm_queue_exception(vcpu, UD_VECTOR);
			return 1;
		}
		er = emulate_instruction(vcpu, EMULTYPE_TRAP_UD);
		if (er != EMULATE_DONE)
			kvm_queue_exception(vcpu, UD_VECTOR);
		return 1;
	}

	error_code = 0;
	if (intr_info & INTR_INFO_DELIVER_CODE_MASK)
		error_code = vmcs_read32(VM_EXIT_INTR_ERROR_CODE);

	/*
	 * The #PF with PFEC.RSVD = 1 indicates the guest is accessing
	 * MMIO, it is better to report an internal error.
	 * See the comments in vmx_handle_exit.
	 */
	if ((vect_info & VECTORING_INFO_VALID_MASK) &&
	    !(is_page_fault(intr_info) && !(error_code & PFERR_RSVD_MASK))) {
		vcpu->run->exit_reason = KVM_EXIT_INTERNAL_ERROR;
		vcpu->run->internal.suberror = KVM_INTERNAL_ERROR_SIMUL_EX;
		vcpu->run->internal.ndata = 3;
		vcpu->run->internal.data[0] = vect_info;
		vcpu->run->internal.data[1] = intr_info;
		vcpu->run->internal.data[2] = error_code;
		return 0;
	}

	if (is_page_fault(intr_info)) {
		/* EPT won't cause page fault directly */
		BUG_ON(enable_ept);
		cr2 = vmcs_readl(EXIT_QUALIFICATION);
		trace_kvm_page_fault(cr2, error_code);

		if (kvm_event_needs_reinjection(vcpu))
			kvm_mmu_unprotect_page_virt(vcpu, cr2);
		return kvm_mmu_page_fault(vcpu, cr2, error_code, NULL, 0);
	}

	ex_no = intr_info & INTR_INFO_VECTOR_MASK;

	if (vmx->rmode.vm86_active && rmode_exception(vcpu, ex_no))
		return handle_rmode_exception(vcpu, ex_no, error_code);

	switch (ex_no) {
	case DB_VECTOR:
		dr6 = vmcs_readl(EXIT_QUALIFICATION);
		if (!(vcpu->guest_debug &
		      (KVM_GUESTDBG_SINGLESTEP | KVM_GUESTDBG_USE_HW_BP))) {
			vcpu->arch.dr6 &= ~15;
			vcpu->arch.dr6 |= dr6 | DR6_RTM;
			if (!(dr6 & ~DR6_RESERVED)) /* icebp */
				skip_emulated_instruction(vcpu);

			kvm_queue_exception(vcpu, DB_VECTOR);
			return 1;
		}
		kvm_run->debug.arch.dr6 = dr6 | DR6_FIXED_1;
		kvm_run->debug.arch.dr7 = vmcs_readl(GUEST_DR7);
		/* fall through */
	case BP_VECTOR:
		/*
		 * Update instruction length as we may reinject #BP from
		 * user space while in guest debugging mode. Reading it for
		 * #DB as well causes no harm, it is not used in that case.
		 */
		vmx->vcpu.arch.event_exit_inst_len =
			vmcs_read32(VM_EXIT_INSTRUCTION_LEN);
		kvm_run->exit_reason = KVM_EXIT_DEBUG;
		rip = kvm_rip_read(vcpu);
		kvm_run->debug.arch.pc = vmcs_readl(GUEST_CS_BASE) + rip;
		kvm_run->debug.arch.exception = ex_no;
		break;
	default:
		kvm_run->exit_reason = KVM_EXIT_EXCEPTION;
		kvm_run->ex.exception = ex_no;
		kvm_run->ex.error_code = error_code;
		break;
	}
	return 0;
}

static int handle_external_interrupt(struct kvm_vcpu *vcpu)
{
	++vcpu->stat.irq_exits;
	return 1;
}

static int handle_triple_fault(struct kvm_vcpu *vcpu)
{
	vcpu->run->exit_reason = KVM_EXIT_SHUTDOWN;
	return 0;
}

static int handle_io(struct kvm_vcpu *vcpu)
{
	unsigned long exit_qualification;
	int size, in, string;
	unsigned port;

	exit_qualification = vmcs_readl(EXIT_QUALIFICATION);
	string = (exit_qualification & 16) != 0;
	in = (exit_qualification & 8) != 0;

	++vcpu->stat.io_exits;

	if (string || in)
		return emulate_instruction(vcpu, 0) == EMULATE_DONE;

	port = exit_qualification >> 16;
	size = (exit_qualification & 7) + 1;
	skip_emulated_instruction(vcpu);

	return kvm_fast_pio_out(vcpu, size, port);
}

static void
vmx_patch_hypercall(struct kvm_vcpu *vcpu, unsigned char *hypercall)
{
	/*
	 * Patch in the VMCALL instruction:
	 */
	hypercall[0] = 0x0f;
	hypercall[1] = 0x01;
	hypercall[2] = 0xc1;
}

static bool nested_cr0_valid(struct kvm_vcpu *vcpu, unsigned long val)
{
	unsigned long always_on = VMXON_CR0_ALWAYSON;
	struct vmcs12 *vmcs12 = get_vmcs12(vcpu);

	if (to_vmx(vcpu)->nested.nested_vmx_secondary_ctls_high &
		SECONDARY_EXEC_UNRESTRICTED_GUEST &&
	    nested_cpu_has2(vmcs12, SECONDARY_EXEC_UNRESTRICTED_GUEST))
		always_on &= ~(X86_CR0_PE | X86_CR0_PG);
	return (val & always_on) == always_on;
}

/* called to set cr0 as appropriate for a mov-to-cr0 exit. */
static int handle_set_cr0(struct kvm_vcpu *vcpu, unsigned long val)
{
	if (is_guest_mode(vcpu)) {
		struct vmcs12 *vmcs12 = get_vmcs12(vcpu);
		unsigned long orig_val = val;

		/*
		 * We get here when L2 changed cr0 in a way that did not change
		 * any of L1's shadowed bits (see nested_vmx_exit_handled_cr),
		 * but did change L0 shadowed bits. So we first calculate the
		 * effective cr0 value that L1 would like to write into the
		 * hardware. It consists of the L2-owned bits from the new
		 * value combined with the L1-owned bits from L1's guest_cr0.
		 */
		val = (val & ~vmcs12->cr0_guest_host_mask) |
			(vmcs12->guest_cr0 & vmcs12->cr0_guest_host_mask);

		if (!nested_cr0_valid(vcpu, val))
			return 1;

		if (kvm_set_cr0(vcpu, val))
			return 1;
		vmcs_writel(CR0_READ_SHADOW, orig_val);
		return 0;
	} else {
		if (to_vmx(vcpu)->nested.vmxon &&
		    ((val & VMXON_CR0_ALWAYSON) != VMXON_CR0_ALWAYSON))
			return 1;
		return kvm_set_cr0(vcpu, val);
	}
}

static int handle_set_cr4(struct kvm_vcpu *vcpu, unsigned long val)
{
	if (is_guest_mode(vcpu)) {
		struct vmcs12 *vmcs12 = get_vmcs12(vcpu);
		unsigned long orig_val = val;

		/* analogously to handle_set_cr0 */
		val = (val & ~vmcs12->cr4_guest_host_mask) |
			(vmcs12->guest_cr4 & vmcs12->cr4_guest_host_mask);
		if (kvm_set_cr4(vcpu, val))
			return 1;
		vmcs_writel(CR4_READ_SHADOW, orig_val);
		return 0;
	} else
		return kvm_set_cr4(vcpu, val);
}

/* called to set cr0 as approriate for clts instruction exit. */
static void handle_clts(struct kvm_vcpu *vcpu)
{
	if (is_guest_mode(vcpu)) {
		/*
		 * We get here when L2 did CLTS, and L1 didn't shadow CR0.TS
		 * but we did (!fpu_active). We need to keep GUEST_CR0.TS on,
		 * just pretend it's off (also in arch.cr0 for fpu_activate).
		 */
		vmcs_writel(CR0_READ_SHADOW,
			vmcs_readl(CR0_READ_SHADOW) & ~X86_CR0_TS);
		vcpu->arch.cr0 &= ~X86_CR0_TS;
	} else
		vmx_set_cr0(vcpu, kvm_read_cr0_bits(vcpu, ~X86_CR0_TS));
}

static int handle_cr(struct kvm_vcpu *vcpu)
{
	unsigned long exit_qualification, val;
	int cr;
	int reg;
	int err;

	exit_qualification = vmcs_readl(EXIT_QUALIFICATION);
	cr = exit_qualification & 15;
	reg = (exit_qualification >> 8) & 15;
	switch ((exit_qualification >> 4) & 3) {
	case 0: /* mov to cr */
		val = kvm_register_readl(vcpu, reg);
		trace_kvm_cr_write(cr, val);
		switch (cr) {
		case 0:
			err = handle_set_cr0(vcpu, val);
			kvm_complete_insn_gp(vcpu, err);
			return 1;
		case 3:
			err = kvm_set_cr3(vcpu, val);
			kvm_complete_insn_gp(vcpu, err);
			return 1;
		case 4:
			err = handle_set_cr4(vcpu, val);
			kvm_complete_insn_gp(vcpu, err);
			return 1;
		case 8: {
				u8 cr8_prev = kvm_get_cr8(vcpu);
				u8 cr8 = (u8)val;
				err = kvm_set_cr8(vcpu, cr8);
				kvm_complete_insn_gp(vcpu, err);
				if (irqchip_in_kernel(vcpu->kvm))
					return 1;
				if (cr8_prev <= cr8)
					return 1;
				vcpu->run->exit_reason = KVM_EXIT_SET_TPR;
				return 0;
			}
		}
		break;
	case 2: /* clts */
		handle_clts(vcpu);
		trace_kvm_cr_write(0, kvm_read_cr0(vcpu));
		skip_emulated_instruction(vcpu);
		vmx_fpu_activate(vcpu);
		return 1;
	case 1: /*mov from cr*/
		switch (cr) {
		case 3:
			val = kvm_read_cr3(vcpu);
			kvm_register_write(vcpu, reg, val);
			trace_kvm_cr_read(cr, val);
			skip_emulated_instruction(vcpu);
			return 1;
		case 8:
			val = kvm_get_cr8(vcpu);
			kvm_register_write(vcpu, reg, val);
			trace_kvm_cr_read(cr, val);
			skip_emulated_instruction(vcpu);
			return 1;
		}
		break;
	case 3: /* lmsw */
		val = (exit_qualification >> LMSW_SOURCE_DATA_SHIFT) & 0x0f;
		trace_kvm_cr_write(0, (kvm_read_cr0(vcpu) & ~0xful) | val);
		kvm_lmsw(vcpu, val);

		skip_emulated_instruction(vcpu);
		return 1;
	default:
		break;
	}
	vcpu->run->exit_reason = 0;
	vcpu_unimpl(vcpu, "unhandled control register: op %d cr %d\n",
	       (int)(exit_qualification >> 4) & 3, cr);
	return 0;
}

static int handle_dr(struct kvm_vcpu *vcpu)
{
	unsigned long exit_qualification;
	int dr, dr7, reg;

	exit_qualification = vmcs_readl(EXIT_QUALIFICATION);
	dr = exit_qualification & DEBUG_REG_ACCESS_NUM;

	/* First, if DR does not exist, trigger UD */
	if (!kvm_require_dr(vcpu, dr))
		return 1;

	/* Do not handle if the CPL > 0, will trigger GP on re-entry */
	if (!kvm_require_cpl(vcpu, 0))
		return 1;
	dr7 = vmcs_readl(GUEST_DR7);
	if (dr7 & DR7_GD) {
		/*
		 * As the vm-exit takes precedence over the debug trap, we
		 * need to emulate the latter, either for the host or the
		 * guest debugging itself.
		 */
		if (vcpu->guest_debug & KVM_GUESTDBG_USE_HW_BP) {
			vcpu->run->debug.arch.dr6 = vcpu->arch.dr6;
			vcpu->run->debug.arch.dr7 = dr7;
			vcpu->run->debug.arch.pc = kvm_get_linear_rip(vcpu);
			vcpu->run->debug.arch.exception = DB_VECTOR;
			vcpu->run->exit_reason = KVM_EXIT_DEBUG;
			return 0;
		} else {
			vcpu->arch.dr6 &= ~15;
			vcpu->arch.dr6 |= DR6_BD | DR6_RTM;
			kvm_queue_exception(vcpu, DB_VECTOR);
			return 1;
		}
	}

	if (vcpu->guest_debug == 0) {
		u32 cpu_based_vm_exec_control;

		cpu_based_vm_exec_control = vmcs_read32(CPU_BASED_VM_EXEC_CONTROL);
		cpu_based_vm_exec_control &= ~CPU_BASED_MOV_DR_EXITING;
		vmcs_write32(CPU_BASED_VM_EXEC_CONTROL, cpu_based_vm_exec_control);

		/*
		 * No more DR vmexits; force a reload of the debug registers
		 * and reenter on this instruction.  The next vmexit will
		 * retrieve the full state of the debug registers.
		 */
		vcpu->arch.switch_db_regs |= KVM_DEBUGREG_WONT_EXIT;
		return 1;
	}

	reg = DEBUG_REG_ACCESS_REG(exit_qualification);
	if (exit_qualification & TYPE_MOV_FROM_DR) {
		unsigned long val;

		if (kvm_get_dr(vcpu, dr, &val))
			return 1;
		kvm_register_write(vcpu, reg, val);
	} else
		if (kvm_set_dr(vcpu, dr, kvm_register_readl(vcpu, reg)))
			return 1;

	skip_emulated_instruction(vcpu);
	return 1;
}

static u64 vmx_get_dr6(struct kvm_vcpu *vcpu)
{
	return vcpu->arch.dr6;
}

static void vmx_set_dr6(struct kvm_vcpu *vcpu, unsigned long val)
{
}

static void vmx_sync_dirty_debug_regs(struct kvm_vcpu *vcpu)
{
	u32 cpu_based_vm_exec_control;

	get_debugreg(vcpu->arch.db[0], 0);
	get_debugreg(vcpu->arch.db[1], 1);
	get_debugreg(vcpu->arch.db[2], 2);
	get_debugreg(vcpu->arch.db[3], 3);
	get_debugreg(vcpu->arch.dr6, 6);
	vcpu->arch.dr7 = vmcs_readl(GUEST_DR7);

	vcpu->arch.switch_db_regs &= ~KVM_DEBUGREG_WONT_EXIT;

	cpu_based_vm_exec_control = vmcs_read32(CPU_BASED_VM_EXEC_CONTROL);
	cpu_based_vm_exec_control |= CPU_BASED_MOV_DR_EXITING;
	vmcs_write32(CPU_BASED_VM_EXEC_CONTROL, cpu_based_vm_exec_control);
}

static void vmx_set_dr7(struct kvm_vcpu *vcpu, unsigned long val)
{
	vmcs_writel(GUEST_DR7, val);
}

static int handle_cpuid(struct kvm_vcpu *vcpu)
{
	kvm_emulate_cpuid(vcpu);
	return 1;
}

static int handle_rdmsr(struct kvm_vcpu *vcpu)
{
	u32 ecx = vcpu->arch.regs[VCPU_REGS_RCX];
	u64 data;

	if (vmx_get_msr(vcpu, ecx, &data)) {
		trace_kvm_msr_read_ex(ecx);
		kvm_inject_gp(vcpu, 0);
		return 1;
	}

	trace_kvm_msr_read(ecx, data);

	/* FIXME: handling of bits 32:63 of rax, rdx */
	vcpu->arch.regs[VCPU_REGS_RAX] = data & -1u;
	vcpu->arch.regs[VCPU_REGS_RDX] = (data >> 32) & -1u;
	skip_emulated_instruction(vcpu);
	return 1;
}

static int handle_wrmsr(struct kvm_vcpu *vcpu)
{
	struct msr_data msr;
	u32 ecx = vcpu->arch.regs[VCPU_REGS_RCX];
	u64 data = (vcpu->arch.regs[VCPU_REGS_RAX] & -1u)
		| ((u64)(vcpu->arch.regs[VCPU_REGS_RDX] & -1u) << 32);

	msr.data = data;
	msr.index = ecx;
	msr.host_initiated = false;
	if (kvm_set_msr(vcpu, &msr) != 0) {
		trace_kvm_msr_write_ex(ecx, data);
		kvm_inject_gp(vcpu, 0);
		return 1;
	}

	trace_kvm_msr_write(ecx, data);
	skip_emulated_instruction(vcpu);
	return 1;
}

static int handle_tpr_below_threshold(struct kvm_vcpu *vcpu)
{
	kvm_make_request(KVM_REQ_EVENT, vcpu);
	return 1;
}

static int handle_interrupt_window(struct kvm_vcpu *vcpu)
{
	u32 cpu_based_vm_exec_control;

	/* clear pending irq */
	cpu_based_vm_exec_control = vmcs_read32(CPU_BASED_VM_EXEC_CONTROL);
	cpu_based_vm_exec_control &= ~CPU_BASED_VIRTUAL_INTR_PENDING;
	vmcs_write32(CPU_BASED_VM_EXEC_CONTROL, cpu_based_vm_exec_control);

	kvm_make_request(KVM_REQ_EVENT, vcpu);

	++vcpu->stat.irq_window_exits;

	/*
	 * If the user space waits to inject interrupts, exit as soon as
	 * possible
	 */
	if (!irqchip_in_kernel(vcpu->kvm) &&
	    vcpu->run->request_interrupt_window &&
	    !kvm_cpu_has_interrupt(vcpu)) {
		vcpu->run->exit_reason = KVM_EXIT_IRQ_WINDOW_OPEN;
		return 0;
	}
	return 1;
}

static int handle_halt(struct kvm_vcpu *vcpu)
{
	return kvm_emulate_halt(vcpu);
}

static int handle_vmcall(struct kvm_vcpu *vcpu)
{
	kvm_emulate_hypercall(vcpu);
	return 1;
}

static int handle_invd(struct kvm_vcpu *vcpu)
{
	return emulate_instruction(vcpu, 0) == EMULATE_DONE;
}

static int handle_invlpg(struct kvm_vcpu *vcpu)
{
	unsigned long exit_qualification = vmcs_readl(EXIT_QUALIFICATION);

	kvm_mmu_invlpg(vcpu, exit_qualification);
	skip_emulated_instruction(vcpu);
	return 1;
}

static int handle_rdpmc(struct kvm_vcpu *vcpu)
{
	int err;

	err = kvm_rdpmc(vcpu);
	kvm_complete_insn_gp(vcpu, err);

	return 1;
}

static int handle_wbinvd(struct kvm_vcpu *vcpu)
{
	kvm_emulate_wbinvd(vcpu);
	return 1;
}

static int handle_xsetbv(struct kvm_vcpu *vcpu)
{
	u64 new_bv = kvm_read_edx_eax(vcpu);
	u32 index = kvm_register_read(vcpu, VCPU_REGS_RCX);

	if (kvm_set_xcr(vcpu, index, new_bv) == 0)
		skip_emulated_instruction(vcpu);
	return 1;
}

static int handle_xsaves(struct kvm_vcpu *vcpu)
{
	skip_emulated_instruction(vcpu);
	WARN(1, "this should never happen\n");
	return 1;
}

static int handle_xrstors(struct kvm_vcpu *vcpu)
{
	skip_emulated_instruction(vcpu);
	WARN(1, "this should never happen\n");
	return 1;
}

static int handle_apic_access(struct kvm_vcpu *vcpu)
{
	if (likely(fasteoi)) {
		unsigned long exit_qualification = vmcs_readl(EXIT_QUALIFICATION);
		int access_type, offset;

		access_type = exit_qualification & APIC_ACCESS_TYPE;
		offset = exit_qualification & APIC_ACCESS_OFFSET;
		/*
		 * Sane guest uses MOV to write EOI, with written value
		 * not cared. So make a short-circuit here by avoiding
		 * heavy instruction emulation.
		 */
		if ((access_type == TYPE_LINEAR_APIC_INST_WRITE) &&
		    (offset == APIC_EOI)) {
			kvm_lapic_set_eoi(vcpu);
			skip_emulated_instruction(vcpu);
			return 1;
		}
	}
	return emulate_instruction(vcpu, 0) == EMULATE_DONE;
}

static int handle_apic_eoi_induced(struct kvm_vcpu *vcpu)
{
	unsigned long exit_qualification = vmcs_readl(EXIT_QUALIFICATION);
	int vector = exit_qualification & 0xff;

	/* EOI-induced VM exit is trap-like and thus no need to adjust IP */
	kvm_apic_set_eoi_accelerated(vcpu, vector);
	return 1;
}

static int handle_apic_write(struct kvm_vcpu *vcpu)
{
	unsigned long exit_qualification = vmcs_readl(EXIT_QUALIFICATION);
	u32 offset = exit_qualification & 0xfff;

	/* APIC-write VM exit is trap-like and thus no need to adjust IP */
	kvm_apic_write_nodecode(vcpu, offset);
	return 1;
}

static int handle_task_switch(struct kvm_vcpu *vcpu)
{
	struct vcpu_vmx *vmx = to_vmx(vcpu);
	unsigned long exit_qualification;
	bool has_error_code = false;
	u32 error_code = 0;
	u16 tss_selector;
	int reason, type, idt_v, idt_index;

	idt_v = (vmx->idt_vectoring_info & VECTORING_INFO_VALID_MASK);
	idt_index = (vmx->idt_vectoring_info & VECTORING_INFO_VECTOR_MASK);
	type = (vmx->idt_vectoring_info & VECTORING_INFO_TYPE_MASK);

	exit_qualification = vmcs_readl(EXIT_QUALIFICATION);

	reason = (u32)exit_qualification >> 30;
	if (reason == TASK_SWITCH_GATE && idt_v) {
		switch (type) {
		case INTR_TYPE_NMI_INTR:
			vcpu->arch.nmi_injected = false;
			vmx_set_nmi_mask(vcpu, true);
			break;
		case INTR_TYPE_EXT_INTR:
		case INTR_TYPE_SOFT_INTR:
			kvm_clear_interrupt_queue(vcpu);
			break;
		case INTR_TYPE_HARD_EXCEPTION:
			if (vmx->idt_vectoring_info &
			    VECTORING_INFO_DELIVER_CODE_MASK) {
				has_error_code = true;
				error_code =
					vmcs_read32(IDT_VECTORING_ERROR_CODE);
			}
			/* fall through */
		case INTR_TYPE_SOFT_EXCEPTION:
			kvm_clear_exception_queue(vcpu);
			break;
		default:
			break;
		}
	}
	tss_selector = exit_qualification;

	if (!idt_v || (type != INTR_TYPE_HARD_EXCEPTION &&
		       type != INTR_TYPE_EXT_INTR &&
		       type != INTR_TYPE_NMI_INTR))
		skip_emulated_instruction(vcpu);

	if (kvm_task_switch(vcpu, tss_selector,
			    type == INTR_TYPE_SOFT_INTR ? idt_index : -1, reason,
			    has_error_code, error_code) == EMULATE_FAIL) {
		vcpu->run->exit_reason = KVM_EXIT_INTERNAL_ERROR;
		vcpu->run->internal.suberror = KVM_INTERNAL_ERROR_EMULATION;
		vcpu->run->internal.ndata = 0;
		return 0;
	}

	/* clear all local breakpoint enable flags */
	vmcs_writel(GUEST_DR7, vmcs_readl(GUEST_DR7) & ~0x155);

	/*
	 * TODO: What about debug traps on tss switch?
	 *       Are we supposed to inject them and update dr6?
	 */

	return 1;
}

static int handle_ept_violation(struct kvm_vcpu *vcpu)
{
	unsigned long exit_qualification;
	gpa_t gpa;
	u32 error_code;
	int gla_validity;

	exit_qualification = vmcs_readl(EXIT_QUALIFICATION);

	gla_validity = (exit_qualification >> 7) & 0x3;
	if (gla_validity != 0x3 && gla_validity != 0x1 && gla_validity != 0) {
		printk(KERN_ERR "EPT: Handling EPT violation failed!\n");
		printk(KERN_ERR "EPT: GPA: 0x%lx, GVA: 0x%lx\n",
			(long unsigned int)vmcs_read64(GUEST_PHYSICAL_ADDRESS),
			vmcs_readl(GUEST_LINEAR_ADDRESS));
		printk(KERN_ERR "EPT: Exit qualification is 0x%lx\n",
			(long unsigned int)exit_qualification);
		vcpu->run->exit_reason = KVM_EXIT_UNKNOWN;
		vcpu->run->hw.hardware_exit_reason = EXIT_REASON_EPT_VIOLATION;
		return 0;
	}

	/*
	 * EPT violation happened while executing iret from NMI,
	 * "blocked by NMI" bit has to be set before next VM entry.
	 * There are errata that may cause this bit to not be set:
	 * AAK134, BY25.
	 */
	if (!(to_vmx(vcpu)->idt_vectoring_info & VECTORING_INFO_VALID_MASK) &&
			cpu_has_virtual_nmis() &&
			(exit_qualification & INTR_INFO_UNBLOCK_NMI))
		vmcs_set_bits(GUEST_INTERRUPTIBILITY_INFO, GUEST_INTR_STATE_NMI);

	gpa = vmcs_read64(GUEST_PHYSICAL_ADDRESS);
	trace_kvm_page_fault(gpa, exit_qualification);

	/* It is a write fault? */
	error_code = exit_qualification & PFERR_WRITE_MASK;
	/* It is a fetch fault? */
	error_code |= (exit_qualification << 2) & PFERR_FETCH_MASK;
	/* ept page table is present? */
	error_code |= (exit_qualification >> 3) & PFERR_PRESENT_MASK;

	vcpu->arch.exit_qualification = exit_qualification;

	return kvm_mmu_page_fault(vcpu, gpa, error_code, NULL, 0);
}

static u64 ept_rsvd_mask(u64 spte, int level)
{
	int i;
	u64 mask = 0;

	for (i = 51; i > boot_cpu_data.x86_phys_bits; i--)
		mask |= (1ULL << i);

	if (level == 4)
		/* bits 7:3 reserved */
		mask |= 0xf8;
	else if (spte & (1ULL << 7))
		/*
		 * 1GB/2MB page, bits 29:12 or 20:12 reserved respectively,
		 * level == 1 if the hypervisor is using the ignored bit 7.
		 */
		mask |= (PAGE_SIZE << ((level - 1) * 9)) - PAGE_SIZE;
	else if (level > 1)
		/* bits 6:3 reserved */
		mask |= 0x78;

	return mask;
}

static void ept_misconfig_inspect_spte(struct kvm_vcpu *vcpu, u64 spte,
				       int level)
{
	printk(KERN_ERR "%s: spte 0x%llx level %d\n", __func__, spte, level);

	/* 010b (write-only) */
	WARN_ON((spte & 0x7) == 0x2);

	/* 110b (write/execute) */
	WARN_ON((spte & 0x7) == 0x6);

	/* 100b (execute-only) and value not supported by logical processor */
	if (!cpu_has_vmx_ept_execute_only())
		WARN_ON((spte & 0x7) == 0x4);

	/* not 000b */
	if ((spte & 0x7)) {
		u64 rsvd_bits = spte & ept_rsvd_mask(spte, level);

		if (rsvd_bits != 0) {
			printk(KERN_ERR "%s: rsvd_bits = 0x%llx\n",
					 __func__, rsvd_bits);
			WARN_ON(1);
		}

		/* bits 5:3 are _not_ reserved for large page or leaf page */
		if ((rsvd_bits & 0x38) == 0) {
			u64 ept_mem_type = (spte & 0x38) >> 3;

			if (ept_mem_type == 2 || ept_mem_type == 3 ||
			    ept_mem_type == 7) {
				printk(KERN_ERR "%s: ept_mem_type=0x%llx\n",
						__func__, ept_mem_type);
				WARN_ON(1);
			}
		}
	}
}

static int handle_ept_misconfig(struct kvm_vcpu *vcpu)
{
	u64 sptes[4];
	int nr_sptes, i, ret;
	gpa_t gpa;

	gpa = vmcs_read64(GUEST_PHYSICAL_ADDRESS);
	if (!kvm_io_bus_write(vcpu, KVM_FAST_MMIO_BUS, gpa, 0, NULL)) {
		skip_emulated_instruction(vcpu);
		return 1;
	}

	ret = handle_mmio_page_fault_common(vcpu, gpa, true);
	if (likely(ret == RET_MMIO_PF_EMULATE))
		return x86_emulate_instruction(vcpu, gpa, 0, NULL, 0) ==
					      EMULATE_DONE;

	if (unlikely(ret == RET_MMIO_PF_INVALID))
		return kvm_mmu_page_fault(vcpu, gpa, 0, NULL, 0);

	if (unlikely(ret == RET_MMIO_PF_RETRY))
		return 1;

	/* It is the real ept misconfig */
	printk(KERN_ERR "EPT: Misconfiguration.\n");
	printk(KERN_ERR "EPT: GPA: 0x%llx\n", gpa);

	nr_sptes = kvm_mmu_get_spte_hierarchy(vcpu, gpa, sptes);

	for (i = PT64_ROOT_LEVEL; i > PT64_ROOT_LEVEL - nr_sptes; --i)
		ept_misconfig_inspect_spte(vcpu, sptes[i-1], i);

	vcpu->run->exit_reason = KVM_EXIT_UNKNOWN;
	vcpu->run->hw.hardware_exit_reason = EXIT_REASON_EPT_MISCONFIG;

	return 0;
}

static int handle_nmi_window(struct kvm_vcpu *vcpu)
{
	u32 cpu_based_vm_exec_control;

	/* clear pending NMI */
	cpu_based_vm_exec_control = vmcs_read32(CPU_BASED_VM_EXEC_CONTROL);
	cpu_based_vm_exec_control &= ~CPU_BASED_VIRTUAL_NMI_PENDING;
	vmcs_write32(CPU_BASED_VM_EXEC_CONTROL, cpu_based_vm_exec_control);
	++vcpu->stat.nmi_window_exits;
	kvm_make_request(KVM_REQ_EVENT, vcpu);

	return 1;
}

static int handle_invalid_guest_state(struct kvm_vcpu *vcpu)
{
	struct vcpu_vmx *vmx = to_vmx(vcpu);
	enum emulation_result err = EMULATE_DONE;
	int ret = 1;
	u32 cpu_exec_ctrl;
	bool intr_window_requested;
	unsigned count = 130;

	cpu_exec_ctrl = vmcs_read32(CPU_BASED_VM_EXEC_CONTROL);
	intr_window_requested = cpu_exec_ctrl & CPU_BASED_VIRTUAL_INTR_PENDING;

	while (vmx->emulation_required && count-- != 0) {
		if (intr_window_requested && vmx_interrupt_allowed(vcpu))
			return handle_interrupt_window(&vmx->vcpu);

		if (test_bit(KVM_REQ_EVENT, &vcpu->requests))
			return 1;

		err = emulate_instruction(vcpu, EMULTYPE_NO_REEXECUTE);

		if (err == EMULATE_USER_EXIT) {
			++vcpu->stat.mmio_exits;
			ret = 0;
			goto out;
		}

		if (err != EMULATE_DONE) {
			vcpu->run->exit_reason = KVM_EXIT_INTERNAL_ERROR;
			vcpu->run->internal.suberror = KVM_INTERNAL_ERROR_EMULATION;
			vcpu->run->internal.ndata = 0;
			return 0;
		}

		if (vcpu->arch.halt_request) {
			vcpu->arch.halt_request = 0;
			ret = kvm_vcpu_halt(vcpu);
			goto out;
		}

		if (signal_pending(current))
			goto out;
		if (need_resched())
			schedule();
	}

out:
	return ret;
}

static int __grow_ple_window(int val)
{
	if (ple_window_grow < 1)
		return ple_window;

	val = min(val, ple_window_actual_max);

	if (ple_window_grow < ple_window)
		val *= ple_window_grow;
	else
		val += ple_window_grow;

	return val;
}

static int __shrink_ple_window(int val, int modifier, int minimum)
{
	if (modifier < 1)
		return ple_window;

	if (modifier < ple_window)
		val /= modifier;
	else
		val -= modifier;

	return max(val, minimum);
}

static void grow_ple_window(struct kvm_vcpu *vcpu)
{
	struct vcpu_vmx *vmx = to_vmx(vcpu);
	int old = vmx->ple_window;

	vmx->ple_window = __grow_ple_window(old);

	if (vmx->ple_window != old)
		vmx->ple_window_dirty = true;

	trace_kvm_ple_window_grow(vcpu->vcpu_id, vmx->ple_window, old);
}

static void shrink_ple_window(struct kvm_vcpu *vcpu)
{
	struct vcpu_vmx *vmx = to_vmx(vcpu);
	int old = vmx->ple_window;

	vmx->ple_window = __shrink_ple_window(old,
	                                      ple_window_shrink, ple_window);

	if (vmx->ple_window != old)
		vmx->ple_window_dirty = true;

	trace_kvm_ple_window_shrink(vcpu->vcpu_id, vmx->ple_window, old);
}

/*
 * ple_window_actual_max is computed to be one grow_ple_window() below
 * ple_window_max. (See __grow_ple_window for the reason.)
 * This prevents overflows, because ple_window_max is int.
 * ple_window_max effectively rounded down to a multiple of ple_window_grow in
 * this process.
 * ple_window_max is also prevented from setting vmx->ple_window < ple_window.
 */
static void update_ple_window_actual_max(void)
{
	ple_window_actual_max =
			__shrink_ple_window(max(ple_window_max, ple_window),
			                    ple_window_grow, INT_MIN);
}

static __init int hardware_setup(void)
{
	int r = -ENOMEM, i, msr;

	rdmsrl_safe(MSR_EFER, &host_efer);

	for (i = 0; i < ARRAY_SIZE(vmx_msr_index); ++i)
		kvm_define_shared_msr(i, vmx_msr_index[i]);

	vmx_io_bitmap_a = (unsigned long *)__get_free_page(GFP_KERNEL);
	if (!vmx_io_bitmap_a)
		return r;

	vmx_io_bitmap_b = (unsigned long *)__get_free_page(GFP_KERNEL);
	if (!vmx_io_bitmap_b)
		goto out;

	vmx_msr_bitmap_legacy = (unsigned long *)__get_free_page(GFP_KERNEL);
	if (!vmx_msr_bitmap_legacy)
		goto out1;

	vmx_msr_bitmap_legacy_x2apic =
				(unsigned long *)__get_free_page(GFP_KERNEL);
	if (!vmx_msr_bitmap_legacy_x2apic)
		goto out2;

	vmx_msr_bitmap_longmode = (unsigned long *)__get_free_page(GFP_KERNEL);
	if (!vmx_msr_bitmap_longmode)
		goto out3;

	vmx_msr_bitmap_longmode_x2apic =
				(unsigned long *)__get_free_page(GFP_KERNEL);
	if (!vmx_msr_bitmap_longmode_x2apic)
		goto out4;

	if (nested) {
		vmx_msr_bitmap_nested =
			(unsigned long *)__get_free_page(GFP_KERNEL);
		if (!vmx_msr_bitmap_nested)
			goto out5;
	}

	vmx_vmread_bitmap = (unsigned long *)__get_free_page(GFP_KERNEL);
	if (!vmx_vmread_bitmap)
		goto out6;

	vmx_vmwrite_bitmap = (unsigned long *)__get_free_page(GFP_KERNEL);
	if (!vmx_vmwrite_bitmap)
		goto out7;

	memset(vmx_vmread_bitmap, 0xff, PAGE_SIZE);
	memset(vmx_vmwrite_bitmap, 0xff, PAGE_SIZE);

	/*
	 * Allow direct access to the PC debug port (it is often used for I/O
	 * delays, but the vmexits simply slow things down).
	 */
	memset(vmx_io_bitmap_a, 0xff, PAGE_SIZE);
	clear_bit(0x80, vmx_io_bitmap_a);

	memset(vmx_io_bitmap_b, 0xff, PAGE_SIZE);

	memset(vmx_msr_bitmap_legacy, 0xff, PAGE_SIZE);
	memset(vmx_msr_bitmap_longmode, 0xff, PAGE_SIZE);
	if (nested)
		memset(vmx_msr_bitmap_nested, 0xff, PAGE_SIZE);

	if (setup_vmcs_config(&vmcs_config) < 0) {
		r = -EIO;
		goto out8;
	}

	if (boot_cpu_has(X86_FEATURE_NX))
		kvm_enable_efer_bits(EFER_NX);

	if (!cpu_has_vmx_vpid())
		enable_vpid = 0;
	if (!cpu_has_vmx_shadow_vmcs())
		enable_shadow_vmcs = 0;
	if (enable_shadow_vmcs)
		init_vmcs_shadow_fields();

	if (!cpu_has_vmx_ept() ||
	    !cpu_has_vmx_ept_4levels()) {
		enable_ept = 0;
		enable_unrestricted_guest = 0;
		enable_ept_ad_bits = 0;
	}

	if (!cpu_has_vmx_ept_ad_bits())
		enable_ept_ad_bits = 0;

	if (!cpu_has_vmx_unrestricted_guest())
		enable_unrestricted_guest = 0;

	if (!cpu_has_vmx_flexpriority())
		flexpriority_enabled = 0;

	/*
	 * set_apic_access_page_addr() is used to reload apic access
	 * page upon invalidation.  No need to do anything if not
	 * using the APIC_ACCESS_ADDR VMCS field.
	 */
	if (!flexpriority_enabled)
		kvm_x86_ops->set_apic_access_page_addr = NULL;

	if (!cpu_has_vmx_tpr_shadow())
		kvm_x86_ops->update_cr8_intercept = NULL;

	if (enable_ept && !cpu_has_vmx_ept_2m_page())
		kvm_disable_largepages();

	if (!cpu_has_vmx_ple())
		ple_gap = 0;

	if (!cpu_has_vmx_apicv())
		enable_apicv = 0;

	if (enable_apicv)
		kvm_x86_ops->update_cr8_intercept = NULL;
	else {
		kvm_x86_ops->hwapic_irr_update = NULL;
		kvm_x86_ops->hwapic_isr_update = NULL;
		kvm_x86_ops->deliver_posted_interrupt = NULL;
		kvm_x86_ops->sync_pir_to_irr = vmx_sync_pir_to_irr_dummy;
	}

	vmx_disable_intercept_for_msr(MSR_FS_BASE, false);
	vmx_disable_intercept_for_msr(MSR_GS_BASE, false);
	vmx_disable_intercept_for_msr(MSR_KERNEL_GS_BASE, true);
	vmx_disable_intercept_for_msr(MSR_IA32_SYSENTER_CS, false);
	vmx_disable_intercept_for_msr(MSR_IA32_SYSENTER_ESP, false);
	vmx_disable_intercept_for_msr(MSR_IA32_SYSENTER_EIP, false);
	vmx_disable_intercept_for_msr(MSR_IA32_BNDCFGS, true);

	memcpy(vmx_msr_bitmap_legacy_x2apic,
			vmx_msr_bitmap_legacy, PAGE_SIZE);
	memcpy(vmx_msr_bitmap_longmode_x2apic,
			vmx_msr_bitmap_longmode, PAGE_SIZE);

	if (enable_apicv) {
		for (msr = 0x800; msr <= 0x8ff; msr++)
			vmx_disable_intercept_msr_read_x2apic(msr);

		/* According SDM, in x2apic mode, the whole id reg is used.
		 * But in KVM, it only use the highest eight bits. Need to
		 * intercept it */
		vmx_enable_intercept_msr_read_x2apic(0x802);
		/* TMCCT */
		vmx_enable_intercept_msr_read_x2apic(0x839);
		/* TPR */
		vmx_disable_intercept_msr_write_x2apic(0x808);
		/* EOI */
		vmx_disable_intercept_msr_write_x2apic(0x80b);
		/* SELF-IPI */
		vmx_disable_intercept_msr_write_x2apic(0x83f);
	}

	if (enable_ept) {
		kvm_mmu_set_mask_ptes(0ull,
			(enable_ept_ad_bits) ? VMX_EPT_ACCESS_BIT : 0ull,
			(enable_ept_ad_bits) ? VMX_EPT_DIRTY_BIT : 0ull,
			0ull, VMX_EPT_EXECUTABLE_MASK);
		ept_set_mmio_spte_mask();
		kvm_enable_tdp();
	} else
		kvm_disable_tdp();

	update_ple_window_actual_max();

	/*
	 * Only enable PML when hardware supports PML feature, and both EPT
	 * and EPT A/D bit features are enabled -- PML depends on them to work.
	 */
	if (!enable_ept || !enable_ept_ad_bits || !cpu_has_vmx_pml())
		enable_pml = 0;

	if (!enable_pml) {
		kvm_x86_ops->slot_enable_log_dirty = NULL;
		kvm_x86_ops->slot_disable_log_dirty = NULL;
		kvm_x86_ops->flush_log_dirty = NULL;
		kvm_x86_ops->enable_log_dirty_pt_masked = NULL;
	}

	return alloc_kvm_area();

out8:
	free_page((unsigned long)vmx_vmwrite_bitmap);
out7:
	free_page((unsigned long)vmx_vmread_bitmap);
out6:
	if (nested)
		free_page((unsigned long)vmx_msr_bitmap_nested);
out5:
	free_page((unsigned long)vmx_msr_bitmap_longmode_x2apic);
out4:
	free_page((unsigned long)vmx_msr_bitmap_longmode);
out3:
	free_page((unsigned long)vmx_msr_bitmap_legacy_x2apic);
out2:
	free_page((unsigned long)vmx_msr_bitmap_legacy);
out1:
	free_page((unsigned long)vmx_io_bitmap_b);
out:
	free_page((unsigned long)vmx_io_bitmap_a);

    return r;
}

static __exit void hardware_unsetup(void)
{
	free_page((unsigned long)vmx_msr_bitmap_legacy_x2apic);
	free_page((unsigned long)vmx_msr_bitmap_longmode_x2apic);
	free_page((unsigned long)vmx_msr_bitmap_legacy);
	free_page((unsigned long)vmx_msr_bitmap_longmode);
	free_page((unsigned long)vmx_io_bitmap_b);
	free_page((unsigned long)vmx_io_bitmap_a);
	free_page((unsigned long)vmx_vmwrite_bitmap);
	free_page((unsigned long)vmx_vmread_bitmap);
	if (nested)
		free_page((unsigned long)vmx_msr_bitmap_nested);

	free_kvm_area();
}

/*
 * Indicate a busy-waiting vcpu in spinlock. We do not enable the PAUSE
 * exiting, so only get here on cpu with PAUSE-Loop-Exiting.
 */
static int handle_pause(struct kvm_vcpu *vcpu)
{
	if (ple_gap)
		grow_ple_window(vcpu);

	skip_emulated_instruction(vcpu);
	kvm_vcpu_on_spin(vcpu);

	return 1;
}

static int handle_nop(struct kvm_vcpu *vcpu)
{
	skip_emulated_instruction(vcpu);
	return 1;
}

static int handle_mwait(struct kvm_vcpu *vcpu)
{
	printk_once(KERN_WARNING "kvm: MWAIT instruction emulated as NOP!\n");
	return handle_nop(vcpu);
}

static int handle_monitor(struct kvm_vcpu *vcpu)
{
	printk_once(KERN_WARNING "kvm: MONITOR instruction emulated as NOP!\n");
	return handle_nop(vcpu);
}

/*
 * To run an L2 guest, we need a vmcs02 based on the L1-specified vmcs12.
 * We could reuse a single VMCS for all the L2 guests, but we also want the
 * option to allocate a separate vmcs02 for each separate loaded vmcs12 - this
 * allows keeping them loaded on the processor, and in the future will allow
 * optimizations where prepare_vmcs02 doesn't need to set all the fields on
 * every entry if they never change.
 * So we keep, in vmx->nested.vmcs02_pool, a cache of size VMCS02_POOL_SIZE
 * (>=0) with a vmcs02 for each recently loaded vmcs12s, most recent first.
 *
 * The following functions allocate and free a vmcs02 in this pool.
 */

/* Get a VMCS from the pool to use as vmcs02 for the current vmcs12. */
static struct loaded_vmcs *nested_get_current_vmcs02(struct vcpu_vmx *vmx)
{
	struct vmcs02_list *item;
	list_for_each_entry(item, &vmx->nested.vmcs02_pool, list)
		if (item->vmptr == vmx->nested.current_vmptr) {
			list_move(&item->list, &vmx->nested.vmcs02_pool);
			return &item->vmcs02;
		}

	if (vmx->nested.vmcs02_num >= max(VMCS02_POOL_SIZE, 1)) {
		/* Recycle the least recently used VMCS. */
		item = list_entry(vmx->nested.vmcs02_pool.prev,
			struct vmcs02_list, list);
		item->vmptr = vmx->nested.current_vmptr;
		list_move(&item->list, &vmx->nested.vmcs02_pool);
		return &item->vmcs02;
	}

	/* Create a new VMCS */
	item = kmalloc(sizeof(struct vmcs02_list), GFP_KERNEL);
	if (!item)
		return NULL;
	item->vmcs02.vmcs = alloc_vmcs();
	if (!item->vmcs02.vmcs) {
		kfree(item);
		return NULL;
	}
	loaded_vmcs_init(&item->vmcs02);
	item->vmptr = vmx->nested.current_vmptr;
	list_add(&(item->list), &(vmx->nested.vmcs02_pool));
	vmx->nested.vmcs02_num++;
	return &item->vmcs02;
}

/* Free and remove from pool a vmcs02 saved for a vmcs12 (if there is one) */
static void nested_free_vmcs02(struct vcpu_vmx *vmx, gpa_t vmptr)
{
	struct vmcs02_list *item;
	list_for_each_entry(item, &vmx->nested.vmcs02_pool, list)
		if (item->vmptr == vmptr) {
			free_loaded_vmcs(&item->vmcs02);
			list_del(&item->list);
			kfree(item);
			vmx->nested.vmcs02_num--;
			return;
		}
}

/*
 * Free all VMCSs saved for this vcpu, except the one pointed by
 * vmx->loaded_vmcs. We must be running L1, so vmx->loaded_vmcs
 * must be &vmx->vmcs01.
 */
static void nested_free_all_saved_vmcss(struct vcpu_vmx *vmx)
{
	struct vmcs02_list *item, *n;

	WARN_ON(vmx->loaded_vmcs != &vmx->vmcs01);
	list_for_each_entry_safe(item, n, &vmx->nested.vmcs02_pool, list) {
		/*
		 * Something will leak if the above WARN triggers.  Better than
		 * a use-after-free.
		 */
		if (vmx->loaded_vmcs == &item->vmcs02)
			continue;

		free_loaded_vmcs(&item->vmcs02);
		list_del(&item->list);
		kfree(item);
		vmx->nested.vmcs02_num--;
	}
}

/*
 * The following 3 functions, nested_vmx_succeed()/failValid()/failInvalid(),
 * set the success or error code of an emulated VMX instruction, as specified
 * by Vol 2B, VMX Instruction Reference, "Conventions".
 */
static void nested_vmx_succeed(struct kvm_vcpu *vcpu)
{
	vmx_set_rflags(vcpu, vmx_get_rflags(vcpu)
			& ~(X86_EFLAGS_CF | X86_EFLAGS_PF | X86_EFLAGS_AF |
			    X86_EFLAGS_ZF | X86_EFLAGS_SF | X86_EFLAGS_OF));
}

static void nested_vmx_failInvalid(struct kvm_vcpu *vcpu)
{
	vmx_set_rflags(vcpu, (vmx_get_rflags(vcpu)
			& ~(X86_EFLAGS_PF | X86_EFLAGS_AF | X86_EFLAGS_ZF |
			    X86_EFLAGS_SF | X86_EFLAGS_OF))
			| X86_EFLAGS_CF);
}

static void nested_vmx_failValid(struct kvm_vcpu *vcpu,
					u32 vm_instruction_error)
{
	if (to_vmx(vcpu)->nested.current_vmptr == -1ull) {
		/*
		 * failValid writes the error number to the current VMCS, which
		 * can't be done there isn't a current VMCS.
		 */
		nested_vmx_failInvalid(vcpu);
		return;
	}
	vmx_set_rflags(vcpu, (vmx_get_rflags(vcpu)
			& ~(X86_EFLAGS_CF | X86_EFLAGS_PF | X86_EFLAGS_AF |
			    X86_EFLAGS_SF | X86_EFLAGS_OF))
			| X86_EFLAGS_ZF);
	get_vmcs12(vcpu)->vm_instruction_error = vm_instruction_error;
	/*
	 * We don't need to force a shadow sync because
	 * VM_INSTRUCTION_ERROR is not shadowed
	 */
}

static void nested_vmx_abort(struct kvm_vcpu *vcpu, u32 indicator)
{
	/* TODO: not to reset guest simply here. */
	kvm_make_request(KVM_REQ_TRIPLE_FAULT, vcpu);
	pr_warn("kvm: nested vmx abort, indicator %d\n", indicator);
}

static enum hrtimer_restart vmx_preemption_timer_fn(struct hrtimer *timer)
{
	struct vcpu_vmx *vmx =
		container_of(timer, struct vcpu_vmx, nested.preemption_timer);

	vmx->nested.preemption_timer_expired = true;
	kvm_make_request(KVM_REQ_EVENT, &vmx->vcpu);
	kvm_vcpu_kick(&vmx->vcpu);

	return HRTIMER_NORESTART;
}

/*
 * Decode the memory-address operand of a vmx instruction, as recorded on an
 * exit caused by such an instruction (run by a guest hypervisor).
 * On success, returns 0. When the operand is invalid, returns 1 and throws
 * #UD or #GP.
 */
static int get_vmx_mem_address(struct kvm_vcpu *vcpu,
				 unsigned long exit_qualification,
				 u32 vmx_instruction_info, gva_t *ret)
{
	/*
	 * According to Vol. 3B, "Information for VM Exits Due to Instruction
	 * Execution", on an exit, vmx_instruction_info holds most of the
	 * addressing components of the operand. Only the displacement part
	 * is put in exit_qualification (see 3B, "Basic VM-Exit Information").
	 * For how an actual address is calculated from all these components,
	 * refer to Vol. 1, "Operand Addressing".
	 */
	int  scaling = vmx_instruction_info & 3;
	int  addr_size = (vmx_instruction_info >> 7) & 7;
	bool is_reg = vmx_instruction_info & (1u << 10);
	int  seg_reg = (vmx_instruction_info >> 15) & 7;
	int  index_reg = (vmx_instruction_info >> 18) & 0xf;
	bool index_is_valid = !(vmx_instruction_info & (1u << 22));
	int  base_reg       = (vmx_instruction_info >> 23) & 0xf;
	bool base_is_valid  = !(vmx_instruction_info & (1u << 27));

	if (is_reg) {
		kvm_queue_exception(vcpu, UD_VECTOR);
		return 1;
	}

	/* Addr = segment_base + offset */
	/* offset = base + [index * scale] + displacement */
	*ret = vmx_get_segment_base(vcpu, seg_reg);
	if (base_is_valid)
		*ret += kvm_register_read(vcpu, base_reg);
	if (index_is_valid)
		*ret += kvm_register_read(vcpu, index_reg)<<scaling;
	*ret += exit_qualification; /* holds the displacement */

	if (addr_size == 1) /* 32 bit */
		*ret &= 0xffffffff;

	/*
	 * TODO: throw #GP (and return 1) in various cases that the VM*
	 * instructions require it - e.g., offset beyond segment limit,
	 * unusable or unreadable/unwritable segment, non-canonical 64-bit
	 * address, and so on. Currently these are not checked.
	 */
	return 0;
}

/*
 * This function performs the various checks including
 * - if it's 4KB aligned
 * - No bits beyond the physical address width are set
 * - Returns 0 on success or else 1
 * (Intel SDM Section 30.3)
 */
static int nested_vmx_check_vmptr(struct kvm_vcpu *vcpu, int exit_reason,
				  gpa_t *vmpointer)
{
	gva_t gva;
	gpa_t vmptr;
	struct x86_exception e;
	struct page *page;
	struct vcpu_vmx *vmx = to_vmx(vcpu);
	int maxphyaddr = cpuid_maxphyaddr(vcpu);

	if (get_vmx_mem_address(vcpu, vmcs_readl(EXIT_QUALIFICATION),
			vmcs_read32(VMX_INSTRUCTION_INFO), &gva))
		return 1;

	if (kvm_read_guest_virt(&vcpu->arch.emulate_ctxt, gva, &vmptr,
				sizeof(vmptr), &e)) {
		kvm_inject_page_fault(vcpu, &e);
		return 1;
	}

	switch (exit_reason) {
	case EXIT_REASON_VMON:
		/*
		 * SDM 3: 24.11.5
		 * The first 4 bytes of VMXON region contain the supported
		 * VMCS revision identifier
		 *
		 * Note - IA32_VMX_BASIC[48] will never be 1
		 * for the nested case;
		 * which replaces physical address width with 32
		 *
		 */
		if (!PAGE_ALIGNED(vmptr) || (vmptr >> maxphyaddr)) {
			nested_vmx_failInvalid(vcpu);
			skip_emulated_instruction(vcpu);
			return 1;
		}

		page = nested_get_page(vcpu, vmptr);
		if (page == NULL ||
		    *(u32 *)kmap(page) != VMCS12_REVISION) {
			nested_vmx_failInvalid(vcpu);
			kunmap(page);
			skip_emulated_instruction(vcpu);
			return 1;
		}
		kunmap(page);
		vmx->nested.vmxon_ptr = vmptr;
		break;
	case EXIT_REASON_VMCLEAR:
		if (!PAGE_ALIGNED(vmptr) || (vmptr >> maxphyaddr)) {
			nested_vmx_failValid(vcpu,
					     VMXERR_VMCLEAR_INVALID_ADDRESS);
			skip_emulated_instruction(vcpu);
			return 1;
		}

		if (vmptr == vmx->nested.vmxon_ptr) {
			nested_vmx_failValid(vcpu,
					     VMXERR_VMCLEAR_VMXON_POINTER);
			skip_emulated_instruction(vcpu);
			return 1;
		}
		break;
	case EXIT_REASON_VMPTRLD:
		if (!PAGE_ALIGNED(vmptr) || (vmptr >> maxphyaddr)) {
			nested_vmx_failValid(vcpu,
					     VMXERR_VMPTRLD_INVALID_ADDRESS);
			skip_emulated_instruction(vcpu);
			return 1;
		}

		if (vmptr == vmx->nested.vmxon_ptr) {
			nested_vmx_failValid(vcpu,
					     VMXERR_VMCLEAR_VMXON_POINTER);
			skip_emulated_instruction(vcpu);
			return 1;
		}
		break;
	default:
		return 1; /* shouldn't happen */
	}

	if (vmpointer)
		*vmpointer = vmptr;
	return 0;
}

/*
 * Emulate the VMXON instruction.
 * Currently, we just remember that VMX is active, and do not save or even
 * inspect the argument to VMXON (the so-called "VMXON pointer") because we
 * do not currently need to store anything in that guest-allocated memory
 * region. Consequently, VMCLEAR and VMPTRLD also do not verify that the their
 * argument is different from the VMXON pointer (which the spec says they do).
 */
static int handle_vmon(struct kvm_vcpu *vcpu)
{
	struct kvm_segment cs;
	struct vcpu_vmx *vmx = to_vmx(vcpu);
	struct vmcs *shadow_vmcs;
	const u64 VMXON_NEEDED_FEATURES = FEATURE_CONTROL_LOCKED
		| FEATURE_CONTROL_VMXON_ENABLED_OUTSIDE_SMX;

	/* The Intel VMX Instruction Reference lists a bunch of bits that
	 * are prerequisite to running VMXON, most notably cr4.VMXE must be
	 * set to 1 (see vmx_set_cr4() for when we allow the guest to set this).
	 * Otherwise, we should fail with #UD. We test these now:
	 */
	if (!kvm_read_cr4_bits(vcpu, X86_CR4_VMXE) ||
	    !kvm_read_cr0_bits(vcpu, X86_CR0_PE) ||
	    (vmx_get_rflags(vcpu) & X86_EFLAGS_VM)) {
		kvm_queue_exception(vcpu, UD_VECTOR);
		return 1;
	}

	vmx_get_segment(vcpu, &cs, VCPU_SREG_CS);
	if (is_long_mode(vcpu) && !cs.l) {
		kvm_queue_exception(vcpu, UD_VECTOR);
		return 1;
	}

	if (vmx_get_cpl(vcpu)) {
		kvm_inject_gp(vcpu, 0);
		return 1;
	}

	if (nested_vmx_check_vmptr(vcpu, EXIT_REASON_VMON, NULL))
		return 1;

	if (vmx->nested.vmxon) {
		nested_vmx_failValid(vcpu, VMXERR_VMXON_IN_VMX_ROOT_OPERATION);
		skip_emulated_instruction(vcpu);
		return 1;
	}

	if ((vmx->nested.msr_ia32_feature_control & VMXON_NEEDED_FEATURES)
			!= VMXON_NEEDED_FEATURES) {
		kvm_inject_gp(vcpu, 0);
		return 1;
	}

	if (enable_shadow_vmcs) {
		shadow_vmcs = alloc_vmcs();
		if (!shadow_vmcs)
			return -ENOMEM;
		/* mark vmcs as shadow */
		shadow_vmcs->revision_id |= (1u << 31);
		/* init shadow vmcs */
		vmcs_clear(shadow_vmcs);
		vmx->nested.current_shadow_vmcs = shadow_vmcs;
	}

	INIT_LIST_HEAD(&(vmx->nested.vmcs02_pool));
	vmx->nested.vmcs02_num = 0;

	hrtimer_init(&vmx->nested.preemption_timer, CLOCK_MONOTONIC,
		     HRTIMER_MODE_REL);
	vmx->nested.preemption_timer.function = vmx_preemption_timer_fn;

	vmx->nested.vmxon = true;

	skip_emulated_instruction(vcpu);
	nested_vmx_succeed(vcpu);
	return 1;
}

/*
 * Intel's VMX Instruction Reference specifies a common set of prerequisites
 * for running VMX instructions (except VMXON, whose prerequisites are
 * slightly different). It also specifies what exception to inject otherwise.
 */
static int nested_vmx_check_permission(struct kvm_vcpu *vcpu)
{
	struct kvm_segment cs;
	struct vcpu_vmx *vmx = to_vmx(vcpu);

	if (!vmx->nested.vmxon) {
		kvm_queue_exception(vcpu, UD_VECTOR);
		return 0;
	}

	vmx_get_segment(vcpu, &cs, VCPU_SREG_CS);
	if ((vmx_get_rflags(vcpu) & X86_EFLAGS_VM) ||
	    (is_long_mode(vcpu) && !cs.l)) {
		kvm_queue_exception(vcpu, UD_VECTOR);
		return 0;
	}

	if (vmx_get_cpl(vcpu)) {
		kvm_inject_gp(vcpu, 0);
		return 0;
	}

	return 1;
}

static inline void nested_release_vmcs12(struct vcpu_vmx *vmx)
{
	u32 exec_control;
	if (vmx->nested.current_vmptr == -1ull)
		return;

	/* current_vmptr and current_vmcs12 are always set/reset together */
	if (WARN_ON(vmx->nested.current_vmcs12 == NULL))
		return;

	if (enable_shadow_vmcs) {
		/* copy to memory all shadowed fields in case
		   they were modified */
		copy_shadow_to_vmcs12(vmx);
		vmx->nested.sync_shadow_vmcs = false;
		exec_control = vmcs_read32(SECONDARY_VM_EXEC_CONTROL);
		exec_control &= ~SECONDARY_EXEC_SHADOW_VMCS;
		vmcs_write32(SECONDARY_VM_EXEC_CONTROL, exec_control);
		vmcs_write64(VMCS_LINK_POINTER, -1ull);
	}
	vmx->nested.posted_intr_nv = -1;
	kunmap(vmx->nested.current_vmcs12_page);
	nested_release_page(vmx->nested.current_vmcs12_page);
	vmx->nested.current_vmptr = -1ull;
	vmx->nested.current_vmcs12 = NULL;
}

/*
 * Free whatever needs to be freed from vmx->nested when L1 goes down, or
 * just stops using VMX.
 */
static void free_nested(struct vcpu_vmx *vmx)
{
	if (!vmx->nested.vmxon)
		return;

	vmx->nested.vmxon = false;
	nested_release_vmcs12(vmx);
	if (enable_shadow_vmcs)
		free_vmcs(vmx->nested.current_shadow_vmcs);
	/* Unpin physical memory we referred to in current vmcs02 */
	if (vmx->nested.apic_access_page) {
		nested_release_page(vmx->nested.apic_access_page);
		vmx->nested.apic_access_page = NULL;
	}
	if (vmx->nested.virtual_apic_page) {
		nested_release_page(vmx->nested.virtual_apic_page);
		vmx->nested.virtual_apic_page = NULL;
	}
	if (vmx->nested.pi_desc_page) {
		kunmap(vmx->nested.pi_desc_page);
		nested_release_page(vmx->nested.pi_desc_page);
		vmx->nested.pi_desc_page = NULL;
		vmx->nested.pi_desc = NULL;
	}

	nested_free_all_saved_vmcss(vmx);
}

/* Emulate the VMXOFF instruction */
static int handle_vmoff(struct kvm_vcpu *vcpu)
{
	if (!nested_vmx_check_permission(vcpu))
		return 1;
	free_nested(to_vmx(vcpu));
	skip_emulated_instruction(vcpu);
	nested_vmx_succeed(vcpu);
	return 1;
}

/* Emulate the VMCLEAR instruction */
static int handle_vmclear(struct kvm_vcpu *vcpu)
{
	struct vcpu_vmx *vmx = to_vmx(vcpu);
	gpa_t vmptr;
	struct vmcs12 *vmcs12;
	struct page *page;

	if (!nested_vmx_check_permission(vcpu))
		return 1;

	if (nested_vmx_check_vmptr(vcpu, EXIT_REASON_VMCLEAR, &vmptr))
		return 1;

	if (vmptr == vmx->nested.current_vmptr)
		nested_release_vmcs12(vmx);

	page = nested_get_page(vcpu, vmptr);
	if (page == NULL) {
		/*
		 * For accurate processor emulation, VMCLEAR beyond available
		 * physical memory should do nothing at all. However, it is
		 * possible that a nested vmx bug, not a guest hypervisor bug,
		 * resulted in this case, so let's shut down before doing any
		 * more damage:
		 */
		kvm_make_request(KVM_REQ_TRIPLE_FAULT, vcpu);
		return 1;
	}
	vmcs12 = kmap(page);
	vmcs12->launch_state = 0;
	kunmap(page);
	nested_release_page(page);

	nested_free_vmcs02(vmx, vmptr);

	skip_emulated_instruction(vcpu);
	nested_vmx_succeed(vcpu);
	return 1;
}

static int nested_vmx_run(struct kvm_vcpu *vcpu, bool launch);

/* Emulate the VMLAUNCH instruction */
static int handle_vmlaunch(struct kvm_vcpu *vcpu)
{
	return nested_vmx_run(vcpu, true);
}

/* Emulate the VMRESUME instruction */
static int handle_vmresume(struct kvm_vcpu *vcpu)
{

	return nested_vmx_run(vcpu, false);
}

enum vmcs_field_type {
	VMCS_FIELD_TYPE_U16 = 0,
	VMCS_FIELD_TYPE_U64 = 1,
	VMCS_FIELD_TYPE_U32 = 2,
	VMCS_FIELD_TYPE_NATURAL_WIDTH = 3
};

static inline int vmcs_field_type(unsigned long field)
{
	if (0x1 & field)	/* the *_HIGH fields are all 32 bit */
		return VMCS_FIELD_TYPE_U32;
	return (field >> 13) & 0x3 ;
}

static inline int vmcs_field_readonly(unsigned long field)
{
	return (((field >> 10) & 0x3) == 1);
}

/*
 * Read a vmcs12 field. Since these can have varying lengths and we return
 * one type, we chose the biggest type (u64) and zero-extend the return value
 * to that size. Note that the caller, handle_vmread, might need to use only
 * some of the bits we return here (e.g., on 32-bit guests, only 32 bits of
 * 64-bit fields are to be returned).
 */
static inline int vmcs12_read_any(struct kvm_vcpu *vcpu,
				  unsigned long field, u64 *ret)
{
	short offset = vmcs_field_to_offset(field);
	char *p;

	if (offset < 0)
		return offset;

	p = ((char *)(get_vmcs12(vcpu))) + offset;

	switch (vmcs_field_type(field)) {
	case VMCS_FIELD_TYPE_NATURAL_WIDTH:
		*ret = *((natural_width *)p);
		return 0;
	case VMCS_FIELD_TYPE_U16:
		*ret = *((u16 *)p);
		return 0;
	case VMCS_FIELD_TYPE_U32:
		*ret = *((u32 *)p);
		return 0;
	case VMCS_FIELD_TYPE_U64:
		*ret = *((u64 *)p);
		return 0;
	default:
		WARN_ON(1);
		return -ENOENT;
	}
}


static inline int vmcs12_write_any(struct kvm_vcpu *vcpu,
				   unsigned long field, u64 field_value){
	short offset = vmcs_field_to_offset(field);
	char *p = ((char *) get_vmcs12(vcpu)) + offset;
	if (offset < 0)
		return offset;

	switch (vmcs_field_type(field)) {
	case VMCS_FIELD_TYPE_U16:
		*(u16 *)p = field_value;
		return 0;
	case VMCS_FIELD_TYPE_U32:
		*(u32 *)p = field_value;
		return 0;
	case VMCS_FIELD_TYPE_U64:
		*(u64 *)p = field_value;
		return 0;
	case VMCS_FIELD_TYPE_NATURAL_WIDTH:
		*(natural_width *)p = field_value;
		return 0;
	default:
		WARN_ON(1);
		return -ENOENT;
	}

}

static void copy_shadow_to_vmcs12(struct vcpu_vmx *vmx)
{
	int i;
	unsigned long field;
	u64 field_value;
	struct vmcs *shadow_vmcs = vmx->nested.current_shadow_vmcs;
	const unsigned long *fields = shadow_read_write_fields;
	const int num_fields = max_shadow_read_write_fields;

	preempt_disable();

	vmcs_load(shadow_vmcs);

	for (i = 0; i < num_fields; i++) {
		field = fields[i];
		switch (vmcs_field_type(field)) {
		case VMCS_FIELD_TYPE_U16:
			field_value = vmcs_read16(field);
			break;
		case VMCS_FIELD_TYPE_U32:
			field_value = vmcs_read32(field);
			break;
		case VMCS_FIELD_TYPE_U64:
			field_value = vmcs_read64(field);
			break;
		case VMCS_FIELD_TYPE_NATURAL_WIDTH:
			field_value = vmcs_readl(field);
			break;
		default:
			WARN_ON(1);
			continue;
		}
		vmcs12_write_any(&vmx->vcpu, field, field_value);
	}

	vmcs_clear(shadow_vmcs);
	vmcs_load(vmx->loaded_vmcs->vmcs);

	preempt_enable();
}

static void copy_vmcs12_to_shadow(struct vcpu_vmx *vmx)
{
	const unsigned long *fields[] = {
		shadow_read_write_fields,
		shadow_read_only_fields
	};
	const int max_fields[] = {
		max_shadow_read_write_fields,
		max_shadow_read_only_fields
	};
	int i, q;
	unsigned long field;
	u64 field_value = 0;
	struct vmcs *shadow_vmcs = vmx->nested.current_shadow_vmcs;

	vmcs_load(shadow_vmcs);

	for (q = 0; q < ARRAY_SIZE(fields); q++) {
		for (i = 0; i < max_fields[q]; i++) {
			field = fields[q][i];
			vmcs12_read_any(&vmx->vcpu, field, &field_value);

			switch (vmcs_field_type(field)) {
			case VMCS_FIELD_TYPE_U16:
				vmcs_write16(field, (u16)field_value);
				break;
			case VMCS_FIELD_TYPE_U32:
				vmcs_write32(field, (u32)field_value);
				break;
			case VMCS_FIELD_TYPE_U64:
				vmcs_write64(field, (u64)field_value);
				break;
			case VMCS_FIELD_TYPE_NATURAL_WIDTH:
				vmcs_writel(field, (long)field_value);
				break;
			default:
				WARN_ON(1);
				break;
			}
		}
	}

	vmcs_clear(shadow_vmcs);
	vmcs_load(vmx->loaded_vmcs->vmcs);
}

/*
 * VMX instructions which assume a current vmcs12 (i.e., that VMPTRLD was
 * used before) all generate the same failure when it is missing.
 */
static int nested_vmx_check_vmcs12(struct kvm_vcpu *vcpu)
{
	struct vcpu_vmx *vmx = to_vmx(vcpu);
	if (vmx->nested.current_vmptr == -1ull) {
		nested_vmx_failInvalid(vcpu);
		skip_emulated_instruction(vcpu);
		return 0;
	}
	return 1;
}

static int handle_vmread(struct kvm_vcpu *vcpu)
{
	unsigned long field;
	u64 field_value;
	unsigned long exit_qualification = vmcs_readl(EXIT_QUALIFICATION);
	u32 vmx_instruction_info = vmcs_read32(VMX_INSTRUCTION_INFO);
	gva_t gva = 0;

	if (!nested_vmx_check_permission(vcpu) ||
	    !nested_vmx_check_vmcs12(vcpu))
		return 1;

	/* Decode instruction info and find the field to read */
	field = kvm_register_readl(vcpu, (((vmx_instruction_info) >> 28) & 0xf));
	/* Read the field, zero-extended to a u64 field_value */
	if (vmcs12_read_any(vcpu, field, &field_value) < 0) {
		nested_vmx_failValid(vcpu, VMXERR_UNSUPPORTED_VMCS_COMPONENT);
		skip_emulated_instruction(vcpu);
		return 1;
	}
	/*
	 * Now copy part of this value to register or memory, as requested.
	 * Note that the number of bits actually copied is 32 or 64 depending
	 * on the guest's mode (32 or 64 bit), not on the given field's length.
	 */
	if (vmx_instruction_info & (1u << 10)) {
		kvm_register_writel(vcpu, (((vmx_instruction_info) >> 3) & 0xf),
			field_value);
	} else {
		if (get_vmx_mem_address(vcpu, exit_qualification,
				vmx_instruction_info, &gva))
			return 1;
		/* _system ok, as nested_vmx_check_permission verified cpl=0 */
		kvm_write_guest_virt_system(&vcpu->arch.emulate_ctxt, gva,
			     &field_value, (is_long_mode(vcpu) ? 8 : 4), NULL);
	}

	nested_vmx_succeed(vcpu);
	skip_emulated_instruction(vcpu);
	return 1;
}


static int handle_vmwrite(struct kvm_vcpu *vcpu)
{
	unsigned long field;
	gva_t gva;
	unsigned long exit_qualification = vmcs_readl(EXIT_QUALIFICATION);
	u32 vmx_instruction_info = vmcs_read32(VMX_INSTRUCTION_INFO);
	/* The value to write might be 32 or 64 bits, depending on L1's long
	 * mode, and eventually we need to write that into a field of several
	 * possible lengths. The code below first zero-extends the value to 64
	 * bit (field_value), and then copies only the approriate number of
	 * bits into the vmcs12 field.
	 */
	u64 field_value = 0;
	struct x86_exception e;

	if (!nested_vmx_check_permission(vcpu) ||
	    !nested_vmx_check_vmcs12(vcpu))
		return 1;

	if (vmx_instruction_info & (1u << 10))
		field_value = kvm_register_readl(vcpu,
			(((vmx_instruction_info) >> 3) & 0xf));
	else {
		if (get_vmx_mem_address(vcpu, exit_qualification,
				vmx_instruction_info, &gva))
			return 1;
		if (kvm_read_guest_virt(&vcpu->arch.emulate_ctxt, gva,
			   &field_value, (is_64_bit_mode(vcpu) ? 8 : 4), &e)) {
			kvm_inject_page_fault(vcpu, &e);
			return 1;
		}
	}


	field = kvm_register_readl(vcpu, (((vmx_instruction_info) >> 28) & 0xf));
	if (vmcs_field_readonly(field)) {
		nested_vmx_failValid(vcpu,
			VMXERR_VMWRITE_READ_ONLY_VMCS_COMPONENT);
		skip_emulated_instruction(vcpu);
		return 1;
	}

	if (vmcs12_write_any(vcpu, field, field_value) < 0) {
		nested_vmx_failValid(vcpu, VMXERR_UNSUPPORTED_VMCS_COMPONENT);
		skip_emulated_instruction(vcpu);
		return 1;
	}

	nested_vmx_succeed(vcpu);
	skip_emulated_instruction(vcpu);
	return 1;
}

/* Emulate the VMPTRLD instruction */
static int handle_vmptrld(struct kvm_vcpu *vcpu)
{
	struct vcpu_vmx *vmx = to_vmx(vcpu);
	gpa_t vmptr;
	u32 exec_control;

	if (!nested_vmx_check_permission(vcpu))
		return 1;

	if (nested_vmx_check_vmptr(vcpu, EXIT_REASON_VMPTRLD, &vmptr))
		return 1;

	if (vmx->nested.current_vmptr != vmptr) {
		struct vmcs12 *new_vmcs12;
		struct page *page;
		page = nested_get_page(vcpu, vmptr);
		if (page == NULL) {
			nested_vmx_failInvalid(vcpu);
			skip_emulated_instruction(vcpu);
			return 1;
		}
		new_vmcs12 = kmap(page);
		if (new_vmcs12->revision_id != VMCS12_REVISION) {
			kunmap(page);
			nested_release_page_clean(page);
			nested_vmx_failValid(vcpu,
				VMXERR_VMPTRLD_INCORRECT_VMCS_REVISION_ID);
			skip_emulated_instruction(vcpu);
			return 1;
		}

		nested_release_vmcs12(vmx);
		vmx->nested.current_vmptr = vmptr;
		vmx->nested.current_vmcs12 = new_vmcs12;
		vmx->nested.current_vmcs12_page = page;
		if (enable_shadow_vmcs) {
			exec_control = vmcs_read32(SECONDARY_VM_EXEC_CONTROL);
			exec_control |= SECONDARY_EXEC_SHADOW_VMCS;
			vmcs_write32(SECONDARY_VM_EXEC_CONTROL, exec_control);
			vmcs_write64(VMCS_LINK_POINTER,
				     __pa(vmx->nested.current_shadow_vmcs));
			vmx->nested.sync_shadow_vmcs = true;
		}
	}

	nested_vmx_succeed(vcpu);
	skip_emulated_instruction(vcpu);
	return 1;
}

/* Emulate the VMPTRST instruction */
static int handle_vmptrst(struct kvm_vcpu *vcpu)
{
	unsigned long exit_qualification = vmcs_readl(EXIT_QUALIFICATION);
	u32 vmx_instruction_info = vmcs_read32(VMX_INSTRUCTION_INFO);
	gva_t vmcs_gva;
	struct x86_exception e;

	if (!nested_vmx_check_permission(vcpu))
		return 1;

	if (get_vmx_mem_address(vcpu, exit_qualification,
			vmx_instruction_info, &vmcs_gva))
		return 1;
	/* ok to use *_system, as nested_vmx_check_permission verified cpl=0 */
	if (kvm_write_guest_virt_system(&vcpu->arch.emulate_ctxt, vmcs_gva,
				 (void *)&to_vmx(vcpu)->nested.current_vmptr,
				 sizeof(u64), &e)) {
		kvm_inject_page_fault(vcpu, &e);
		return 1;
	}
	nested_vmx_succeed(vcpu);
	skip_emulated_instruction(vcpu);
	return 1;
}

/* Emulate the INVEPT instruction */
static int handle_invept(struct kvm_vcpu *vcpu)
{
	struct vcpu_vmx *vmx = to_vmx(vcpu);
	u32 vmx_instruction_info, types;
	unsigned long type;
	gva_t gva;
	struct x86_exception e;
	struct {
		u64 eptp, gpa;
	} operand;

	if (!(vmx->nested.nested_vmx_secondary_ctls_high &
	      SECONDARY_EXEC_ENABLE_EPT) ||
	    !(vmx->nested.nested_vmx_ept_caps & VMX_EPT_INVEPT_BIT)) {
		kvm_queue_exception(vcpu, UD_VECTOR);
		return 1;
	}

	if (!nested_vmx_check_permission(vcpu))
		return 1;

	if (!kvm_read_cr0_bits(vcpu, X86_CR0_PE)) {
		kvm_queue_exception(vcpu, UD_VECTOR);
		return 1;
	}

	vmx_instruction_info = vmcs_read32(VMX_INSTRUCTION_INFO);
	type = kvm_register_readl(vcpu, (vmx_instruction_info >> 28) & 0xf);

	types = (vmx->nested.nested_vmx_ept_caps >> VMX_EPT_EXTENT_SHIFT) & 6;

	if (!(types & (1UL << type))) {
		nested_vmx_failValid(vcpu,
				VMXERR_INVALID_OPERAND_TO_INVEPT_INVVPID);
		return 1;
	}

	/* According to the Intel VMX instruction reference, the memory
	 * operand is read even if it isn't needed (e.g., for type==global)
	 */
	if (get_vmx_mem_address(vcpu, vmcs_readl(EXIT_QUALIFICATION),
			vmx_instruction_info, &gva))
		return 1;
	if (kvm_read_guest_virt(&vcpu->arch.emulate_ctxt, gva, &operand,
				sizeof(operand), &e)) {
		kvm_inject_page_fault(vcpu, &e);
		return 1;
	}

	switch (type) {
	case VMX_EPT_EXTENT_GLOBAL:
		kvm_mmu_sync_roots(vcpu);
		kvm_make_request(KVM_REQ_TLB_FLUSH, vcpu);
		nested_vmx_succeed(vcpu);
		break;
	default:
		/* Trap single context invalidation invept calls */
		BUG_ON(1);
		break;
	}

	skip_emulated_instruction(vcpu);
	return 1;
}

static int handle_invvpid(struct kvm_vcpu *vcpu)
{
	kvm_queue_exception(vcpu, UD_VECTOR);
	return 1;
}

static int handle_pml_full(struct kvm_vcpu *vcpu)
{
	unsigned long exit_qualification;

	trace_kvm_pml_full(vcpu->vcpu_id);

	exit_qualification = vmcs_readl(EXIT_QUALIFICATION);

	/*
	 * PML buffer FULL happened while executing iret from NMI,
	 * "blocked by NMI" bit has to be set before next VM entry.
	 */
	if (!(to_vmx(vcpu)->idt_vectoring_info & VECTORING_INFO_VALID_MASK) &&
			cpu_has_virtual_nmis() &&
			(exit_qualification & INTR_INFO_UNBLOCK_NMI))
		vmcs_set_bits(GUEST_INTERRUPTIBILITY_INFO,
				GUEST_INTR_STATE_NMI);

	/*
	 * PML buffer already flushed at beginning of VMEXIT. Nothing to do
	 * here.., and there's no userspace involvement needed for PML.
	 */
	return 1;
}

/*
 * The exit handlers return 1 if the exit was handled fully and guest execution
 * may resume.  Otherwise they set the kvm_run parameter to indicate what needs
 * to be done to userspace and return 0.
 */
static int (*const kvm_vmx_exit_handlers[])(struct kvm_vcpu *vcpu) = {
	[EXIT_REASON_EXCEPTION_NMI]           = handle_exception,
	[EXIT_REASON_EXTERNAL_INTERRUPT]      = handle_external_interrupt,
	[EXIT_REASON_TRIPLE_FAULT]            = handle_triple_fault,
	[EXIT_REASON_NMI_WINDOW]	      = handle_nmi_window,
	[EXIT_REASON_IO_INSTRUCTION]          = handle_io,
	[EXIT_REASON_CR_ACCESS]               = handle_cr,
	[EXIT_REASON_DR_ACCESS]               = handle_dr,
	[EXIT_REASON_CPUID]                   = handle_cpuid,
	[EXIT_REASON_MSR_READ]                = handle_rdmsr,
	[EXIT_REASON_MSR_WRITE]               = handle_wrmsr,
	[EXIT_REASON_PENDING_INTERRUPT]       = handle_interrupt_window,
	[EXIT_REASON_HLT]                     = handle_halt,
	[EXIT_REASON_INVD]		      = handle_invd,
	[EXIT_REASON_INVLPG]		      = handle_invlpg,
	[EXIT_REASON_RDPMC]                   = handle_rdpmc,
	[EXIT_REASON_VMCALL]                  = handle_vmcall,
	[EXIT_REASON_VMCLEAR]	              = handle_vmclear,
	[EXIT_REASON_VMLAUNCH]                = handle_vmlaunch,
	[EXIT_REASON_VMPTRLD]                 = handle_vmptrld,
	[EXIT_REASON_VMPTRST]                 = handle_vmptrst,
	[EXIT_REASON_VMREAD]                  = handle_vmread,
	[EXIT_REASON_VMRESUME]                = handle_vmresume,
	[EXIT_REASON_VMWRITE]                 = handle_vmwrite,
	[EXIT_REASON_VMOFF]                   = handle_vmoff,
	[EXIT_REASON_VMON]                    = handle_vmon,
	[EXIT_REASON_TPR_BELOW_THRESHOLD]     = handle_tpr_below_threshold,
	[EXIT_REASON_APIC_ACCESS]             = handle_apic_access,
	[EXIT_REASON_APIC_WRITE]              = handle_apic_write,
	[EXIT_REASON_EOI_INDUCED]             = handle_apic_eoi_induced,
	[EXIT_REASON_WBINVD]                  = handle_wbinvd,
	[EXIT_REASON_XSETBV]                  = handle_xsetbv,
	[EXIT_REASON_TASK_SWITCH]             = handle_task_switch,
	[EXIT_REASON_MCE_DURING_VMENTRY]      = handle_machine_check,
	[EXIT_REASON_EPT_VIOLATION]	      = handle_ept_violation,
	[EXIT_REASON_EPT_MISCONFIG]           = handle_ept_misconfig,
	[EXIT_REASON_PAUSE_INSTRUCTION]       = handle_pause,
	[EXIT_REASON_MWAIT_INSTRUCTION]	      = handle_mwait,
	[EXIT_REASON_MONITOR_INSTRUCTION]     = handle_monitor,
	[EXIT_REASON_INVEPT]                  = handle_invept,
	[EXIT_REASON_INVVPID]                 = handle_invvpid,
	[EXIT_REASON_XSAVES]                  = handle_xsaves,
	[EXIT_REASON_XRSTORS]                 = handle_xrstors,
	[EXIT_REASON_PML_FULL]		      = handle_pml_full,
};

static const int kvm_vmx_max_exit_handlers =
	ARRAY_SIZE(kvm_vmx_exit_handlers);

static bool nested_vmx_exit_handled_io(struct kvm_vcpu *vcpu,
				       struct vmcs12 *vmcs12)
{
	unsigned long exit_qualification;
	gpa_t bitmap, last_bitmap;
	unsigned int port;
	int size;
	u8 b;

	if (!nested_cpu_has(vmcs12, CPU_BASED_USE_IO_BITMAPS))
		return nested_cpu_has(vmcs12, CPU_BASED_UNCOND_IO_EXITING);

	exit_qualification = vmcs_readl(EXIT_QUALIFICATION);

	port = exit_qualification >> 16;
	size = (exit_qualification & 7) + 1;

	last_bitmap = (gpa_t)-1;
	b = -1;

	while (size > 0) {
		if (port < 0x8000)
			bitmap = vmcs12->io_bitmap_a;
		else if (port < 0x10000)
			bitmap = vmcs12->io_bitmap_b;
		else
			return true;
		bitmap += (port & 0x7fff) / 8;

		if (last_bitmap != bitmap)
			if (kvm_read_guest(vcpu->kvm, bitmap, &b, 1))
				return true;
		if (b & (1 << (port & 7)))
			return true;

		port++;
		size--;
		last_bitmap = bitmap;
	}

	return false;
}

/*
 * Return 1 if we should exit from L2 to L1 to handle an MSR access access,
 * rather than handle it ourselves in L0. I.e., check whether L1 expressed
 * disinterest in the current event (read or write a specific MSR) by using an
 * MSR bitmap. This may be the case even when L0 doesn't use MSR bitmaps.
 */
static bool nested_vmx_exit_handled_msr(struct kvm_vcpu *vcpu,
	struct vmcs12 *vmcs12, u32 exit_reason)
{
	u32 msr_index = vcpu->arch.regs[VCPU_REGS_RCX];
	gpa_t bitmap;

	if (!nested_cpu_has(vmcs12, CPU_BASED_USE_MSR_BITMAPS))
		return true;

	/*
	 * The MSR_BITMAP page is divided into four 1024-byte bitmaps,
	 * for the four combinations of read/write and low/high MSR numbers.
	 * First we need to figure out which of the four to use:
	 */
	bitmap = vmcs12->msr_bitmap;
	if (exit_reason == EXIT_REASON_MSR_WRITE)
		bitmap += 2048;
	if (msr_index >= 0xc0000000) {
		msr_index -= 0xc0000000;
		bitmap += 1024;
	}

	/* Then read the msr_index'th bit from this bitmap: */
	if (msr_index < 1024*8) {
		unsigned char b;
		if (kvm_read_guest(vcpu->kvm, bitmap + msr_index/8, &b, 1))
			return true;
		return 1 & (b >> (msr_index & 7));
	} else
		return true; /* let L1 handle the wrong parameter */
}

/*
 * Return 1 if we should exit from L2 to L1 to handle a CR access exit,
 * rather than handle it ourselves in L0. I.e., check if L1 wanted to
 * intercept (via guest_host_mask etc.) the current event.
 */
static bool nested_vmx_exit_handled_cr(struct kvm_vcpu *vcpu,
	struct vmcs12 *vmcs12)
{
	unsigned long exit_qualification = vmcs_readl(EXIT_QUALIFICATION);
	int cr = exit_qualification & 15;
	int reg = (exit_qualification >> 8) & 15;
	unsigned long val = kvm_register_readl(vcpu, reg);

	switch ((exit_qualification >> 4) & 3) {
	case 0: /* mov to cr */
		switch (cr) {
		case 0:
			if (vmcs12->cr0_guest_host_mask &
			    (val ^ vmcs12->cr0_read_shadow))
				return true;
			break;
		case 3:
			if ((vmcs12->cr3_target_count >= 1 &&
					vmcs12->cr3_target_value0 == val) ||
				(vmcs12->cr3_target_count >= 2 &&
					vmcs12->cr3_target_value1 == val) ||
				(vmcs12->cr3_target_count >= 3 &&
					vmcs12->cr3_target_value2 == val) ||
				(vmcs12->cr3_target_count >= 4 &&
					vmcs12->cr3_target_value3 == val))
				return false;
			if (nested_cpu_has(vmcs12, CPU_BASED_CR3_LOAD_EXITING))
				return true;
			break;
		case 4:
			if (vmcs12->cr4_guest_host_mask &
			    (vmcs12->cr4_read_shadow ^ val))
				return true;
			break;
		case 8:
			if (nested_cpu_has(vmcs12, CPU_BASED_CR8_LOAD_EXITING))
				return true;
			break;
		}
		break;
	case 2: /* clts */
		if ((vmcs12->cr0_guest_host_mask & X86_CR0_TS) &&
		    (vmcs12->cr0_read_shadow & X86_CR0_TS))
			return true;
		break;
	case 1: /* mov from cr */
		switch (cr) {
		case 3:
			if (vmcs12->cpu_based_vm_exec_control &
			    CPU_BASED_CR3_STORE_EXITING)
				return true;
			break;
		case 8:
			if (vmcs12->cpu_based_vm_exec_control &
			    CPU_BASED_CR8_STORE_EXITING)
				return true;
			break;
		}
		break;
	case 3: /* lmsw */
		/*
		 * lmsw can change bits 1..3 of cr0, and only set bit 0 of
		 * cr0. Other attempted changes are ignored, with no exit.
		 */
		if (vmcs12->cr0_guest_host_mask & 0xe &
		    (val ^ vmcs12->cr0_read_shadow))
			return true;
		if ((vmcs12->cr0_guest_host_mask & 0x1) &&
		    !(vmcs12->cr0_read_shadow & 0x1) &&
		    (val & 0x1))
			return true;
		break;
	}
	return false;
}

/*
 * Return 1 if we should exit from L2 to L1 to handle an exit, or 0 if we
 * should handle it ourselves in L0 (and then continue L2). Only call this
 * when in is_guest_mode (L2).
 */
static bool nested_vmx_exit_handled(struct kvm_vcpu *vcpu)
{
	u32 intr_info = vmcs_read32(VM_EXIT_INTR_INFO);
	struct vcpu_vmx *vmx = to_vmx(vcpu);
	struct vmcs12 *vmcs12 = get_vmcs12(vcpu);
	u32 exit_reason = vmx->exit_reason;

	trace_kvm_nested_vmexit(kvm_rip_read(vcpu), exit_reason,
				vmcs_readl(EXIT_QUALIFICATION),
				vmx->idt_vectoring_info,
				intr_info,
				vmcs_read32(VM_EXIT_INTR_ERROR_CODE),
				KVM_ISA_VMX);

	if (vmx->nested.nested_run_pending)
		return false;

	if (unlikely(vmx->fail)) {
		pr_info_ratelimited("%s failed vm entry %x\n", __func__,
				    vmcs_read32(VM_INSTRUCTION_ERROR));
		return true;
	}

	switch (exit_reason) {
	case EXIT_REASON_EXCEPTION_NMI:
		if (!is_exception(intr_info))
			return false;
		else if (is_page_fault(intr_info))
			return enable_ept;
		else if (is_no_device(intr_info) &&
			 !(vmcs12->guest_cr0 & X86_CR0_TS))
			return false;
		return vmcs12->exception_bitmap &
				(1u << (intr_info & INTR_INFO_VECTOR_MASK));
	case EXIT_REASON_EXTERNAL_INTERRUPT:
		return false;
	case EXIT_REASON_TRIPLE_FAULT:
		return true;
	case EXIT_REASON_PENDING_INTERRUPT:
		return nested_cpu_has(vmcs12, CPU_BASED_VIRTUAL_INTR_PENDING);
	case EXIT_REASON_NMI_WINDOW:
		return nested_cpu_has(vmcs12, CPU_BASED_VIRTUAL_NMI_PENDING);
	case EXIT_REASON_TASK_SWITCH:
		return true;
	case EXIT_REASON_CPUID:
		if (kvm_register_read(vcpu, VCPU_REGS_RAX) == 0xa)
			return false;
		return true;
	case EXIT_REASON_HLT:
		return nested_cpu_has(vmcs12, CPU_BASED_HLT_EXITING);
	case EXIT_REASON_INVD:
		return true;
	case EXIT_REASON_INVLPG:
		return nested_cpu_has(vmcs12, CPU_BASED_INVLPG_EXITING);
	case EXIT_REASON_RDPMC:
		return nested_cpu_has(vmcs12, CPU_BASED_RDPMC_EXITING);
	case EXIT_REASON_RDTSC: case EXIT_REASON_RDTSCP:
		return nested_cpu_has(vmcs12, CPU_BASED_RDTSC_EXITING);
	case EXIT_REASON_VMCALL: case EXIT_REASON_VMCLEAR:
	case EXIT_REASON_VMLAUNCH: case EXIT_REASON_VMPTRLD:
	case EXIT_REASON_VMPTRST: case EXIT_REASON_VMREAD:
	case EXIT_REASON_VMRESUME: case EXIT_REASON_VMWRITE:
	case EXIT_REASON_VMOFF: case EXIT_REASON_VMON:
	case EXIT_REASON_INVEPT: case EXIT_REASON_INVVPID:
		/*
		 * VMX instructions trap unconditionally. This allows L1 to
		 * emulate them for its L2 guest, i.e., allows 3-level nesting!
		 */
		return true;
	case EXIT_REASON_CR_ACCESS:
		return nested_vmx_exit_handled_cr(vcpu, vmcs12);
	case EXIT_REASON_DR_ACCESS:
		return nested_cpu_has(vmcs12, CPU_BASED_MOV_DR_EXITING);
	case EXIT_REASON_IO_INSTRUCTION:
		return nested_vmx_exit_handled_io(vcpu, vmcs12);
	case EXIT_REASON_MSR_READ:
	case EXIT_REASON_MSR_WRITE:
		return nested_vmx_exit_handled_msr(vcpu, vmcs12, exit_reason);
	case EXIT_REASON_INVALID_STATE:
		return true;
	case EXIT_REASON_MWAIT_INSTRUCTION:
		return nested_cpu_has(vmcs12, CPU_BASED_MWAIT_EXITING);
	case EXIT_REASON_MONITOR_INSTRUCTION:
		return nested_cpu_has(vmcs12, CPU_BASED_MONITOR_EXITING);
	case EXIT_REASON_PAUSE_INSTRUCTION:
		return nested_cpu_has(vmcs12, CPU_BASED_PAUSE_EXITING) ||
			nested_cpu_has2(vmcs12,
				SECONDARY_EXEC_PAUSE_LOOP_EXITING);
	case EXIT_REASON_MCE_DURING_VMENTRY:
		return false;
	case EXIT_REASON_TPR_BELOW_THRESHOLD:
		return nested_cpu_has(vmcs12, CPU_BASED_TPR_SHADOW);
	case EXIT_REASON_APIC_ACCESS:
		return nested_cpu_has2(vmcs12,
			SECONDARY_EXEC_VIRTUALIZE_APIC_ACCESSES);
	case EXIT_REASON_APIC_WRITE:
	case EXIT_REASON_EOI_INDUCED:
		/* apic_write and eoi_induced should exit unconditionally. */
<<<<<<< HEAD
		return 1;
=======
		return true;
>>>>>>> 007760cf
	case EXIT_REASON_EPT_VIOLATION:
		/*
		 * L0 always deals with the EPT violation. If nested EPT is
		 * used, and the nested mmu code discovers that the address is
		 * missing in the guest EPT table (EPT12), the EPT violation
		 * will be injected with nested_ept_inject_page_fault()
		 */
		return false;
	case EXIT_REASON_EPT_MISCONFIG:
		/*
		 * L2 never uses directly L1's EPT, but rather L0's own EPT
		 * table (shadow on EPT) or a merged EPT table that L0 built
		 * (EPT on EPT). So any problems with the structure of the
		 * table is L0's fault.
		 */
		return false;
	case EXIT_REASON_WBINVD:
		return nested_cpu_has2(vmcs12, SECONDARY_EXEC_WBINVD_EXITING);
	case EXIT_REASON_XSETBV:
		return true;
	case EXIT_REASON_XSAVES: case EXIT_REASON_XRSTORS:
		/*
		 * This should never happen, since it is not possible to
		 * set XSS to a non-zero value---neither in L1 nor in L2.
		 * If if it were, XSS would have to be checked against
		 * the XSS exit bitmap in vmcs12.
		 */
		return nested_cpu_has2(vmcs12, SECONDARY_EXEC_XSAVES);
	default:
		return true;
	}
}

static void vmx_get_exit_info(struct kvm_vcpu *vcpu, u64 *info1, u64 *info2)
{
	*info1 = vmcs_readl(EXIT_QUALIFICATION);
	*info2 = vmcs_read32(VM_EXIT_INTR_INFO);
}

static int vmx_enable_pml(struct vcpu_vmx *vmx)
{
	struct page *pml_pg;
	u32 exec_control;

	pml_pg = alloc_page(GFP_KERNEL | __GFP_ZERO);
	if (!pml_pg)
		return -ENOMEM;

	vmx->pml_pg = pml_pg;

	vmcs_write64(PML_ADDRESS, page_to_phys(vmx->pml_pg));
	vmcs_write16(GUEST_PML_INDEX, PML_ENTITY_NUM - 1);

	exec_control = vmcs_read32(SECONDARY_VM_EXEC_CONTROL);
	exec_control |= SECONDARY_EXEC_ENABLE_PML;
	vmcs_write32(SECONDARY_VM_EXEC_CONTROL, exec_control);

	return 0;
}

static void vmx_disable_pml(struct vcpu_vmx *vmx)
{
	u32 exec_control;

	ASSERT(vmx->pml_pg);
	__free_page(vmx->pml_pg);
	vmx->pml_pg = NULL;

	exec_control = vmcs_read32(SECONDARY_VM_EXEC_CONTROL);
	exec_control &= ~SECONDARY_EXEC_ENABLE_PML;
	vmcs_write32(SECONDARY_VM_EXEC_CONTROL, exec_control);
}

static void vmx_flush_pml_buffer(struct vcpu_vmx *vmx)
{
	struct kvm *kvm = vmx->vcpu.kvm;
	u64 *pml_buf;
	u16 pml_idx;

	pml_idx = vmcs_read16(GUEST_PML_INDEX);

	/* Do nothing if PML buffer is empty */
	if (pml_idx == (PML_ENTITY_NUM - 1))
		return;

	/* PML index always points to next available PML buffer entity */
	if (pml_idx >= PML_ENTITY_NUM)
		pml_idx = 0;
	else
		pml_idx++;

	pml_buf = page_address(vmx->pml_pg);
	for (; pml_idx < PML_ENTITY_NUM; pml_idx++) {
		u64 gpa;

		gpa = pml_buf[pml_idx];
		WARN_ON(gpa & (PAGE_SIZE - 1));
		mark_page_dirty(kvm, gpa >> PAGE_SHIFT);
	}

	/* reset PML index */
	vmcs_write16(GUEST_PML_INDEX, PML_ENTITY_NUM - 1);
}

/*
 * Flush all vcpus' PML buffer and update logged GPAs to dirty_bitmap.
 * Called before reporting dirty_bitmap to userspace.
 */
static void kvm_flush_pml_buffers(struct kvm *kvm)
{
	int i;
	struct kvm_vcpu *vcpu;
	/*
	 * We only need to kick vcpu out of guest mode here, as PML buffer
	 * is flushed at beginning of all VMEXITs, and it's obvious that only
	 * vcpus running in guest are possible to have unflushed GPAs in PML
	 * buffer.
	 */
	kvm_for_each_vcpu(i, vcpu, kvm)
		kvm_vcpu_kick(vcpu);
}

/*
 * The guest has exited.  See if we can fix it or if we need userspace
 * assistance.
 */
static int vmx_handle_exit(struct kvm_vcpu *vcpu)
{
	struct vcpu_vmx *vmx = to_vmx(vcpu);
	u32 exit_reason = vmx->exit_reason;
	u32 vectoring_info = vmx->idt_vectoring_info;

	/*
	 * Flush logged GPAs PML buffer, this will make dirty_bitmap more
	 * updated. Another good is, in kvm_vm_ioctl_get_dirty_log, before
	 * querying dirty_bitmap, we only need to kick all vcpus out of guest
	 * mode as if vcpus is in root mode, the PML buffer must has been
	 * flushed already.
	 */
	if (enable_pml)
		vmx_flush_pml_buffer(vmx);

	/* If guest state is invalid, start emulating */
	if (vmx->emulation_required)
		return handle_invalid_guest_state(vcpu);

	if (is_guest_mode(vcpu) && nested_vmx_exit_handled(vcpu)) {
		nested_vmx_vmexit(vcpu, exit_reason,
				  vmcs_read32(VM_EXIT_INTR_INFO),
				  vmcs_readl(EXIT_QUALIFICATION));
		return 1;
	}

	if (exit_reason & VMX_EXIT_REASONS_FAILED_VMENTRY) {
		vcpu->run->exit_reason = KVM_EXIT_FAIL_ENTRY;
		vcpu->run->fail_entry.hardware_entry_failure_reason
			= exit_reason;
		return 0;
	}

	if (unlikely(vmx->fail)) {
		vcpu->run->exit_reason = KVM_EXIT_FAIL_ENTRY;
		vcpu->run->fail_entry.hardware_entry_failure_reason
			= vmcs_read32(VM_INSTRUCTION_ERROR);
		return 0;
	}

	/*
	 * Note:
	 * Do not try to fix EXIT_REASON_EPT_MISCONFIG if it caused by
	 * delivery event since it indicates guest is accessing MMIO.
	 * The vm-exit can be triggered again after return to guest that
	 * will cause infinite loop.
	 */
	if ((vectoring_info & VECTORING_INFO_VALID_MASK) &&
			(exit_reason != EXIT_REASON_EXCEPTION_NMI &&
			exit_reason != EXIT_REASON_EPT_VIOLATION &&
			exit_reason != EXIT_REASON_TASK_SWITCH)) {
		vcpu->run->exit_reason = KVM_EXIT_INTERNAL_ERROR;
		vcpu->run->internal.suberror = KVM_INTERNAL_ERROR_DELIVERY_EV;
		vcpu->run->internal.ndata = 2;
		vcpu->run->internal.data[0] = vectoring_info;
		vcpu->run->internal.data[1] = exit_reason;
		return 0;
	}

	if (unlikely(!cpu_has_virtual_nmis() && vmx->soft_vnmi_blocked &&
	    !(is_guest_mode(vcpu) && nested_cpu_has_virtual_nmis(
					get_vmcs12(vcpu))))) {
		if (vmx_interrupt_allowed(vcpu)) {
			vmx->soft_vnmi_blocked = 0;
		} else if (vmx->vnmi_blocked_time > 1000000000LL &&
			   vcpu->arch.nmi_pending) {
			/*
			 * This CPU don't support us in finding the end of an
			 * NMI-blocked window if the guest runs with IRQs
			 * disabled. So we pull the trigger after 1 s of
			 * futile waiting, but inform the user about this.
			 */
			printk(KERN_WARNING "%s: Breaking out of NMI-blocked "
			       "state on VCPU %d after 1 s timeout\n",
			       __func__, vcpu->vcpu_id);
			vmx->soft_vnmi_blocked = 0;
		}
	}

	if (exit_reason < kvm_vmx_max_exit_handlers
	    && kvm_vmx_exit_handlers[exit_reason])
		return kvm_vmx_exit_handlers[exit_reason](vcpu);
	else {
		WARN_ONCE(1, "vmx: unexpected exit reason 0x%x\n", exit_reason);
		kvm_queue_exception(vcpu, UD_VECTOR);
		return 1;
	}
}

static void update_cr8_intercept(struct kvm_vcpu *vcpu, int tpr, int irr)
{
	struct vmcs12 *vmcs12 = get_vmcs12(vcpu);

	if (is_guest_mode(vcpu) &&
		nested_cpu_has(vmcs12, CPU_BASED_TPR_SHADOW))
		return;

	if (irr == -1 || tpr < irr) {
		vmcs_write32(TPR_THRESHOLD, 0);
		return;
	}

	vmcs_write32(TPR_THRESHOLD, irr);
}

static void vmx_set_virtual_x2apic_mode(struct kvm_vcpu *vcpu, bool set)
{
	u32 sec_exec_control;

	/*
	 * There is not point to enable virtualize x2apic without enable
	 * apicv
	 */
	if (!cpu_has_vmx_virtualize_x2apic_mode() ||
				!vmx_vm_has_apicv(vcpu->kvm))
		return;

	if (!vm_need_tpr_shadow(vcpu->kvm))
		return;

	sec_exec_control = vmcs_read32(SECONDARY_VM_EXEC_CONTROL);

	if (set) {
		sec_exec_control &= ~SECONDARY_EXEC_VIRTUALIZE_APIC_ACCESSES;
		sec_exec_control |= SECONDARY_EXEC_VIRTUALIZE_X2APIC_MODE;
	} else {
		sec_exec_control &= ~SECONDARY_EXEC_VIRTUALIZE_X2APIC_MODE;
		sec_exec_control |= SECONDARY_EXEC_VIRTUALIZE_APIC_ACCESSES;
	}
	vmcs_write32(SECONDARY_VM_EXEC_CONTROL, sec_exec_control);

	vmx_set_msr_bitmap(vcpu);
}

static void vmx_set_apic_access_page_addr(struct kvm_vcpu *vcpu, hpa_t hpa)
{
	struct vcpu_vmx *vmx = to_vmx(vcpu);

	/*
	 * Currently we do not handle the nested case where L2 has an
	 * APIC access page of its own; that page is still pinned.
	 * Hence, we skip the case where the VCPU is in guest mode _and_
	 * L1 prepared an APIC access page for L2.
	 *
	 * For the case where L1 and L2 share the same APIC access page
	 * (flexpriority=Y but SECONDARY_EXEC_VIRTUALIZE_APIC_ACCESSES clear
	 * in the vmcs12), this function will only update either the vmcs01
	 * or the vmcs02.  If the former, the vmcs02 will be updated by
	 * prepare_vmcs02.  If the latter, the vmcs01 will be updated in
	 * the next L2->L1 exit.
	 */
	if (!is_guest_mode(vcpu) ||
	    !nested_cpu_has2(vmx->nested.current_vmcs12,
			     SECONDARY_EXEC_VIRTUALIZE_APIC_ACCESSES))
		vmcs_write64(APIC_ACCESS_ADDR, hpa);
}

static void vmx_hwapic_isr_update(struct kvm *kvm, int isr)
{
	u16 status;
	u8 old;

	if (isr == -1)
		isr = 0;

	status = vmcs_read16(GUEST_INTR_STATUS);
	old = status >> 8;
	if (isr != old) {
		status &= 0xff;
		status |= isr << 8;
		vmcs_write16(GUEST_INTR_STATUS, status);
	}
}

static void vmx_set_rvi(int vector)
{
	u16 status;
	u8 old;

	if (vector == -1)
		vector = 0;

	status = vmcs_read16(GUEST_INTR_STATUS);
	old = (u8)status & 0xff;
	if ((u8)vector != old) {
		status &= ~0xff;
		status |= (u8)vector;
		vmcs_write16(GUEST_INTR_STATUS, status);
	}
}

static void vmx_hwapic_irr_update(struct kvm_vcpu *vcpu, int max_irr)
{
	if (!is_guest_mode(vcpu)) {
		vmx_set_rvi(max_irr);
		return;
	}

	if (max_irr == -1)
		return;

	/*
	 * In guest mode.  If a vmexit is needed, vmx_check_nested_events
	 * handles it.
	 */
	if (nested_exit_on_intr(vcpu))
		return;

	/*
	 * Else, fall back to pre-APICv interrupt injection since L2
	 * is run without virtual interrupt delivery.
	 */
	if (!kvm_event_needs_reinjection(vcpu) &&
	    vmx_interrupt_allowed(vcpu)) {
		kvm_queue_interrupt(vcpu, max_irr, false);
		vmx_inject_irq(vcpu);
	}
}

static void vmx_load_eoi_exitmap(struct kvm_vcpu *vcpu, u64 *eoi_exit_bitmap)
{
	if (!vmx_vm_has_apicv(vcpu->kvm))
		return;

	vmcs_write64(EOI_EXIT_BITMAP0, eoi_exit_bitmap[0]);
	vmcs_write64(EOI_EXIT_BITMAP1, eoi_exit_bitmap[1]);
	vmcs_write64(EOI_EXIT_BITMAP2, eoi_exit_bitmap[2]);
	vmcs_write64(EOI_EXIT_BITMAP3, eoi_exit_bitmap[3]);
}

static void vmx_complete_atomic_exit(struct vcpu_vmx *vmx)
{
	u32 exit_intr_info;

	if (!(vmx->exit_reason == EXIT_REASON_MCE_DURING_VMENTRY
	      || vmx->exit_reason == EXIT_REASON_EXCEPTION_NMI))
		return;

	vmx->exit_intr_info = vmcs_read32(VM_EXIT_INTR_INFO);
	exit_intr_info = vmx->exit_intr_info;

	/* Handle machine checks before interrupts are enabled */
	if (is_machine_check(exit_intr_info))
		kvm_machine_check();

	/* We need to handle NMIs before interrupts are enabled */
	if ((exit_intr_info & INTR_INFO_INTR_TYPE_MASK) == INTR_TYPE_NMI_INTR &&
	    (exit_intr_info & INTR_INFO_VALID_MASK)) {
		kvm_before_handle_nmi(&vmx->vcpu);
		asm("int $2");
		kvm_after_handle_nmi(&vmx->vcpu);
	}
}

static void vmx_handle_external_intr(struct kvm_vcpu *vcpu)
{
	u32 exit_intr_info = vmcs_read32(VM_EXIT_INTR_INFO);

	/*
	 * If external interrupt exists, IF bit is set in rflags/eflags on the
	 * interrupt stack frame, and interrupt will be enabled on a return
	 * from interrupt handler.
	 */
	if ((exit_intr_info & (INTR_INFO_VALID_MASK | INTR_INFO_INTR_TYPE_MASK))
			== (INTR_INFO_VALID_MASK | INTR_TYPE_EXT_INTR)) {
		unsigned int vector;
		unsigned long entry;
		gate_desc *desc;
		struct vcpu_vmx *vmx = to_vmx(vcpu);
#ifdef CONFIG_X86_64
		unsigned long tmp;
#endif

		vector =  exit_intr_info & INTR_INFO_VECTOR_MASK;
		desc = (gate_desc *)vmx->host_idt_base + vector;
		entry = gate_offset(*desc);
		asm volatile(
#ifdef CONFIG_X86_64
			"mov %%" _ASM_SP ", %[sp]\n\t"
			"and $0xfffffffffffffff0, %%" _ASM_SP "\n\t"
			"push $%c[ss]\n\t"
			"push %[sp]\n\t"
#endif
			"pushf\n\t"
			"orl $0x200, (%%" _ASM_SP ")\n\t"
			__ASM_SIZE(push) " $%c[cs]\n\t"
			"call *%[entry]\n\t"
			:
#ifdef CONFIG_X86_64
			[sp]"=&r"(tmp)
#endif
			:
			[entry]"r"(entry),
			[ss]"i"(__KERNEL_DS),
			[cs]"i"(__KERNEL_CS)
			);
	} else
		local_irq_enable();
}

static bool vmx_mpx_supported(void)
{
	return (vmcs_config.vmexit_ctrl & VM_EXIT_CLEAR_BNDCFGS) &&
		(vmcs_config.vmentry_ctrl & VM_ENTRY_LOAD_BNDCFGS);
}

static bool vmx_xsaves_supported(void)
{
	return vmcs_config.cpu_based_2nd_exec_ctrl &
		SECONDARY_EXEC_XSAVES;
}

static void vmx_recover_nmi_blocking(struct vcpu_vmx *vmx)
{
	u32 exit_intr_info;
	bool unblock_nmi;
	u8 vector;
	bool idtv_info_valid;

	idtv_info_valid = vmx->idt_vectoring_info & VECTORING_INFO_VALID_MASK;

	if (cpu_has_virtual_nmis()) {
		if (vmx->nmi_known_unmasked)
			return;
		/*
		 * Can't use vmx->exit_intr_info since we're not sure what
		 * the exit reason is.
		 */
		exit_intr_info = vmcs_read32(VM_EXIT_INTR_INFO);
		unblock_nmi = (exit_intr_info & INTR_INFO_UNBLOCK_NMI) != 0;
		vector = exit_intr_info & INTR_INFO_VECTOR_MASK;
		/*
		 * SDM 3: 27.7.1.2 (September 2008)
		 * Re-set bit "block by NMI" before VM entry if vmexit caused by
		 * a guest IRET fault.
		 * SDM 3: 23.2.2 (September 2008)
		 * Bit 12 is undefined in any of the following cases:
		 *  If the VM exit sets the valid bit in the IDT-vectoring
		 *   information field.
		 *  If the VM exit is due to a double fault.
		 */
		if ((exit_intr_info & INTR_INFO_VALID_MASK) && unblock_nmi &&
		    vector != DF_VECTOR && !idtv_info_valid)
			vmcs_set_bits(GUEST_INTERRUPTIBILITY_INFO,
				      GUEST_INTR_STATE_NMI);
		else
			vmx->nmi_known_unmasked =
				!(vmcs_read32(GUEST_INTERRUPTIBILITY_INFO)
				  & GUEST_INTR_STATE_NMI);
	} else if (unlikely(vmx->soft_vnmi_blocked))
		vmx->vnmi_blocked_time +=
			ktime_to_ns(ktime_sub(ktime_get(), vmx->entry_time));
}

static void __vmx_complete_interrupts(struct kvm_vcpu *vcpu,
				      u32 idt_vectoring_info,
				      int instr_len_field,
				      int error_code_field)
{
	u8 vector;
	int type;
	bool idtv_info_valid;

	idtv_info_valid = idt_vectoring_info & VECTORING_INFO_VALID_MASK;

	vcpu->arch.nmi_injected = false;
	kvm_clear_exception_queue(vcpu);
	kvm_clear_interrupt_queue(vcpu);

	if (!idtv_info_valid)
		return;

	kvm_make_request(KVM_REQ_EVENT, vcpu);

	vector = idt_vectoring_info & VECTORING_INFO_VECTOR_MASK;
	type = idt_vectoring_info & VECTORING_INFO_TYPE_MASK;

	switch (type) {
	case INTR_TYPE_NMI_INTR:
		vcpu->arch.nmi_injected = true;
		/*
		 * SDM 3: 27.7.1.2 (September 2008)
		 * Clear bit "block by NMI" before VM entry if a NMI
		 * delivery faulted.
		 */
		vmx_set_nmi_mask(vcpu, false);
		break;
	case INTR_TYPE_SOFT_EXCEPTION:
		vcpu->arch.event_exit_inst_len = vmcs_read32(instr_len_field);
		/* fall through */
	case INTR_TYPE_HARD_EXCEPTION:
		if (idt_vectoring_info & VECTORING_INFO_DELIVER_CODE_MASK) {
			u32 err = vmcs_read32(error_code_field);
			kvm_requeue_exception_e(vcpu, vector, err);
		} else
			kvm_requeue_exception(vcpu, vector);
		break;
	case INTR_TYPE_SOFT_INTR:
		vcpu->arch.event_exit_inst_len = vmcs_read32(instr_len_field);
		/* fall through */
	case INTR_TYPE_EXT_INTR:
		kvm_queue_interrupt(vcpu, vector, type == INTR_TYPE_SOFT_INTR);
		break;
	default:
		break;
	}
}

static void vmx_complete_interrupts(struct vcpu_vmx *vmx)
{
	__vmx_complete_interrupts(&vmx->vcpu, vmx->idt_vectoring_info,
				  VM_EXIT_INSTRUCTION_LEN,
				  IDT_VECTORING_ERROR_CODE);
}

static void vmx_cancel_injection(struct kvm_vcpu *vcpu)
{
	__vmx_complete_interrupts(vcpu,
				  vmcs_read32(VM_ENTRY_INTR_INFO_FIELD),
				  VM_ENTRY_INSTRUCTION_LEN,
				  VM_ENTRY_EXCEPTION_ERROR_CODE);

	vmcs_write32(VM_ENTRY_INTR_INFO_FIELD, 0);
}

static void atomic_switch_perf_msrs(struct vcpu_vmx *vmx)
{
	int i, nr_msrs;
	struct perf_guest_switch_msr *msrs;

	msrs = perf_guest_get_msrs(&nr_msrs);

	if (!msrs)
		return;

	for (i = 0; i < nr_msrs; i++)
		if (msrs[i].host == msrs[i].guest)
			clear_atomic_switch_msr(vmx, msrs[i].msr);
		else
			add_atomic_switch_msr(vmx, msrs[i].msr, msrs[i].guest,
					msrs[i].host);
}

static void __noclone vmx_vcpu_run(struct kvm_vcpu *vcpu)
{
	struct vcpu_vmx *vmx = to_vmx(vcpu);
	unsigned long debugctlmsr, cr4;

	/* Record the guest's net vcpu time for enforced NMI injections. */
	if (unlikely(!cpu_has_virtual_nmis() && vmx->soft_vnmi_blocked))
		vmx->entry_time = ktime_get();

	/* Don't enter VMX if guest state is invalid, let the exit handler
	   start emulation until we arrive back to a valid state */
	if (vmx->emulation_required)
		return;

	if (vmx->ple_window_dirty) {
		vmx->ple_window_dirty = false;
		vmcs_write32(PLE_WINDOW, vmx->ple_window);
	}

	if (vmx->nested.sync_shadow_vmcs) {
		copy_vmcs12_to_shadow(vmx);
		vmx->nested.sync_shadow_vmcs = false;
	}

	if (test_bit(VCPU_REGS_RSP, (unsigned long *)&vcpu->arch.regs_dirty))
		vmcs_writel(GUEST_RSP, vcpu->arch.regs[VCPU_REGS_RSP]);
	if (test_bit(VCPU_REGS_RIP, (unsigned long *)&vcpu->arch.regs_dirty))
		vmcs_writel(GUEST_RIP, vcpu->arch.regs[VCPU_REGS_RIP]);

	cr4 = cr4_read_shadow();
	if (unlikely(cr4 != vmx->host_state.vmcs_host_cr4)) {
		vmcs_writel(HOST_CR4, cr4);
		vmx->host_state.vmcs_host_cr4 = cr4;
	}

	/* When single-stepping over STI and MOV SS, we must clear the
	 * corresponding interruptibility bits in the guest state. Otherwise
	 * vmentry fails as it then expects bit 14 (BS) in pending debug
	 * exceptions being set, but that's not correct for the guest debugging
	 * case. */
	if (vcpu->guest_debug & KVM_GUESTDBG_SINGLESTEP)
		vmx_set_interrupt_shadow(vcpu, 0);

	atomic_switch_perf_msrs(vmx);
	debugctlmsr = get_debugctlmsr();

	vmx->__launched = vmx->loaded_vmcs->launched;
	asm(
		/* Store host registers */
		"push %%" _ASM_DX "; push %%" _ASM_BP ";"
		"push %%" _ASM_CX " \n\t" /* placeholder for guest rcx */
		"push %%" _ASM_CX " \n\t"
		"cmp %%" _ASM_SP ", %c[host_rsp](%0) \n\t"
		"je 1f \n\t"
		"mov %%" _ASM_SP ", %c[host_rsp](%0) \n\t"
		__ex(ASM_VMX_VMWRITE_RSP_RDX) "\n\t"
		"1: \n\t"
		/* Reload cr2 if changed */
		"mov %c[cr2](%0), %%" _ASM_AX " \n\t"
		"mov %%cr2, %%" _ASM_DX " \n\t"
		"cmp %%" _ASM_AX ", %%" _ASM_DX " \n\t"
		"je 2f \n\t"
		"mov %%" _ASM_AX", %%cr2 \n\t"
		"2: \n\t"
		/* Check if vmlaunch of vmresume is needed */
		"cmpl $0, %c[launched](%0) \n\t"
		/* Load guest registers.  Don't clobber flags. */
		"mov %c[rax](%0), %%" _ASM_AX " \n\t"
		"mov %c[rbx](%0), %%" _ASM_BX " \n\t"
		"mov %c[rdx](%0), %%" _ASM_DX " \n\t"
		"mov %c[rsi](%0), %%" _ASM_SI " \n\t"
		"mov %c[rdi](%0), %%" _ASM_DI " \n\t"
		"mov %c[rbp](%0), %%" _ASM_BP " \n\t"
#ifdef CONFIG_X86_64
		"mov %c[r8](%0),  %%r8  \n\t"
		"mov %c[r9](%0),  %%r9  \n\t"
		"mov %c[r10](%0), %%r10 \n\t"
		"mov %c[r11](%0), %%r11 \n\t"
		"mov %c[r12](%0), %%r12 \n\t"
		"mov %c[r13](%0), %%r13 \n\t"
		"mov %c[r14](%0), %%r14 \n\t"
		"mov %c[r15](%0), %%r15 \n\t"
#endif
		"mov %c[rcx](%0), %%" _ASM_CX " \n\t" /* kills %0 (ecx) */

		/* Enter guest mode */
		"jne 1f \n\t"
		__ex(ASM_VMX_VMLAUNCH) "\n\t"
		"jmp 2f \n\t"
		"1: " __ex(ASM_VMX_VMRESUME) "\n\t"
		"2: "
		/* Save guest registers, load host registers, keep flags */
		"mov %0, %c[wordsize](%%" _ASM_SP ") \n\t"
		"pop %0 \n\t"
		"mov %%" _ASM_AX ", %c[rax](%0) \n\t"
		"mov %%" _ASM_BX ", %c[rbx](%0) \n\t"
		__ASM_SIZE(pop) " %c[rcx](%0) \n\t"
		"mov %%" _ASM_DX ", %c[rdx](%0) \n\t"
		"mov %%" _ASM_SI ", %c[rsi](%0) \n\t"
		"mov %%" _ASM_DI ", %c[rdi](%0) \n\t"
		"mov %%" _ASM_BP ", %c[rbp](%0) \n\t"
#ifdef CONFIG_X86_64
		"mov %%r8,  %c[r8](%0) \n\t"
		"mov %%r9,  %c[r9](%0) \n\t"
		"mov %%r10, %c[r10](%0) \n\t"
		"mov %%r11, %c[r11](%0) \n\t"
		"mov %%r12, %c[r12](%0) \n\t"
		"mov %%r13, %c[r13](%0) \n\t"
		"mov %%r14, %c[r14](%0) \n\t"
		"mov %%r15, %c[r15](%0) \n\t"
#endif
		"mov %%cr2, %%" _ASM_AX "   \n\t"
		"mov %%" _ASM_AX ", %c[cr2](%0) \n\t"

		"pop  %%" _ASM_BP "; pop  %%" _ASM_DX " \n\t"
		"setbe %c[fail](%0) \n\t"
		".pushsection .rodata \n\t"
		".global vmx_return \n\t"
		"vmx_return: " _ASM_PTR " 2b \n\t"
		".popsection"
	      : : "c"(vmx), "d"((unsigned long)HOST_RSP),
		[launched]"i"(offsetof(struct vcpu_vmx, __launched)),
		[fail]"i"(offsetof(struct vcpu_vmx, fail)),
		[host_rsp]"i"(offsetof(struct vcpu_vmx, host_rsp)),
		[rax]"i"(offsetof(struct vcpu_vmx, vcpu.arch.regs[VCPU_REGS_RAX])),
		[rbx]"i"(offsetof(struct vcpu_vmx, vcpu.arch.regs[VCPU_REGS_RBX])),
		[rcx]"i"(offsetof(struct vcpu_vmx, vcpu.arch.regs[VCPU_REGS_RCX])),
		[rdx]"i"(offsetof(struct vcpu_vmx, vcpu.arch.regs[VCPU_REGS_RDX])),
		[rsi]"i"(offsetof(struct vcpu_vmx, vcpu.arch.regs[VCPU_REGS_RSI])),
		[rdi]"i"(offsetof(struct vcpu_vmx, vcpu.arch.regs[VCPU_REGS_RDI])),
		[rbp]"i"(offsetof(struct vcpu_vmx, vcpu.arch.regs[VCPU_REGS_RBP])),
#ifdef CONFIG_X86_64
		[r8]"i"(offsetof(struct vcpu_vmx, vcpu.arch.regs[VCPU_REGS_R8])),
		[r9]"i"(offsetof(struct vcpu_vmx, vcpu.arch.regs[VCPU_REGS_R9])),
		[r10]"i"(offsetof(struct vcpu_vmx, vcpu.arch.regs[VCPU_REGS_R10])),
		[r11]"i"(offsetof(struct vcpu_vmx, vcpu.arch.regs[VCPU_REGS_R11])),
		[r12]"i"(offsetof(struct vcpu_vmx, vcpu.arch.regs[VCPU_REGS_R12])),
		[r13]"i"(offsetof(struct vcpu_vmx, vcpu.arch.regs[VCPU_REGS_R13])),
		[r14]"i"(offsetof(struct vcpu_vmx, vcpu.arch.regs[VCPU_REGS_R14])),
		[r15]"i"(offsetof(struct vcpu_vmx, vcpu.arch.regs[VCPU_REGS_R15])),
#endif
		[cr2]"i"(offsetof(struct vcpu_vmx, vcpu.arch.cr2)),
		[wordsize]"i"(sizeof(ulong))
	      : "cc", "memory"
#ifdef CONFIG_X86_64
		, "rax", "rbx", "rdi", "rsi"
		, "r8", "r9", "r10", "r11", "r12", "r13", "r14", "r15"
#else
		, "eax", "ebx", "edi", "esi"
#endif
	      );

	/* MSR_IA32_DEBUGCTLMSR is zeroed on vmexit. Restore it if needed */
	if (debugctlmsr)
		update_debugctlmsr(debugctlmsr);

#ifndef CONFIG_X86_64
	/*
	 * The sysexit path does not restore ds/es, so we must set them to
	 * a reasonable value ourselves.
	 *
	 * We can't defer this to vmx_load_host_state() since that function
	 * may be executed in interrupt context, which saves and restore segments
	 * around it, nullifying its effect.
	 */
	loadsegment(ds, __USER_DS);
	loadsegment(es, __USER_DS);
#endif

	vcpu->arch.regs_avail = ~((1 << VCPU_REGS_RIP) | (1 << VCPU_REGS_RSP)
				  | (1 << VCPU_EXREG_RFLAGS)
				  | (1 << VCPU_EXREG_PDPTR)
				  | (1 << VCPU_EXREG_SEGMENTS)
				  | (1 << VCPU_EXREG_CR3));
	vcpu->arch.regs_dirty = 0;

	vmx->idt_vectoring_info = vmcs_read32(IDT_VECTORING_INFO_FIELD);

	vmx->loaded_vmcs->launched = 1;

	vmx->exit_reason = vmcs_read32(VM_EXIT_REASON);
	trace_kvm_exit(vmx->exit_reason, vcpu, KVM_ISA_VMX);

	/*
	 * the KVM_REQ_EVENT optimization bit is only on for one entry, and if
	 * we did not inject a still-pending event to L1 now because of
	 * nested_run_pending, we need to re-enable this bit.
	 */
	if (vmx->nested.nested_run_pending)
		kvm_make_request(KVM_REQ_EVENT, vcpu);

	vmx->nested.nested_run_pending = 0;

	vmx_complete_atomic_exit(vmx);
	vmx_recover_nmi_blocking(vmx);
	vmx_complete_interrupts(vmx);
}

static void vmx_load_vmcs01(struct kvm_vcpu *vcpu)
{
	struct vcpu_vmx *vmx = to_vmx(vcpu);
	int cpu;

	if (vmx->loaded_vmcs == &vmx->vmcs01)
		return;

	cpu = get_cpu();
	vmx->loaded_vmcs = &vmx->vmcs01;
	vmx_vcpu_put(vcpu);
	vmx_vcpu_load(vcpu, cpu);
	vcpu->cpu = cpu;
	put_cpu();
}

static void vmx_free_vcpu(struct kvm_vcpu *vcpu)
{
	struct vcpu_vmx *vmx = to_vmx(vcpu);

	if (enable_pml)
		vmx_disable_pml(vmx);
	free_vpid(vmx);
	leave_guest_mode(vcpu);
	vmx_load_vmcs01(vcpu);
	free_nested(vmx);
	free_loaded_vmcs(vmx->loaded_vmcs);
	kfree(vmx->guest_msrs);
	kvm_vcpu_uninit(vcpu);
	kmem_cache_free(kvm_vcpu_cache, vmx);
}

static struct kvm_vcpu *vmx_create_vcpu(struct kvm *kvm, unsigned int id)
{
	int err;
	struct vcpu_vmx *vmx = kmem_cache_zalloc(kvm_vcpu_cache, GFP_KERNEL);
	int cpu;

	if (!vmx)
		return ERR_PTR(-ENOMEM);

	allocate_vpid(vmx);

	err = kvm_vcpu_init(&vmx->vcpu, kvm, id);
	if (err)
		goto free_vcpu;

	vmx->guest_msrs = kmalloc(PAGE_SIZE, GFP_KERNEL);
	BUILD_BUG_ON(ARRAY_SIZE(vmx_msr_index) * sizeof(vmx->guest_msrs[0])
		     > PAGE_SIZE);

	err = -ENOMEM;
	if (!vmx->guest_msrs) {
		goto uninit_vcpu;
	}

	vmx->loaded_vmcs = &vmx->vmcs01;
	vmx->loaded_vmcs->vmcs = alloc_vmcs();
	if (!vmx->loaded_vmcs->vmcs)
		goto free_msrs;
	if (!vmm_exclusive)
		kvm_cpu_vmxon(__pa(per_cpu(vmxarea, raw_smp_processor_id())));
	loaded_vmcs_init(vmx->loaded_vmcs);
	if (!vmm_exclusive)
		kvm_cpu_vmxoff();

	cpu = get_cpu();
	vmx_vcpu_load(&vmx->vcpu, cpu);
	vmx->vcpu.cpu = cpu;
	err = vmx_vcpu_setup(vmx);
	vmx_vcpu_put(&vmx->vcpu);
	put_cpu();
	if (err)
		goto free_vmcs;
	if (vm_need_virtualize_apic_accesses(kvm)) {
		err = alloc_apic_access_page(kvm);
		if (err)
			goto free_vmcs;
	}

	if (enable_ept) {
		if (!kvm->arch.ept_identity_map_addr)
			kvm->arch.ept_identity_map_addr =
				VMX_EPT_IDENTITY_PAGETABLE_ADDR;
		err = init_rmode_identity_map(kvm);
		if (err)
			goto free_vmcs;
	}

	if (nested)
		nested_vmx_setup_ctls_msrs(vmx);

	vmx->nested.posted_intr_nv = -1;
	vmx->nested.current_vmptr = -1ull;
	vmx->nested.current_vmcs12 = NULL;

	/*
	 * If PML is turned on, failure on enabling PML just results in failure
	 * of creating the vcpu, therefore we can simplify PML logic (by
	 * avoiding dealing with cases, such as enabling PML partially on vcpus
	 * for the guest, etc.
	 */
	if (enable_pml) {
		err = vmx_enable_pml(vmx);
		if (err)
			goto free_vmcs;
	}

	return &vmx->vcpu;

free_vmcs:
	free_loaded_vmcs(vmx->loaded_vmcs);
free_msrs:
	kfree(vmx->guest_msrs);
uninit_vcpu:
	kvm_vcpu_uninit(&vmx->vcpu);
free_vcpu:
	free_vpid(vmx);
	kmem_cache_free(kvm_vcpu_cache, vmx);
	return ERR_PTR(err);
}

static void __init vmx_check_processor_compat(void *rtn)
{
	struct vmcs_config vmcs_conf;

	*(int *)rtn = 0;
	if (setup_vmcs_config(&vmcs_conf) < 0)
		*(int *)rtn = -EIO;
	if (memcmp(&vmcs_config, &vmcs_conf, sizeof(struct vmcs_config)) != 0) {
		printk(KERN_ERR "kvm: CPU %d feature inconsistency!\n",
				smp_processor_id());
		*(int *)rtn = -EIO;
	}
}

static int get_ept_level(void)
{
	return VMX_EPT_DEFAULT_GAW + 1;
}

static u64 vmx_get_mt_mask(struct kvm_vcpu *vcpu, gfn_t gfn, bool is_mmio)
{
	u64 ret;

	/* For VT-d and EPT combination
	 * 1. MMIO: always map as UC
	 * 2. EPT with VT-d:
	 *   a. VT-d without snooping control feature: can't guarantee the
	 *	result, try to trust guest.
	 *   b. VT-d with snooping control feature: snooping control feature of
	 *	VT-d engine can guarantee the cache correctness. Just set it
	 *	to WB to keep consistent with host. So the same as item 3.
	 * 3. EPT without VT-d: always map as WB and set IPAT=1 to keep
	 *    consistent with host MTRR
	 */
	if (is_mmio)
		ret = MTRR_TYPE_UNCACHABLE << VMX_EPT_MT_EPTE_SHIFT;
	else if (kvm_arch_has_noncoherent_dma(vcpu->kvm))
		ret = kvm_get_guest_memory_type(vcpu, gfn) <<
		      VMX_EPT_MT_EPTE_SHIFT;
	else
		ret = (MTRR_TYPE_WRBACK << VMX_EPT_MT_EPTE_SHIFT)
			| VMX_EPT_IPAT_BIT;

	return ret;
}

static int vmx_get_lpage_level(void)
{
	if (enable_ept && !cpu_has_vmx_ept_1g_page())
		return PT_DIRECTORY_LEVEL;
	else
		/* For shadow and EPT supported 1GB page */
		return PT_PDPE_LEVEL;
}

static void vmx_cpuid_update(struct kvm_vcpu *vcpu)
{
	struct kvm_cpuid_entry2 *best;
	struct vcpu_vmx *vmx = to_vmx(vcpu);
	u32 exec_control;

	vmx->rdtscp_enabled = false;
	if (vmx_rdtscp_supported()) {
		exec_control = vmcs_read32(SECONDARY_VM_EXEC_CONTROL);
		if (exec_control & SECONDARY_EXEC_RDTSCP) {
			best = kvm_find_cpuid_entry(vcpu, 0x80000001, 0);
			if (best && (best->edx & bit(X86_FEATURE_RDTSCP)))
				vmx->rdtscp_enabled = true;
			else {
				exec_control &= ~SECONDARY_EXEC_RDTSCP;
				vmcs_write32(SECONDARY_VM_EXEC_CONTROL,
						exec_control);
			}
		}
		if (nested && !vmx->rdtscp_enabled)
			vmx->nested.nested_vmx_secondary_ctls_high &=
				~SECONDARY_EXEC_RDTSCP;
	}

	/* Exposing INVPCID only when PCID is exposed */
	best = kvm_find_cpuid_entry(vcpu, 0x7, 0);
	if (vmx_invpcid_supported() &&
	    best && (best->ebx & bit(X86_FEATURE_INVPCID)) &&
	    guest_cpuid_has_pcid(vcpu)) {
		exec_control = vmcs_read32(SECONDARY_VM_EXEC_CONTROL);
		exec_control |= SECONDARY_EXEC_ENABLE_INVPCID;
		vmcs_write32(SECONDARY_VM_EXEC_CONTROL,
			     exec_control);
	} else {
		if (cpu_has_secondary_exec_ctrls()) {
			exec_control = vmcs_read32(SECONDARY_VM_EXEC_CONTROL);
			exec_control &= ~SECONDARY_EXEC_ENABLE_INVPCID;
			vmcs_write32(SECONDARY_VM_EXEC_CONTROL,
				     exec_control);
		}
		if (best)
			best->ebx &= ~bit(X86_FEATURE_INVPCID);
	}
}

static void vmx_set_supported_cpuid(u32 func, struct kvm_cpuid_entry2 *entry)
{
	if (func == 1 && nested)
		entry->ecx |= bit(X86_FEATURE_VMX);
}

static void nested_ept_inject_page_fault(struct kvm_vcpu *vcpu,
		struct x86_exception *fault)
{
	struct vmcs12 *vmcs12 = get_vmcs12(vcpu);
	u32 exit_reason;

	if (fault->error_code & PFERR_RSVD_MASK)
		exit_reason = EXIT_REASON_EPT_MISCONFIG;
	else
		exit_reason = EXIT_REASON_EPT_VIOLATION;
	nested_vmx_vmexit(vcpu, exit_reason, 0, vcpu->arch.exit_qualification);
	vmcs12->guest_physical_address = fault->address;
}

/* Callbacks for nested_ept_init_mmu_context: */

static unsigned long nested_ept_get_cr3(struct kvm_vcpu *vcpu)
{
	/* return the page table to be shadowed - in our case, EPT12 */
	return get_vmcs12(vcpu)->ept_pointer;
}

static void nested_ept_init_mmu_context(struct kvm_vcpu *vcpu)
{
	WARN_ON(mmu_is_nested(vcpu));
	kvm_init_shadow_ept_mmu(vcpu,
			to_vmx(vcpu)->nested.nested_vmx_ept_caps &
			VMX_EPT_EXECUTE_ONLY_BIT);
	vcpu->arch.mmu.set_cr3           = vmx_set_cr3;
	vcpu->arch.mmu.get_cr3           = nested_ept_get_cr3;
	vcpu->arch.mmu.inject_page_fault = nested_ept_inject_page_fault;

	vcpu->arch.walk_mmu              = &vcpu->arch.nested_mmu;
}

static void nested_ept_uninit_mmu_context(struct kvm_vcpu *vcpu)
{
	vcpu->arch.walk_mmu = &vcpu->arch.mmu;
}

static bool nested_vmx_is_page_fault_vmexit(struct vmcs12 *vmcs12,
					    u16 error_code)
{
	bool inequality, bit;

	bit = (vmcs12->exception_bitmap & (1u << PF_VECTOR)) != 0;
	inequality =
		(error_code & vmcs12->page_fault_error_code_mask) !=
		 vmcs12->page_fault_error_code_match;
	return inequality ^ bit;
}

static void vmx_inject_page_fault_nested(struct kvm_vcpu *vcpu,
		struct x86_exception *fault)
{
	struct vmcs12 *vmcs12 = get_vmcs12(vcpu);

	WARN_ON(!is_guest_mode(vcpu));

	if (nested_vmx_is_page_fault_vmexit(vmcs12, fault->error_code))
		nested_vmx_vmexit(vcpu, to_vmx(vcpu)->exit_reason,
				  vmcs_read32(VM_EXIT_INTR_INFO),
				  vmcs_readl(EXIT_QUALIFICATION));
	else
		kvm_inject_page_fault(vcpu, fault);
}

static bool nested_get_vmcs12_pages(struct kvm_vcpu *vcpu,
					struct vmcs12 *vmcs12)
{
	struct vcpu_vmx *vmx = to_vmx(vcpu);
	int maxphyaddr = cpuid_maxphyaddr(vcpu);

	if (nested_cpu_has2(vmcs12, SECONDARY_EXEC_VIRTUALIZE_APIC_ACCESSES)) {
		if (!PAGE_ALIGNED(vmcs12->apic_access_addr) ||
		    vmcs12->apic_access_addr >> maxphyaddr)
			return false;

		/*
		 * Translate L1 physical address to host physical
		 * address for vmcs02. Keep the page pinned, so this
		 * physical address remains valid. We keep a reference
		 * to it so we can release it later.
		 */
		if (vmx->nested.apic_access_page) /* shouldn't happen */
			nested_release_page(vmx->nested.apic_access_page);
		vmx->nested.apic_access_page =
			nested_get_page(vcpu, vmcs12->apic_access_addr);
	}

	if (nested_cpu_has(vmcs12, CPU_BASED_TPR_SHADOW)) {
		if (!PAGE_ALIGNED(vmcs12->virtual_apic_page_addr) ||
		    vmcs12->virtual_apic_page_addr >> maxphyaddr)
			return false;

		if (vmx->nested.virtual_apic_page) /* shouldn't happen */
			nested_release_page(vmx->nested.virtual_apic_page);
		vmx->nested.virtual_apic_page =
			nested_get_page(vcpu, vmcs12->virtual_apic_page_addr);

		/*
		 * Failing the vm entry is _not_ what the processor does
		 * but it's basically the only possibility we have.
		 * We could still enter the guest if CR8 load exits are
		 * enabled, CR8 store exits are enabled, and virtualize APIC
		 * access is disabled; in this case the processor would never
		 * use the TPR shadow and we could simply clear the bit from
		 * the execution control.  But such a configuration is useless,
		 * so let's keep the code simple.
		 */
		if (!vmx->nested.virtual_apic_page)
			return false;
	}

	if (nested_cpu_has_posted_intr(vmcs12)) {
<<<<<<< HEAD
		if (!IS_ALIGNED(vmcs12->posted_intr_desc_addr, 64))
=======
		if (!IS_ALIGNED(vmcs12->posted_intr_desc_addr, 64) ||
		    vmcs12->posted_intr_desc_addr >> maxphyaddr)
>>>>>>> 007760cf
			return false;

		if (vmx->nested.pi_desc_page) { /* shouldn't happen */
			kunmap(vmx->nested.pi_desc_page);
			nested_release_page(vmx->nested.pi_desc_page);
		}
		vmx->nested.pi_desc_page =
			nested_get_page(vcpu, vmcs12->posted_intr_desc_addr);
		if (!vmx->nested.pi_desc_page)
			return false;

		vmx->nested.pi_desc =
			(struct pi_desc *)kmap(vmx->nested.pi_desc_page);
		if (!vmx->nested.pi_desc) {
			nested_release_page_clean(vmx->nested.pi_desc_page);
			return false;
		}
		vmx->nested.pi_desc =
			(struct pi_desc *)((void *)vmx->nested.pi_desc +
			(unsigned long)(vmcs12->posted_intr_desc_addr &
			(PAGE_SIZE - 1)));
	}

	return true;
}

static void vmx_start_preemption_timer(struct kvm_vcpu *vcpu)
{
	u64 preemption_timeout = get_vmcs12(vcpu)->vmx_preemption_timer_value;
	struct vcpu_vmx *vmx = to_vmx(vcpu);

	if (vcpu->arch.virtual_tsc_khz == 0)
		return;

	/* Make sure short timeouts reliably trigger an immediate vmexit.
	 * hrtimer_start does not guarantee this. */
	if (preemption_timeout <= 1) {
		vmx_preemption_timer_fn(&vmx->nested.preemption_timer);
		return;
	}

	preemption_timeout <<= VMX_MISC_EMULATED_PREEMPTION_TIMER_RATE;
	preemption_timeout *= 1000000;
	do_div(preemption_timeout, vcpu->arch.virtual_tsc_khz);
	hrtimer_start(&vmx->nested.preemption_timer,
		      ns_to_ktime(preemption_timeout), HRTIMER_MODE_REL);
}

static int nested_vmx_check_msr_bitmap_controls(struct kvm_vcpu *vcpu,
						struct vmcs12 *vmcs12)
{
	int maxphyaddr;
	u64 addr;

	if (!nested_cpu_has(vmcs12, CPU_BASED_USE_MSR_BITMAPS))
		return 0;

	if (vmcs12_read_any(vcpu, MSR_BITMAP, &addr)) {
		WARN_ON(1);
		return -EINVAL;
	}
	maxphyaddr = cpuid_maxphyaddr(vcpu);

	if (!PAGE_ALIGNED(vmcs12->msr_bitmap) ||
	   ((addr + PAGE_SIZE) >> maxphyaddr))
		return -EINVAL;

	return 0;
}

/*
 * Merge L0's and L1's MSR bitmap, return false to indicate that
 * we do not use the hardware.
 */
static inline bool nested_vmx_merge_msr_bitmap(struct kvm_vcpu *vcpu,
					       struct vmcs12 *vmcs12)
{
	int msr;
	struct page *page;
	unsigned long *msr_bitmap;

	if (!nested_cpu_has_virt_x2apic_mode(vmcs12))
		return false;

	page = nested_get_page(vcpu, vmcs12->msr_bitmap);
	if (!page) {
		WARN_ON(1);
		return false;
	}
	msr_bitmap = (unsigned long *)kmap(page);
	if (!msr_bitmap) {
		nested_release_page_clean(page);
		WARN_ON(1);
		return false;
	}

	if (nested_cpu_has_virt_x2apic_mode(vmcs12)) {
		if (nested_cpu_has_apic_reg_virt(vmcs12))
			for (msr = 0x800; msr <= 0x8ff; msr++)
				nested_vmx_disable_intercept_for_msr(
					msr_bitmap,
					vmx_msr_bitmap_nested,
					msr, MSR_TYPE_R);
		/* TPR is allowed */
		nested_vmx_disable_intercept_for_msr(msr_bitmap,
				vmx_msr_bitmap_nested,
				APIC_BASE_MSR + (APIC_TASKPRI >> 4),
				MSR_TYPE_R | MSR_TYPE_W);
		if (nested_cpu_has_vid(vmcs12)) {
			/* EOI and self-IPI are allowed */
			nested_vmx_disable_intercept_for_msr(
				msr_bitmap,
				vmx_msr_bitmap_nested,
				APIC_BASE_MSR + (APIC_EOI >> 4),
				MSR_TYPE_W);
			nested_vmx_disable_intercept_for_msr(
				msr_bitmap,
				vmx_msr_bitmap_nested,
				APIC_BASE_MSR + (APIC_SELF_IPI >> 4),
				MSR_TYPE_W);
		}
	} else {
		/*
		 * Enable reading intercept of all the x2apic
		 * MSRs. We should not rely on vmcs12 to do any
		 * optimizations here, it may have been modified
		 * by L1.
		 */
		for (msr = 0x800; msr <= 0x8ff; msr++)
			__vmx_enable_intercept_for_msr(
				vmx_msr_bitmap_nested,
				msr,
				MSR_TYPE_R);

		__vmx_enable_intercept_for_msr(
				vmx_msr_bitmap_nested,
				APIC_BASE_MSR + (APIC_TASKPRI >> 4),
				MSR_TYPE_W);
		__vmx_enable_intercept_for_msr(
				vmx_msr_bitmap_nested,
				APIC_BASE_MSR + (APIC_EOI >> 4),
				MSR_TYPE_W);
		__vmx_enable_intercept_for_msr(
				vmx_msr_bitmap_nested,
				APIC_BASE_MSR + (APIC_SELF_IPI >> 4),
				MSR_TYPE_W);
	}
	kunmap(page);
	nested_release_page_clean(page);

	return true;
}

static int nested_vmx_check_apicv_controls(struct kvm_vcpu *vcpu,
					   struct vmcs12 *vmcs12)
{
	if (!nested_cpu_has_virt_x2apic_mode(vmcs12) &&
	    !nested_cpu_has_apic_reg_virt(vmcs12) &&
	    !nested_cpu_has_vid(vmcs12) &&
	    !nested_cpu_has_posted_intr(vmcs12))
		return 0;

	/*
	 * If virtualize x2apic mode is enabled,
	 * virtualize apic access must be disabled.
	 */
	if (nested_cpu_has_virt_x2apic_mode(vmcs12) &&
	    nested_cpu_has2(vmcs12, SECONDARY_EXEC_VIRTUALIZE_APIC_ACCESSES))
		return -EINVAL;

	/*
	 * If virtual interrupt delivery is enabled,
	 * we must exit on external interrupts.
	 */
	if (nested_cpu_has_vid(vmcs12) &&
	   !nested_exit_on_intr(vcpu))
		return -EINVAL;

	/*
	 * bits 15:8 should be zero in posted_intr_nv,
	 * the descriptor address has been already checked
	 * in nested_get_vmcs12_pages.
	 */
	if (nested_cpu_has_posted_intr(vmcs12) &&
	   (!nested_cpu_has_vid(vmcs12) ||
	    !nested_exit_intr_ack_set(vcpu) ||
	    vmcs12->posted_intr_nv & 0xff00))
		return -EINVAL;

	/* tpr shadow is needed by all apicv features. */
	if (!nested_cpu_has(vmcs12, CPU_BASED_TPR_SHADOW))
		return -EINVAL;

	return 0;
}

static int nested_vmx_check_msr_switch(struct kvm_vcpu *vcpu,
				       unsigned long count_field,
<<<<<<< HEAD
				       unsigned long addr_field,
				       int maxphyaddr)
{
=======
				       unsigned long addr_field)
{
	int maxphyaddr;
>>>>>>> 007760cf
	u64 count, addr;

	if (vmcs12_read_any(vcpu, count_field, &count) ||
	    vmcs12_read_any(vcpu, addr_field, &addr)) {
		WARN_ON(1);
		return -EINVAL;
	}
	if (count == 0)
		return 0;
<<<<<<< HEAD
=======
	maxphyaddr = cpuid_maxphyaddr(vcpu);
>>>>>>> 007760cf
	if (!IS_ALIGNED(addr, 16) || addr >> maxphyaddr ||
	    (addr + count * sizeof(struct vmx_msr_entry) - 1) >> maxphyaddr) {
		pr_warn_ratelimited(
			"nVMX: invalid MSR switch (0x%lx, %d, %llu, 0x%08llx)",
			addr_field, maxphyaddr, count, addr);
		return -EINVAL;
	}
	return 0;
}

static int nested_vmx_check_msr_switch_controls(struct kvm_vcpu *vcpu,
						struct vmcs12 *vmcs12)
{
<<<<<<< HEAD
	int maxphyaddr;

=======
>>>>>>> 007760cf
	if (vmcs12->vm_exit_msr_load_count == 0 &&
	    vmcs12->vm_exit_msr_store_count == 0 &&
	    vmcs12->vm_entry_msr_load_count == 0)
		return 0; /* Fast path */
<<<<<<< HEAD
	maxphyaddr = cpuid_maxphyaddr(vcpu);
	if (nested_vmx_check_msr_switch(vcpu, VM_EXIT_MSR_LOAD_COUNT,
					VM_EXIT_MSR_LOAD_ADDR, maxphyaddr) ||
	    nested_vmx_check_msr_switch(vcpu, VM_EXIT_MSR_STORE_COUNT,
					VM_EXIT_MSR_STORE_ADDR, maxphyaddr) ||
	    nested_vmx_check_msr_switch(vcpu, VM_ENTRY_MSR_LOAD_COUNT,
					VM_ENTRY_MSR_LOAD_ADDR, maxphyaddr))
=======
	if (nested_vmx_check_msr_switch(vcpu, VM_EXIT_MSR_LOAD_COUNT,
					VM_EXIT_MSR_LOAD_ADDR) ||
	    nested_vmx_check_msr_switch(vcpu, VM_EXIT_MSR_STORE_COUNT,
					VM_EXIT_MSR_STORE_ADDR) ||
	    nested_vmx_check_msr_switch(vcpu, VM_ENTRY_MSR_LOAD_COUNT,
					VM_ENTRY_MSR_LOAD_ADDR))
>>>>>>> 007760cf
		return -EINVAL;
	return 0;
}

static int nested_vmx_msr_check_common(struct kvm_vcpu *vcpu,
				       struct vmx_msr_entry *e)
{
	/* x2APIC MSR accesses are not allowed */
	if (apic_x2apic_mode(vcpu->arch.apic) && e->index >> 8 == 0x8)
		return -EINVAL;
	if (e->index == MSR_IA32_UCODE_WRITE || /* SDM Table 35-2 */
	    e->index == MSR_IA32_UCODE_REV)
		return -EINVAL;
	if (e->reserved != 0)
		return -EINVAL;
	return 0;
}

static int nested_vmx_load_msr_check(struct kvm_vcpu *vcpu,
				     struct vmx_msr_entry *e)
{
	if (e->index == MSR_FS_BASE ||
	    e->index == MSR_GS_BASE ||
	    e->index == MSR_IA32_SMM_MONITOR_CTL || /* SMM is not supported */
	    nested_vmx_msr_check_common(vcpu, e))
		return -EINVAL;
	return 0;
}

static int nested_vmx_store_msr_check(struct kvm_vcpu *vcpu,
				      struct vmx_msr_entry *e)
{
	if (e->index == MSR_IA32_SMBASE || /* SMM is not supported */
	    nested_vmx_msr_check_common(vcpu, e))
		return -EINVAL;
	return 0;
}

/*
 * Load guest's/host's msr at nested entry/exit.
 * return 0 for success, entry index for failure.
 */
static u32 nested_vmx_load_msr(struct kvm_vcpu *vcpu, u64 gpa, u32 count)
{
	u32 i;
	struct vmx_msr_entry e;
	struct msr_data msr;

	msr.host_initiated = false;
	for (i = 0; i < count; i++) {
		if (kvm_read_guest(vcpu->kvm, gpa + i * sizeof(e),
				   &e, sizeof(e))) {
			pr_warn_ratelimited(
				"%s cannot read MSR entry (%u, 0x%08llx)\n",
				__func__, i, gpa + i * sizeof(e));
			goto fail;
		}
		if (nested_vmx_load_msr_check(vcpu, &e)) {
			pr_warn_ratelimited(
				"%s check failed (%u, 0x%x, 0x%x)\n",
				__func__, i, e.index, e.reserved);
			goto fail;
		}
		msr.index = e.index;
		msr.data = e.value;
		if (kvm_set_msr(vcpu, &msr)) {
			pr_warn_ratelimited(
				"%s cannot write MSR (%u, 0x%x, 0x%llx)\n",
				__func__, i, e.index, e.value);
			goto fail;
		}
	}
	return 0;
fail:
	return i + 1;
}

static int nested_vmx_store_msr(struct kvm_vcpu *vcpu, u64 gpa, u32 count)
{
	u32 i;
	struct vmx_msr_entry e;

	for (i = 0; i < count; i++) {
		if (kvm_read_guest(vcpu->kvm,
				   gpa + i * sizeof(e),
				   &e, 2 * sizeof(u32))) {
			pr_warn_ratelimited(
				"%s cannot read MSR entry (%u, 0x%08llx)\n",
				__func__, i, gpa + i * sizeof(e));
			return -EINVAL;
		}
		if (nested_vmx_store_msr_check(vcpu, &e)) {
			pr_warn_ratelimited(
				"%s check failed (%u, 0x%x, 0x%x)\n",
				__func__, i, e.index, e.reserved);
			return -EINVAL;
		}
		if (kvm_get_msr(vcpu, e.index, &e.value)) {
			pr_warn_ratelimited(
				"%s cannot read MSR (%u, 0x%x)\n",
				__func__, i, e.index);
			return -EINVAL;
		}
		if (kvm_write_guest(vcpu->kvm,
				    gpa + i * sizeof(e) +
					offsetof(struct vmx_msr_entry, value),
				    &e.value, sizeof(e.value))) {
			pr_warn_ratelimited(
				"%s cannot write MSR (%u, 0x%x, 0x%llx)\n",
				__func__, i, e.index, e.value);
			return -EINVAL;
		}
	}
	return 0;
}

/*
 * prepare_vmcs02 is called when the L1 guest hypervisor runs its nested
 * L2 guest. L1 has a vmcs for L2 (vmcs12), and this function "merges" it
 * with L0's requirements for its guest (a.k.a. vmcs01), so we can run the L2
 * guest in a way that will both be appropriate to L1's requests, and our
 * needs. In addition to modifying the active vmcs (which is vmcs02), this
 * function also has additional necessary side-effects, like setting various
 * vcpu->arch fields.
 */
static void prepare_vmcs02(struct kvm_vcpu *vcpu, struct vmcs12 *vmcs12)
{
	struct vcpu_vmx *vmx = to_vmx(vcpu);
	u32 exec_control;

	vmcs_write16(GUEST_ES_SELECTOR, vmcs12->guest_es_selector);
	vmcs_write16(GUEST_CS_SELECTOR, vmcs12->guest_cs_selector);
	vmcs_write16(GUEST_SS_SELECTOR, vmcs12->guest_ss_selector);
	vmcs_write16(GUEST_DS_SELECTOR, vmcs12->guest_ds_selector);
	vmcs_write16(GUEST_FS_SELECTOR, vmcs12->guest_fs_selector);
	vmcs_write16(GUEST_GS_SELECTOR, vmcs12->guest_gs_selector);
	vmcs_write16(GUEST_LDTR_SELECTOR, vmcs12->guest_ldtr_selector);
	vmcs_write16(GUEST_TR_SELECTOR, vmcs12->guest_tr_selector);
	vmcs_write32(GUEST_ES_LIMIT, vmcs12->guest_es_limit);
	vmcs_write32(GUEST_CS_LIMIT, vmcs12->guest_cs_limit);
	vmcs_write32(GUEST_SS_LIMIT, vmcs12->guest_ss_limit);
	vmcs_write32(GUEST_DS_LIMIT, vmcs12->guest_ds_limit);
	vmcs_write32(GUEST_FS_LIMIT, vmcs12->guest_fs_limit);
	vmcs_write32(GUEST_GS_LIMIT, vmcs12->guest_gs_limit);
	vmcs_write32(GUEST_LDTR_LIMIT, vmcs12->guest_ldtr_limit);
	vmcs_write32(GUEST_TR_LIMIT, vmcs12->guest_tr_limit);
	vmcs_write32(GUEST_GDTR_LIMIT, vmcs12->guest_gdtr_limit);
	vmcs_write32(GUEST_IDTR_LIMIT, vmcs12->guest_idtr_limit);
	vmcs_write32(GUEST_ES_AR_BYTES, vmcs12->guest_es_ar_bytes);
	vmcs_write32(GUEST_CS_AR_BYTES, vmcs12->guest_cs_ar_bytes);
	vmcs_write32(GUEST_SS_AR_BYTES, vmcs12->guest_ss_ar_bytes);
	vmcs_write32(GUEST_DS_AR_BYTES, vmcs12->guest_ds_ar_bytes);
	vmcs_write32(GUEST_FS_AR_BYTES, vmcs12->guest_fs_ar_bytes);
	vmcs_write32(GUEST_GS_AR_BYTES, vmcs12->guest_gs_ar_bytes);
	vmcs_write32(GUEST_LDTR_AR_BYTES, vmcs12->guest_ldtr_ar_bytes);
	vmcs_write32(GUEST_TR_AR_BYTES, vmcs12->guest_tr_ar_bytes);
	vmcs_writel(GUEST_ES_BASE, vmcs12->guest_es_base);
	vmcs_writel(GUEST_CS_BASE, vmcs12->guest_cs_base);
	vmcs_writel(GUEST_SS_BASE, vmcs12->guest_ss_base);
	vmcs_writel(GUEST_DS_BASE, vmcs12->guest_ds_base);
	vmcs_writel(GUEST_FS_BASE, vmcs12->guest_fs_base);
	vmcs_writel(GUEST_GS_BASE, vmcs12->guest_gs_base);
	vmcs_writel(GUEST_LDTR_BASE, vmcs12->guest_ldtr_base);
	vmcs_writel(GUEST_TR_BASE, vmcs12->guest_tr_base);
	vmcs_writel(GUEST_GDTR_BASE, vmcs12->guest_gdtr_base);
	vmcs_writel(GUEST_IDTR_BASE, vmcs12->guest_idtr_base);

	if (vmcs12->vm_entry_controls & VM_ENTRY_LOAD_DEBUG_CONTROLS) {
		kvm_set_dr(vcpu, 7, vmcs12->guest_dr7);
		vmcs_write64(GUEST_IA32_DEBUGCTL, vmcs12->guest_ia32_debugctl);
	} else {
		kvm_set_dr(vcpu, 7, vcpu->arch.dr7);
		vmcs_write64(GUEST_IA32_DEBUGCTL, vmx->nested.vmcs01_debugctl);
	}
	vmcs_write32(VM_ENTRY_INTR_INFO_FIELD,
		vmcs12->vm_entry_intr_info_field);
	vmcs_write32(VM_ENTRY_EXCEPTION_ERROR_CODE,
		vmcs12->vm_entry_exception_error_code);
	vmcs_write32(VM_ENTRY_INSTRUCTION_LEN,
		vmcs12->vm_entry_instruction_len);
	vmcs_write32(GUEST_INTERRUPTIBILITY_INFO,
		vmcs12->guest_interruptibility_info);
	vmcs_write32(GUEST_SYSENTER_CS, vmcs12->guest_sysenter_cs);
	vmx_set_rflags(vcpu, vmcs12->guest_rflags);
	vmcs_writel(GUEST_PENDING_DBG_EXCEPTIONS,
		vmcs12->guest_pending_dbg_exceptions);
	vmcs_writel(GUEST_SYSENTER_ESP, vmcs12->guest_sysenter_esp);
	vmcs_writel(GUEST_SYSENTER_EIP, vmcs12->guest_sysenter_eip);

	if (nested_cpu_has_xsaves(vmcs12))
		vmcs_write64(XSS_EXIT_BITMAP, vmcs12->xss_exit_bitmap);
	vmcs_write64(VMCS_LINK_POINTER, -1ull);

	exec_control = vmcs12->pin_based_vm_exec_control;
	exec_control |= vmcs_config.pin_based_exec_ctrl;
	exec_control &= ~PIN_BASED_VMX_PREEMPTION_TIMER;

	if (nested_cpu_has_posted_intr(vmcs12)) {
		/*
		 * Note that we use L0's vector here and in
		 * vmx_deliver_nested_posted_interrupt.
		 */
		vmx->nested.posted_intr_nv = vmcs12->posted_intr_nv;
		vmx->nested.pi_pending = false;
		vmcs_write64(POSTED_INTR_NV, POSTED_INTR_VECTOR);
		vmcs_write64(POSTED_INTR_DESC_ADDR,
			page_to_phys(vmx->nested.pi_desc_page) +
			(unsigned long)(vmcs12->posted_intr_desc_addr &
			(PAGE_SIZE - 1)));
	} else
		exec_control &= ~PIN_BASED_POSTED_INTR;

	vmcs_write32(PIN_BASED_VM_EXEC_CONTROL, exec_control);

	vmx->nested.preemption_timer_expired = false;
	if (nested_cpu_has_preemption_timer(vmcs12))
		vmx_start_preemption_timer(vcpu);

	/*
	 * Whether page-faults are trapped is determined by a combination of
	 * 3 settings: PFEC_MASK, PFEC_MATCH and EXCEPTION_BITMAP.PF.
	 * If enable_ept, L0 doesn't care about page faults and we should
	 * set all of these to L1's desires. However, if !enable_ept, L0 does
	 * care about (at least some) page faults, and because it is not easy
	 * (if at all possible?) to merge L0 and L1's desires, we simply ask
	 * to exit on each and every L2 page fault. This is done by setting
	 * MASK=MATCH=0 and (see below) EB.PF=1.
	 * Note that below we don't need special code to set EB.PF beyond the
	 * "or"ing of the EB of vmcs01 and vmcs12, because when enable_ept,
	 * vmcs01's EB.PF is 0 so the "or" will take vmcs12's value, and when
	 * !enable_ept, EB.PF is 1, so the "or" will always be 1.
	 *
	 * A problem with this approach (when !enable_ept) is that L1 may be
	 * injected with more page faults than it asked for. This could have
	 * caused problems, but in practice existing hypervisors don't care.
	 * To fix this, we will need to emulate the PFEC checking (on the L1
	 * page tables), using walk_addr(), when injecting PFs to L1.
	 */
	vmcs_write32(PAGE_FAULT_ERROR_CODE_MASK,
		enable_ept ? vmcs12->page_fault_error_code_mask : 0);
	vmcs_write32(PAGE_FAULT_ERROR_CODE_MATCH,
		enable_ept ? vmcs12->page_fault_error_code_match : 0);

	if (cpu_has_secondary_exec_ctrls()) {
		exec_control = vmx_secondary_exec_control(vmx);
		if (!vmx->rdtscp_enabled)
			exec_control &= ~SECONDARY_EXEC_RDTSCP;
		/* Take the following fields only from vmcs12 */
		exec_control &= ~(SECONDARY_EXEC_VIRTUALIZE_APIC_ACCESSES |
				  SECONDARY_EXEC_RDTSCP |
				  SECONDARY_EXEC_VIRTUAL_INTR_DELIVERY |
				  SECONDARY_EXEC_APIC_REGISTER_VIRT);
		if (nested_cpu_has(vmcs12,
				CPU_BASED_ACTIVATE_SECONDARY_CONTROLS))
			exec_control |= vmcs12->secondary_vm_exec_control;

		if (exec_control & SECONDARY_EXEC_VIRTUALIZE_APIC_ACCESSES) {
			/*
			 * If translation failed, no matter: This feature asks
			 * to exit when accessing the given address, and if it
			 * can never be accessed, this feature won't do
			 * anything anyway.
			 */
			if (!vmx->nested.apic_access_page)
				exec_control &=
				  ~SECONDARY_EXEC_VIRTUALIZE_APIC_ACCESSES;
			else
				vmcs_write64(APIC_ACCESS_ADDR,
				  page_to_phys(vmx->nested.apic_access_page));
		} else if (!(nested_cpu_has_virt_x2apic_mode(vmcs12)) &&
			    (vm_need_virtualize_apic_accesses(vmx->vcpu.kvm))) {
			exec_control |=
				SECONDARY_EXEC_VIRTUALIZE_APIC_ACCESSES;
			kvm_vcpu_reload_apic_access_page(vcpu);
		}

		if (exec_control & SECONDARY_EXEC_VIRTUAL_INTR_DELIVERY) {
			vmcs_write64(EOI_EXIT_BITMAP0,
				vmcs12->eoi_exit_bitmap0);
			vmcs_write64(EOI_EXIT_BITMAP1,
				vmcs12->eoi_exit_bitmap1);
			vmcs_write64(EOI_EXIT_BITMAP2,
				vmcs12->eoi_exit_bitmap2);
			vmcs_write64(EOI_EXIT_BITMAP3,
				vmcs12->eoi_exit_bitmap3);
			vmcs_write16(GUEST_INTR_STATUS,
				vmcs12->guest_intr_status);
		}

		vmcs_write32(SECONDARY_VM_EXEC_CONTROL, exec_control);
	}


	/*
	 * Set host-state according to L0's settings (vmcs12 is irrelevant here)
	 * Some constant fields are set here by vmx_set_constant_host_state().
	 * Other fields are different per CPU, and will be set later when
	 * vmx_vcpu_load() is called, and when vmx_save_host_state() is called.
	 */
	vmx_set_constant_host_state(vmx);

	/*
	 * HOST_RSP is normally set correctly in vmx_vcpu_run() just before
	 * entry, but only if the current (host) sp changed from the value
	 * we wrote last (vmx->host_rsp). This cache is no longer relevant
	 * if we switch vmcs, and rather than hold a separate cache per vmcs,
	 * here we just force the write to happen on entry.
	 */
	vmx->host_rsp = 0;

	exec_control = vmx_exec_control(vmx); /* L0's desires */
	exec_control &= ~CPU_BASED_VIRTUAL_INTR_PENDING;
	exec_control &= ~CPU_BASED_VIRTUAL_NMI_PENDING;
	exec_control &= ~CPU_BASED_TPR_SHADOW;
	exec_control |= vmcs12->cpu_based_vm_exec_control;

	if (exec_control & CPU_BASED_TPR_SHADOW) {
		vmcs_write64(VIRTUAL_APIC_PAGE_ADDR,
				page_to_phys(vmx->nested.virtual_apic_page));
		vmcs_write32(TPR_THRESHOLD, vmcs12->tpr_threshold);
	}

	if (cpu_has_vmx_msr_bitmap() &&
<<<<<<< HEAD
	    exec_control & CPU_BASED_USE_MSR_BITMAPS &&
	    nested_vmx_merge_msr_bitmap(vcpu, vmcs12)) {
		vmcs_write64(MSR_BITMAP, __pa(vmx_msr_bitmap_nested));
=======
	    exec_control & CPU_BASED_USE_MSR_BITMAPS) {
		nested_vmx_merge_msr_bitmap(vcpu, vmcs12);
		/* MSR_BITMAP will be set by following vmx_set_efer. */
>>>>>>> 007760cf
	} else
		exec_control &= ~CPU_BASED_USE_MSR_BITMAPS;

	/*
	 * Merging of IO bitmap not currently supported.
	 * Rather, exit every time.
	 */
	exec_control &= ~CPU_BASED_USE_IO_BITMAPS;
	exec_control |= CPU_BASED_UNCOND_IO_EXITING;

	vmcs_write32(CPU_BASED_VM_EXEC_CONTROL, exec_control);

	/* EXCEPTION_BITMAP and CR0_GUEST_HOST_MASK should basically be the
	 * bitwise-or of what L1 wants to trap for L2, and what we want to
	 * trap. Note that CR0.TS also needs updating - we do this later.
	 */
	update_exception_bitmap(vcpu);
	vcpu->arch.cr0_guest_owned_bits &= ~vmcs12->cr0_guest_host_mask;
	vmcs_writel(CR0_GUEST_HOST_MASK, ~vcpu->arch.cr0_guest_owned_bits);

	/* L2->L1 exit controls are emulated - the hardware exit is to L0 so
	 * we should use its exit controls. Note that VM_EXIT_LOAD_IA32_EFER
	 * bits are further modified by vmx_set_efer() below.
	 */
	vmcs_write32(VM_EXIT_CONTROLS, vmcs_config.vmexit_ctrl);

	/* vmcs12's VM_ENTRY_LOAD_IA32_EFER and VM_ENTRY_IA32E_MODE are
	 * emulated by vmx_set_efer(), below.
	 */
	vm_entry_controls_init(vmx, 
		(vmcs12->vm_entry_controls & ~VM_ENTRY_LOAD_IA32_EFER &
			~VM_ENTRY_IA32E_MODE) |
		(vmcs_config.vmentry_ctrl & ~VM_ENTRY_IA32E_MODE));

	if (vmcs12->vm_entry_controls & VM_ENTRY_LOAD_IA32_PAT) {
		vmcs_write64(GUEST_IA32_PAT, vmcs12->guest_ia32_pat);
		vcpu->arch.pat = vmcs12->guest_ia32_pat;
	} else if (vmcs_config.vmentry_ctrl & VM_ENTRY_LOAD_IA32_PAT)
		vmcs_write64(GUEST_IA32_PAT, vmx->vcpu.arch.pat);


	set_cr4_guest_host_mask(vmx);

	if (vmcs12->vm_entry_controls & VM_ENTRY_LOAD_BNDCFGS)
		vmcs_write64(GUEST_BNDCFGS, vmcs12->guest_bndcfgs);

	if (vmcs12->cpu_based_vm_exec_control & CPU_BASED_USE_TSC_OFFSETING)
		vmcs_write64(TSC_OFFSET,
			vmx->nested.vmcs01_tsc_offset + vmcs12->tsc_offset);
	else
		vmcs_write64(TSC_OFFSET, vmx->nested.vmcs01_tsc_offset);

	if (enable_vpid) {
		/*
		 * Trivially support vpid by letting L2s share their parent
		 * L1's vpid. TODO: move to a more elaborate solution, giving
		 * each L2 its own vpid and exposing the vpid feature to L1.
		 */
		vmcs_write16(VIRTUAL_PROCESSOR_ID, vmx->vpid);
		vmx_flush_tlb(vcpu);
	}

	if (nested_cpu_has_ept(vmcs12)) {
		kvm_mmu_unload(vcpu);
		nested_ept_init_mmu_context(vcpu);
	}

	if (vmcs12->vm_entry_controls & VM_ENTRY_LOAD_IA32_EFER)
		vcpu->arch.efer = vmcs12->guest_ia32_efer;
	else if (vmcs12->vm_entry_controls & VM_ENTRY_IA32E_MODE)
		vcpu->arch.efer |= (EFER_LMA | EFER_LME);
	else
		vcpu->arch.efer &= ~(EFER_LMA | EFER_LME);
	/* Note: modifies VM_ENTRY/EXIT_CONTROLS and GUEST/HOST_IA32_EFER */
	vmx_set_efer(vcpu, vcpu->arch.efer);

	/*
	 * This sets GUEST_CR0 to vmcs12->guest_cr0, with possibly a modified
	 * TS bit (for lazy fpu) and bits which we consider mandatory enabled.
	 * The CR0_READ_SHADOW is what L2 should have expected to read given
	 * the specifications by L1; It's not enough to take
	 * vmcs12->cr0_read_shadow because on our cr0_guest_host_mask we we
	 * have more bits than L1 expected.
	 */
	vmx_set_cr0(vcpu, vmcs12->guest_cr0);
	vmcs_writel(CR0_READ_SHADOW, nested_read_cr0(vmcs12));

	vmx_set_cr4(vcpu, vmcs12->guest_cr4);
	vmcs_writel(CR4_READ_SHADOW, nested_read_cr4(vmcs12));

	/* shadow page tables on either EPT or shadow page tables */
	kvm_set_cr3(vcpu, vmcs12->guest_cr3);
	kvm_mmu_reset_context(vcpu);

	if (!enable_ept)
		vcpu->arch.walk_mmu->inject_page_fault = vmx_inject_page_fault_nested;

	/*
	 * L1 may access the L2's PDPTR, so save them to construct vmcs12
	 */
	if (enable_ept) {
		vmcs_write64(GUEST_PDPTR0, vmcs12->guest_pdptr0);
		vmcs_write64(GUEST_PDPTR1, vmcs12->guest_pdptr1);
		vmcs_write64(GUEST_PDPTR2, vmcs12->guest_pdptr2);
		vmcs_write64(GUEST_PDPTR3, vmcs12->guest_pdptr3);
	}

	kvm_register_write(vcpu, VCPU_REGS_RSP, vmcs12->guest_rsp);
	kvm_register_write(vcpu, VCPU_REGS_RIP, vmcs12->guest_rip);
}

/*
 * nested_vmx_run() handles a nested entry, i.e., a VMLAUNCH or VMRESUME on L1
 * for running an L2 nested guest.
 */
static int nested_vmx_run(struct kvm_vcpu *vcpu, bool launch)
{
	struct vmcs12 *vmcs12;
	struct vcpu_vmx *vmx = to_vmx(vcpu);
	int cpu;
	struct loaded_vmcs *vmcs02;
	bool ia32e;
	u32 msr_entry_idx;

	if (!nested_vmx_check_permission(vcpu) ||
	    !nested_vmx_check_vmcs12(vcpu))
		return 1;

	skip_emulated_instruction(vcpu);
	vmcs12 = get_vmcs12(vcpu);

	if (enable_shadow_vmcs)
		copy_shadow_to_vmcs12(vmx);

	/*
	 * The nested entry process starts with enforcing various prerequisites
	 * on vmcs12 as required by the Intel SDM, and act appropriately when
	 * they fail: As the SDM explains, some conditions should cause the
	 * instruction to fail, while others will cause the instruction to seem
	 * to succeed, but return an EXIT_REASON_INVALID_STATE.
	 * To speed up the normal (success) code path, we should avoid checking
	 * for misconfigurations which will anyway be caught by the processor
	 * when using the merged vmcs02.
	 */
	if (vmcs12->launch_state == launch) {
		nested_vmx_failValid(vcpu,
			launch ? VMXERR_VMLAUNCH_NONCLEAR_VMCS
			       : VMXERR_VMRESUME_NONLAUNCHED_VMCS);
		return 1;
	}

	if (vmcs12->guest_activity_state != GUEST_ACTIVITY_ACTIVE &&
	    vmcs12->guest_activity_state != GUEST_ACTIVITY_HLT) {
		nested_vmx_failValid(vcpu, VMXERR_ENTRY_INVALID_CONTROL_FIELD);
		return 1;
	}

	if (!nested_get_vmcs12_pages(vcpu, vmcs12)) {
<<<<<<< HEAD
		/*TODO: Also verify bits beyond physical address width are 0*/
=======
		nested_vmx_failValid(vcpu, VMXERR_ENTRY_INVALID_CONTROL_FIELD);
		return 1;
	}

	if (nested_vmx_check_msr_bitmap_controls(vcpu, vmcs12)) {
>>>>>>> 007760cf
		nested_vmx_failValid(vcpu, VMXERR_ENTRY_INVALID_CONTROL_FIELD);
		return 1;
	}

<<<<<<< HEAD
	if (nested_vmx_check_msr_bitmap_controls(vcpu, vmcs12)) {
=======
	if (nested_vmx_check_apicv_controls(vcpu, vmcs12)) {
>>>>>>> 007760cf
		nested_vmx_failValid(vcpu, VMXERR_ENTRY_INVALID_CONTROL_FIELD);
		return 1;
	}

<<<<<<< HEAD
	if (nested_vmx_check_apicv_controls(vcpu, vmcs12)) {
		nested_vmx_failValid(vcpu, VMXERR_ENTRY_INVALID_CONTROL_FIELD);
		return 1;
	}

=======
>>>>>>> 007760cf
	if (nested_vmx_check_msr_switch_controls(vcpu, vmcs12)) {
		nested_vmx_failValid(vcpu, VMXERR_ENTRY_INVALID_CONTROL_FIELD);
		return 1;
	}

	if (!vmx_control_verify(vmcs12->cpu_based_vm_exec_control,
				vmx->nested.nested_vmx_true_procbased_ctls_low,
				vmx->nested.nested_vmx_procbased_ctls_high) ||
	    !vmx_control_verify(vmcs12->secondary_vm_exec_control,
				vmx->nested.nested_vmx_secondary_ctls_low,
				vmx->nested.nested_vmx_secondary_ctls_high) ||
	    !vmx_control_verify(vmcs12->pin_based_vm_exec_control,
				vmx->nested.nested_vmx_pinbased_ctls_low,
				vmx->nested.nested_vmx_pinbased_ctls_high) ||
	    !vmx_control_verify(vmcs12->vm_exit_controls,
				vmx->nested.nested_vmx_true_exit_ctls_low,
				vmx->nested.nested_vmx_exit_ctls_high) ||
	    !vmx_control_verify(vmcs12->vm_entry_controls,
				vmx->nested.nested_vmx_true_entry_ctls_low,
				vmx->nested.nested_vmx_entry_ctls_high))
	{
		nested_vmx_failValid(vcpu, VMXERR_ENTRY_INVALID_CONTROL_FIELD);
		return 1;
	}

	if (((vmcs12->host_cr0 & VMXON_CR0_ALWAYSON) != VMXON_CR0_ALWAYSON) ||
	    ((vmcs12->host_cr4 & VMXON_CR4_ALWAYSON) != VMXON_CR4_ALWAYSON)) {
		nested_vmx_failValid(vcpu,
			VMXERR_ENTRY_INVALID_HOST_STATE_FIELD);
		return 1;
	}

	if (!nested_cr0_valid(vcpu, vmcs12->guest_cr0) ||
	    ((vmcs12->guest_cr4 & VMXON_CR4_ALWAYSON) != VMXON_CR4_ALWAYSON)) {
		nested_vmx_entry_failure(vcpu, vmcs12,
			EXIT_REASON_INVALID_STATE, ENTRY_FAIL_DEFAULT);
		return 1;
	}
	if (vmcs12->vmcs_link_pointer != -1ull) {
		nested_vmx_entry_failure(vcpu, vmcs12,
			EXIT_REASON_INVALID_STATE, ENTRY_FAIL_VMCS_LINK_PTR);
		return 1;
	}

	/*
	 * If the load IA32_EFER VM-entry control is 1, the following checks
	 * are performed on the field for the IA32_EFER MSR:
	 * - Bits reserved in the IA32_EFER MSR must be 0.
	 * - Bit 10 (corresponding to IA32_EFER.LMA) must equal the value of
	 *   the IA-32e mode guest VM-exit control. It must also be identical
	 *   to bit 8 (LME) if bit 31 in the CR0 field (corresponding to
	 *   CR0.PG) is 1.
	 */
	if (vmcs12->vm_entry_controls & VM_ENTRY_LOAD_IA32_EFER) {
		ia32e = (vmcs12->vm_entry_controls & VM_ENTRY_IA32E_MODE) != 0;
		if (!kvm_valid_efer(vcpu, vmcs12->guest_ia32_efer) ||
		    ia32e != !!(vmcs12->guest_ia32_efer & EFER_LMA) ||
		    ((vmcs12->guest_cr0 & X86_CR0_PG) &&
		     ia32e != !!(vmcs12->guest_ia32_efer & EFER_LME))) {
			nested_vmx_entry_failure(vcpu, vmcs12,
				EXIT_REASON_INVALID_STATE, ENTRY_FAIL_DEFAULT);
			return 1;
		}
	}

	/*
	 * If the load IA32_EFER VM-exit control is 1, bits reserved in the
	 * IA32_EFER MSR must be 0 in the field for that register. In addition,
	 * the values of the LMA and LME bits in the field must each be that of
	 * the host address-space size VM-exit control.
	 */
	if (vmcs12->vm_exit_controls & VM_EXIT_LOAD_IA32_EFER) {
		ia32e = (vmcs12->vm_exit_controls &
			 VM_EXIT_HOST_ADDR_SPACE_SIZE) != 0;
		if (!kvm_valid_efer(vcpu, vmcs12->host_ia32_efer) ||
		    ia32e != !!(vmcs12->host_ia32_efer & EFER_LMA) ||
		    ia32e != !!(vmcs12->host_ia32_efer & EFER_LME)) {
			nested_vmx_entry_failure(vcpu, vmcs12,
				EXIT_REASON_INVALID_STATE, ENTRY_FAIL_DEFAULT);
			return 1;
		}
	}

	/*
	 * We're finally done with prerequisite checking, and can start with
	 * the nested entry.
	 */

	vmcs02 = nested_get_current_vmcs02(vmx);
	if (!vmcs02)
		return -ENOMEM;

	enter_guest_mode(vcpu);

	vmx->nested.vmcs01_tsc_offset = vmcs_read64(TSC_OFFSET);

	if (!(vmcs12->vm_entry_controls & VM_ENTRY_LOAD_DEBUG_CONTROLS))
		vmx->nested.vmcs01_debugctl = vmcs_read64(GUEST_IA32_DEBUGCTL);

	cpu = get_cpu();
	vmx->loaded_vmcs = vmcs02;
	vmx_vcpu_put(vcpu);
	vmx_vcpu_load(vcpu, cpu);
	vcpu->cpu = cpu;
	put_cpu();

	vmx_segment_cache_clear(vmx);

	prepare_vmcs02(vcpu, vmcs12);

	msr_entry_idx = nested_vmx_load_msr(vcpu,
					    vmcs12->vm_entry_msr_load_addr,
					    vmcs12->vm_entry_msr_load_count);
	if (msr_entry_idx) {
		leave_guest_mode(vcpu);
		vmx_load_vmcs01(vcpu);
		nested_vmx_entry_failure(vcpu, vmcs12,
				EXIT_REASON_MSR_LOAD_FAIL, msr_entry_idx);
		return 1;
	}

	vmcs12->launch_state = 1;

	if (vmcs12->guest_activity_state == GUEST_ACTIVITY_HLT)
		return kvm_vcpu_halt(vcpu);

	vmx->nested.nested_run_pending = 1;

	/*
	 * Note no nested_vmx_succeed or nested_vmx_fail here. At this point
	 * we are no longer running L1, and VMLAUNCH/VMRESUME has not yet
	 * returned as far as L1 is concerned. It will only return (and set
	 * the success flag) when L2 exits (see nested_vmx_vmexit()).
	 */
	return 1;
}

/*
 * On a nested exit from L2 to L1, vmcs12.guest_cr0 might not be up-to-date
 * because L2 may have changed some cr0 bits directly (CRO_GUEST_HOST_MASK).
 * This function returns the new value we should put in vmcs12.guest_cr0.
 * It's not enough to just return the vmcs02 GUEST_CR0. Rather,
 *  1. Bits that neither L0 nor L1 trapped, were set directly by L2 and are now
 *     available in vmcs02 GUEST_CR0. (Note: It's enough to check that L0
 *     didn't trap the bit, because if L1 did, so would L0).
 *  2. Bits that L1 asked to trap (and therefore L0 also did) could not have
 *     been modified by L2, and L1 knows it. So just leave the old value of
 *     the bit from vmcs12.guest_cr0. Note that the bit from vmcs02 GUEST_CR0
 *     isn't relevant, because if L0 traps this bit it can set it to anything.
 *  3. Bits that L1 didn't trap, but L0 did. L1 believes the guest could have
 *     changed these bits, and therefore they need to be updated, but L0
 *     didn't necessarily allow them to be changed in GUEST_CR0 - and rather
 *     put them in vmcs02 CR0_READ_SHADOW. So take these bits from there.
 */
static inline unsigned long
vmcs12_guest_cr0(struct kvm_vcpu *vcpu, struct vmcs12 *vmcs12)
{
	return
	/*1*/	(vmcs_readl(GUEST_CR0) & vcpu->arch.cr0_guest_owned_bits) |
	/*2*/	(vmcs12->guest_cr0 & vmcs12->cr0_guest_host_mask) |
	/*3*/	(vmcs_readl(CR0_READ_SHADOW) & ~(vmcs12->cr0_guest_host_mask |
			vcpu->arch.cr0_guest_owned_bits));
}

static inline unsigned long
vmcs12_guest_cr4(struct kvm_vcpu *vcpu, struct vmcs12 *vmcs12)
{
	return
	/*1*/	(vmcs_readl(GUEST_CR4) & vcpu->arch.cr4_guest_owned_bits) |
	/*2*/	(vmcs12->guest_cr4 & vmcs12->cr4_guest_host_mask) |
	/*3*/	(vmcs_readl(CR4_READ_SHADOW) & ~(vmcs12->cr4_guest_host_mask |
			vcpu->arch.cr4_guest_owned_bits));
}

static void vmcs12_save_pending_event(struct kvm_vcpu *vcpu,
				       struct vmcs12 *vmcs12)
{
	u32 idt_vectoring;
	unsigned int nr;

	if (vcpu->arch.exception.pending && vcpu->arch.exception.reinject) {
		nr = vcpu->arch.exception.nr;
		idt_vectoring = nr | VECTORING_INFO_VALID_MASK;

		if (kvm_exception_is_soft(nr)) {
			vmcs12->vm_exit_instruction_len =
				vcpu->arch.event_exit_inst_len;
			idt_vectoring |= INTR_TYPE_SOFT_EXCEPTION;
		} else
			idt_vectoring |= INTR_TYPE_HARD_EXCEPTION;

		if (vcpu->arch.exception.has_error_code) {
			idt_vectoring |= VECTORING_INFO_DELIVER_CODE_MASK;
			vmcs12->idt_vectoring_error_code =
				vcpu->arch.exception.error_code;
		}

		vmcs12->idt_vectoring_info_field = idt_vectoring;
	} else if (vcpu->arch.nmi_injected) {
		vmcs12->idt_vectoring_info_field =
			INTR_TYPE_NMI_INTR | INTR_INFO_VALID_MASK | NMI_VECTOR;
	} else if (vcpu->arch.interrupt.pending) {
		nr = vcpu->arch.interrupt.nr;
		idt_vectoring = nr | VECTORING_INFO_VALID_MASK;

		if (vcpu->arch.interrupt.soft) {
			idt_vectoring |= INTR_TYPE_SOFT_INTR;
			vmcs12->vm_entry_instruction_len =
				vcpu->arch.event_exit_inst_len;
		} else
			idt_vectoring |= INTR_TYPE_EXT_INTR;

		vmcs12->idt_vectoring_info_field = idt_vectoring;
	}
}

static int vmx_check_nested_events(struct kvm_vcpu *vcpu, bool external_intr)
{
	struct vcpu_vmx *vmx = to_vmx(vcpu);

	if (nested_cpu_has_preemption_timer(get_vmcs12(vcpu)) &&
	    vmx->nested.preemption_timer_expired) {
		if (vmx->nested.nested_run_pending)
			return -EBUSY;
		nested_vmx_vmexit(vcpu, EXIT_REASON_PREEMPTION_TIMER, 0, 0);
		return 0;
	}

	if (vcpu->arch.nmi_pending && nested_exit_on_nmi(vcpu)) {
		if (vmx->nested.nested_run_pending ||
		    vcpu->arch.interrupt.pending)
			return -EBUSY;
		nested_vmx_vmexit(vcpu, EXIT_REASON_EXCEPTION_NMI,
				  NMI_VECTOR | INTR_TYPE_NMI_INTR |
				  INTR_INFO_VALID_MASK, 0);
		/*
		 * The NMI-triggered VM exit counts as injection:
		 * clear this one and block further NMIs.
		 */
		vcpu->arch.nmi_pending = 0;
		vmx_set_nmi_mask(vcpu, true);
		return 0;
	}

	if ((kvm_cpu_has_interrupt(vcpu) || external_intr) &&
	    nested_exit_on_intr(vcpu)) {
		if (vmx->nested.nested_run_pending)
			return -EBUSY;
		nested_vmx_vmexit(vcpu, EXIT_REASON_EXTERNAL_INTERRUPT, 0, 0);
		return 0;
	}

	return vmx_complete_nested_posted_interrupt(vcpu);
}

static u32 vmx_get_preemption_timer_value(struct kvm_vcpu *vcpu)
{
	ktime_t remaining =
		hrtimer_get_remaining(&to_vmx(vcpu)->nested.preemption_timer);
	u64 value;

	if (ktime_to_ns(remaining) <= 0)
		return 0;

	value = ktime_to_ns(remaining) * vcpu->arch.virtual_tsc_khz;
	do_div(value, 1000000);
	return value >> VMX_MISC_EMULATED_PREEMPTION_TIMER_RATE;
}

/*
 * prepare_vmcs12 is part of what we need to do when the nested L2 guest exits
 * and we want to prepare to run its L1 parent. L1 keeps a vmcs for L2 (vmcs12),
 * and this function updates it to reflect the changes to the guest state while
 * L2 was running (and perhaps made some exits which were handled directly by L0
 * without going back to L1), and to reflect the exit reason.
 * Note that we do not have to copy here all VMCS fields, just those that
 * could have changed by the L2 guest or the exit - i.e., the guest-state and
 * exit-information fields only. Other fields are modified by L1 with VMWRITE,
 * which already writes to vmcs12 directly.
 */
static void prepare_vmcs12(struct kvm_vcpu *vcpu, struct vmcs12 *vmcs12,
			   u32 exit_reason, u32 exit_intr_info,
			   unsigned long exit_qualification)
{
	/* update guest state fields: */
	vmcs12->guest_cr0 = vmcs12_guest_cr0(vcpu, vmcs12);
	vmcs12->guest_cr4 = vmcs12_guest_cr4(vcpu, vmcs12);

	vmcs12->guest_rsp = kvm_register_read(vcpu, VCPU_REGS_RSP);
	vmcs12->guest_rip = kvm_register_read(vcpu, VCPU_REGS_RIP);
	vmcs12->guest_rflags = vmcs_readl(GUEST_RFLAGS);

	vmcs12->guest_es_selector = vmcs_read16(GUEST_ES_SELECTOR);
	vmcs12->guest_cs_selector = vmcs_read16(GUEST_CS_SELECTOR);
	vmcs12->guest_ss_selector = vmcs_read16(GUEST_SS_SELECTOR);
	vmcs12->guest_ds_selector = vmcs_read16(GUEST_DS_SELECTOR);
	vmcs12->guest_fs_selector = vmcs_read16(GUEST_FS_SELECTOR);
	vmcs12->guest_gs_selector = vmcs_read16(GUEST_GS_SELECTOR);
	vmcs12->guest_ldtr_selector = vmcs_read16(GUEST_LDTR_SELECTOR);
	vmcs12->guest_tr_selector = vmcs_read16(GUEST_TR_SELECTOR);
	vmcs12->guest_es_limit = vmcs_read32(GUEST_ES_LIMIT);
	vmcs12->guest_cs_limit = vmcs_read32(GUEST_CS_LIMIT);
	vmcs12->guest_ss_limit = vmcs_read32(GUEST_SS_LIMIT);
	vmcs12->guest_ds_limit = vmcs_read32(GUEST_DS_LIMIT);
	vmcs12->guest_fs_limit = vmcs_read32(GUEST_FS_LIMIT);
	vmcs12->guest_gs_limit = vmcs_read32(GUEST_GS_LIMIT);
	vmcs12->guest_ldtr_limit = vmcs_read32(GUEST_LDTR_LIMIT);
	vmcs12->guest_tr_limit = vmcs_read32(GUEST_TR_LIMIT);
	vmcs12->guest_gdtr_limit = vmcs_read32(GUEST_GDTR_LIMIT);
	vmcs12->guest_idtr_limit = vmcs_read32(GUEST_IDTR_LIMIT);
	vmcs12->guest_es_ar_bytes = vmcs_read32(GUEST_ES_AR_BYTES);
	vmcs12->guest_cs_ar_bytes = vmcs_read32(GUEST_CS_AR_BYTES);
	vmcs12->guest_ss_ar_bytes = vmcs_read32(GUEST_SS_AR_BYTES);
	vmcs12->guest_ds_ar_bytes = vmcs_read32(GUEST_DS_AR_BYTES);
	vmcs12->guest_fs_ar_bytes = vmcs_read32(GUEST_FS_AR_BYTES);
	vmcs12->guest_gs_ar_bytes = vmcs_read32(GUEST_GS_AR_BYTES);
	vmcs12->guest_ldtr_ar_bytes = vmcs_read32(GUEST_LDTR_AR_BYTES);
	vmcs12->guest_tr_ar_bytes = vmcs_read32(GUEST_TR_AR_BYTES);
	vmcs12->guest_es_base = vmcs_readl(GUEST_ES_BASE);
	vmcs12->guest_cs_base = vmcs_readl(GUEST_CS_BASE);
	vmcs12->guest_ss_base = vmcs_readl(GUEST_SS_BASE);
	vmcs12->guest_ds_base = vmcs_readl(GUEST_DS_BASE);
	vmcs12->guest_fs_base = vmcs_readl(GUEST_FS_BASE);
	vmcs12->guest_gs_base = vmcs_readl(GUEST_GS_BASE);
	vmcs12->guest_ldtr_base = vmcs_readl(GUEST_LDTR_BASE);
	vmcs12->guest_tr_base = vmcs_readl(GUEST_TR_BASE);
	vmcs12->guest_gdtr_base = vmcs_readl(GUEST_GDTR_BASE);
	vmcs12->guest_idtr_base = vmcs_readl(GUEST_IDTR_BASE);

	vmcs12->guest_interruptibility_info =
		vmcs_read32(GUEST_INTERRUPTIBILITY_INFO);
	vmcs12->guest_pending_dbg_exceptions =
		vmcs_readl(GUEST_PENDING_DBG_EXCEPTIONS);
	if (vcpu->arch.mp_state == KVM_MP_STATE_HALTED)
		vmcs12->guest_activity_state = GUEST_ACTIVITY_HLT;
	else
		vmcs12->guest_activity_state = GUEST_ACTIVITY_ACTIVE;

	if (nested_cpu_has_preemption_timer(vmcs12)) {
		if (vmcs12->vm_exit_controls &
		    VM_EXIT_SAVE_VMX_PREEMPTION_TIMER)
			vmcs12->vmx_preemption_timer_value =
				vmx_get_preemption_timer_value(vcpu);
		hrtimer_cancel(&to_vmx(vcpu)->nested.preemption_timer);
	}

	/*
	 * In some cases (usually, nested EPT), L2 is allowed to change its
	 * own CR3 without exiting. If it has changed it, we must keep it.
	 * Of course, if L0 is using shadow page tables, GUEST_CR3 was defined
	 * by L0, not L1 or L2, so we mustn't unconditionally copy it to vmcs12.
	 *
	 * Additionally, restore L2's PDPTR to vmcs12.
	 */
	if (enable_ept) {
		vmcs12->guest_cr3 = vmcs_read64(GUEST_CR3);
		vmcs12->guest_pdptr0 = vmcs_read64(GUEST_PDPTR0);
		vmcs12->guest_pdptr1 = vmcs_read64(GUEST_PDPTR1);
		vmcs12->guest_pdptr2 = vmcs_read64(GUEST_PDPTR2);
		vmcs12->guest_pdptr3 = vmcs_read64(GUEST_PDPTR3);
	}

	if (nested_cpu_has_vid(vmcs12))
		vmcs12->guest_intr_status = vmcs_read16(GUEST_INTR_STATUS);

	vmcs12->vm_entry_controls =
		(vmcs12->vm_entry_controls & ~VM_ENTRY_IA32E_MODE) |
		(vm_entry_controls_get(to_vmx(vcpu)) & VM_ENTRY_IA32E_MODE);

	if (vmcs12->vm_exit_controls & VM_EXIT_SAVE_DEBUG_CONTROLS) {
		kvm_get_dr(vcpu, 7, (unsigned long *)&vmcs12->guest_dr7);
		vmcs12->guest_ia32_debugctl = vmcs_read64(GUEST_IA32_DEBUGCTL);
	}

	/* TODO: These cannot have changed unless we have MSR bitmaps and
	 * the relevant bit asks not to trap the change */
	if (vmcs12->vm_exit_controls & VM_EXIT_SAVE_IA32_PAT)
		vmcs12->guest_ia32_pat = vmcs_read64(GUEST_IA32_PAT);
	if (vmcs12->vm_exit_controls & VM_EXIT_SAVE_IA32_EFER)
		vmcs12->guest_ia32_efer = vcpu->arch.efer;
	vmcs12->guest_sysenter_cs = vmcs_read32(GUEST_SYSENTER_CS);
	vmcs12->guest_sysenter_esp = vmcs_readl(GUEST_SYSENTER_ESP);
	vmcs12->guest_sysenter_eip = vmcs_readl(GUEST_SYSENTER_EIP);
	if (vmx_mpx_supported())
		vmcs12->guest_bndcfgs = vmcs_read64(GUEST_BNDCFGS);
	if (nested_cpu_has_xsaves(vmcs12))
		vmcs12->xss_exit_bitmap = vmcs_read64(XSS_EXIT_BITMAP);

	/* update exit information fields: */

	vmcs12->vm_exit_reason = exit_reason;
	vmcs12->exit_qualification = exit_qualification;

	vmcs12->vm_exit_intr_info = exit_intr_info;
	if ((vmcs12->vm_exit_intr_info &
	     (INTR_INFO_VALID_MASK | INTR_INFO_DELIVER_CODE_MASK)) ==
	    (INTR_INFO_VALID_MASK | INTR_INFO_DELIVER_CODE_MASK))
		vmcs12->vm_exit_intr_error_code =
			vmcs_read32(VM_EXIT_INTR_ERROR_CODE);
	vmcs12->idt_vectoring_info_field = 0;
	vmcs12->vm_exit_instruction_len = vmcs_read32(VM_EXIT_INSTRUCTION_LEN);
	vmcs12->vmx_instruction_info = vmcs_read32(VMX_INSTRUCTION_INFO);

	if (!(vmcs12->vm_exit_reason & VMX_EXIT_REASONS_FAILED_VMENTRY)) {
		/* vm_entry_intr_info_field is cleared on exit. Emulate this
		 * instead of reading the real value. */
		vmcs12->vm_entry_intr_info_field &= ~INTR_INFO_VALID_MASK;

		/*
		 * Transfer the event that L0 or L1 may wanted to inject into
		 * L2 to IDT_VECTORING_INFO_FIELD.
		 */
		vmcs12_save_pending_event(vcpu, vmcs12);
	}

	/*
	 * Drop what we picked up for L2 via vmx_complete_interrupts. It is
	 * preserved above and would only end up incorrectly in L1.
	 */
	vcpu->arch.nmi_injected = false;
	kvm_clear_exception_queue(vcpu);
	kvm_clear_interrupt_queue(vcpu);
}

/*
 * A part of what we need to when the nested L2 guest exits and we want to
 * run its L1 parent, is to reset L1's guest state to the host state specified
 * in vmcs12.
 * This function is to be called not only on normal nested exit, but also on
 * a nested entry failure, as explained in Intel's spec, 3B.23.7 ("VM-Entry
 * Failures During or After Loading Guest State").
 * This function should be called when the active VMCS is L1's (vmcs01).
 */
static void load_vmcs12_host_state(struct kvm_vcpu *vcpu,
				   struct vmcs12 *vmcs12)
{
	struct kvm_segment seg;

	if (vmcs12->vm_exit_controls & VM_EXIT_LOAD_IA32_EFER)
		vcpu->arch.efer = vmcs12->host_ia32_efer;
	else if (vmcs12->vm_exit_controls & VM_EXIT_HOST_ADDR_SPACE_SIZE)
		vcpu->arch.efer |= (EFER_LMA | EFER_LME);
	else
		vcpu->arch.efer &= ~(EFER_LMA | EFER_LME);
	vmx_set_efer(vcpu, vcpu->arch.efer);

	kvm_register_write(vcpu, VCPU_REGS_RSP, vmcs12->host_rsp);
	kvm_register_write(vcpu, VCPU_REGS_RIP, vmcs12->host_rip);
	vmx_set_rflags(vcpu, X86_EFLAGS_FIXED);
	/*
	 * Note that calling vmx_set_cr0 is important, even if cr0 hasn't
	 * actually changed, because it depends on the current state of
	 * fpu_active (which may have changed).
	 * Note that vmx_set_cr0 refers to efer set above.
	 */
	vmx_set_cr0(vcpu, vmcs12->host_cr0);
	/*
	 * If we did fpu_activate()/fpu_deactivate() during L2's run, we need
	 * to apply the same changes to L1's vmcs. We just set cr0 correctly,
	 * but we also need to update cr0_guest_host_mask and exception_bitmap.
	 */
	update_exception_bitmap(vcpu);
	vcpu->arch.cr0_guest_owned_bits = (vcpu->fpu_active ? X86_CR0_TS : 0);
	vmcs_writel(CR0_GUEST_HOST_MASK, ~vcpu->arch.cr0_guest_owned_bits);

	/*
	 * Note that CR4_GUEST_HOST_MASK is already set in the original vmcs01
	 * (KVM doesn't change it)- no reason to call set_cr4_guest_host_mask();
	 */
	vcpu->arch.cr4_guest_owned_bits = ~vmcs_readl(CR4_GUEST_HOST_MASK);
	kvm_set_cr4(vcpu, vmcs12->host_cr4);

	nested_ept_uninit_mmu_context(vcpu);

	kvm_set_cr3(vcpu, vmcs12->host_cr3);
	kvm_mmu_reset_context(vcpu);

	if (!enable_ept)
		vcpu->arch.walk_mmu->inject_page_fault = kvm_inject_page_fault;

	if (enable_vpid) {
		/*
		 * Trivially support vpid by letting L2s share their parent
		 * L1's vpid. TODO: move to a more elaborate solution, giving
		 * each L2 its own vpid and exposing the vpid feature to L1.
		 */
		vmx_flush_tlb(vcpu);
	}


	vmcs_write32(GUEST_SYSENTER_CS, vmcs12->host_ia32_sysenter_cs);
	vmcs_writel(GUEST_SYSENTER_ESP, vmcs12->host_ia32_sysenter_esp);
	vmcs_writel(GUEST_SYSENTER_EIP, vmcs12->host_ia32_sysenter_eip);
	vmcs_writel(GUEST_IDTR_BASE, vmcs12->host_idtr_base);
	vmcs_writel(GUEST_GDTR_BASE, vmcs12->host_gdtr_base);

	/* If not VM_EXIT_CLEAR_BNDCFGS, the L2 value propagates to L1.  */
	if (vmcs12->vm_exit_controls & VM_EXIT_CLEAR_BNDCFGS)
		vmcs_write64(GUEST_BNDCFGS, 0);

	if (vmcs12->vm_exit_controls & VM_EXIT_LOAD_IA32_PAT) {
		vmcs_write64(GUEST_IA32_PAT, vmcs12->host_ia32_pat);
		vcpu->arch.pat = vmcs12->host_ia32_pat;
	}
	if (vmcs12->vm_exit_controls & VM_EXIT_LOAD_IA32_PERF_GLOBAL_CTRL)
		vmcs_write64(GUEST_IA32_PERF_GLOBAL_CTRL,
			vmcs12->host_ia32_perf_global_ctrl);

	/* Set L1 segment info according to Intel SDM
	    27.5.2 Loading Host Segment and Descriptor-Table Registers */
	seg = (struct kvm_segment) {
		.base = 0,
		.limit = 0xFFFFFFFF,
		.selector = vmcs12->host_cs_selector,
		.type = 11,
		.present = 1,
		.s = 1,
		.g = 1
	};
	if (vmcs12->vm_exit_controls & VM_EXIT_HOST_ADDR_SPACE_SIZE)
		seg.l = 1;
	else
		seg.db = 1;
	vmx_set_segment(vcpu, &seg, VCPU_SREG_CS);
	seg = (struct kvm_segment) {
		.base = 0,
		.limit = 0xFFFFFFFF,
		.type = 3,
		.present = 1,
		.s = 1,
		.db = 1,
		.g = 1
	};
	seg.selector = vmcs12->host_ds_selector;
	vmx_set_segment(vcpu, &seg, VCPU_SREG_DS);
	seg.selector = vmcs12->host_es_selector;
	vmx_set_segment(vcpu, &seg, VCPU_SREG_ES);
	seg.selector = vmcs12->host_ss_selector;
	vmx_set_segment(vcpu, &seg, VCPU_SREG_SS);
	seg.selector = vmcs12->host_fs_selector;
	seg.base = vmcs12->host_fs_base;
	vmx_set_segment(vcpu, &seg, VCPU_SREG_FS);
	seg.selector = vmcs12->host_gs_selector;
	seg.base = vmcs12->host_gs_base;
	vmx_set_segment(vcpu, &seg, VCPU_SREG_GS);
	seg = (struct kvm_segment) {
		.base = vmcs12->host_tr_base,
		.limit = 0x67,
		.selector = vmcs12->host_tr_selector,
		.type = 11,
		.present = 1
	};
	vmx_set_segment(vcpu, &seg, VCPU_SREG_TR);

	kvm_set_dr(vcpu, 7, 0x400);
	vmcs_write64(GUEST_IA32_DEBUGCTL, 0);

	if (cpu_has_vmx_msr_bitmap())
		vmx_set_msr_bitmap(vcpu);

	if (nested_vmx_load_msr(vcpu, vmcs12->vm_exit_msr_load_addr,
				vmcs12->vm_exit_msr_load_count))
		nested_vmx_abort(vcpu, VMX_ABORT_LOAD_HOST_MSR_FAIL);
}

/*
 * Emulate an exit from nested guest (L2) to L1, i.e., prepare to run L1
 * and modify vmcs12 to make it see what it would expect to see there if
 * L2 was its real guest. Must only be called when in L2 (is_guest_mode())
 */
static void nested_vmx_vmexit(struct kvm_vcpu *vcpu, u32 exit_reason,
			      u32 exit_intr_info,
			      unsigned long exit_qualification)
{
	struct vcpu_vmx *vmx = to_vmx(vcpu);
	struct vmcs12 *vmcs12 = get_vmcs12(vcpu);

	/* trying to cancel vmlaunch/vmresume is a bug */
	WARN_ON_ONCE(vmx->nested.nested_run_pending);

	leave_guest_mode(vcpu);
	prepare_vmcs12(vcpu, vmcs12, exit_reason, exit_intr_info,
		       exit_qualification);

	if (nested_vmx_store_msr(vcpu, vmcs12->vm_exit_msr_store_addr,
				 vmcs12->vm_exit_msr_store_count))
		nested_vmx_abort(vcpu, VMX_ABORT_SAVE_GUEST_MSR_FAIL);

	vmx_load_vmcs01(vcpu);

	if ((exit_reason == EXIT_REASON_EXTERNAL_INTERRUPT)
	    && nested_exit_intr_ack_set(vcpu)) {
		int irq = kvm_cpu_get_interrupt(vcpu);
		WARN_ON(irq < 0);
		vmcs12->vm_exit_intr_info = irq |
			INTR_INFO_VALID_MASK | INTR_TYPE_EXT_INTR;
	}

	trace_kvm_nested_vmexit_inject(vmcs12->vm_exit_reason,
				       vmcs12->exit_qualification,
				       vmcs12->idt_vectoring_info_field,
				       vmcs12->vm_exit_intr_info,
				       vmcs12->vm_exit_intr_error_code,
				       KVM_ISA_VMX);

	vm_entry_controls_init(vmx, vmcs_read32(VM_ENTRY_CONTROLS));
	vm_exit_controls_init(vmx, vmcs_read32(VM_EXIT_CONTROLS));
	vmx_segment_cache_clear(vmx);

	/* if no vmcs02 cache requested, remove the one we used */
	if (VMCS02_POOL_SIZE == 0)
		nested_free_vmcs02(vmx, vmx->nested.current_vmptr);

	load_vmcs12_host_state(vcpu, vmcs12);

	/* Update TSC_OFFSET if TSC was changed while L2 ran */
	vmcs_write64(TSC_OFFSET, vmx->nested.vmcs01_tsc_offset);

	/* This is needed for same reason as it was needed in prepare_vmcs02 */
	vmx->host_rsp = 0;

	/* Unpin physical memory we referred to in vmcs02 */
	if (vmx->nested.apic_access_page) {
		nested_release_page(vmx->nested.apic_access_page);
		vmx->nested.apic_access_page = NULL;
	}
	if (vmx->nested.virtual_apic_page) {
		nested_release_page(vmx->nested.virtual_apic_page);
		vmx->nested.virtual_apic_page = NULL;
	}
	if (vmx->nested.pi_desc_page) {
		kunmap(vmx->nested.pi_desc_page);
		nested_release_page(vmx->nested.pi_desc_page);
		vmx->nested.pi_desc_page = NULL;
		vmx->nested.pi_desc = NULL;
	}

	/*
	 * We are now running in L2, mmu_notifier will force to reload the
	 * page's hpa for L2 vmcs. Need to reload it for L1 before entering L1.
	 */
	kvm_vcpu_reload_apic_access_page(vcpu);

	/*
	 * Exiting from L2 to L1, we're now back to L1 which thinks it just
	 * finished a VMLAUNCH or VMRESUME instruction, so we need to set the
	 * success or failure flag accordingly.
	 */
	if (unlikely(vmx->fail)) {
		vmx->fail = 0;
		nested_vmx_failValid(vcpu, vmcs_read32(VM_INSTRUCTION_ERROR));
	} else
		nested_vmx_succeed(vcpu);
	if (enable_shadow_vmcs)
		vmx->nested.sync_shadow_vmcs = true;

	/* in case we halted in L2 */
	vcpu->arch.mp_state = KVM_MP_STATE_RUNNABLE;
}

/*
 * Forcibly leave nested mode in order to be able to reset the VCPU later on.
 */
static void vmx_leave_nested(struct kvm_vcpu *vcpu)
{
	if (is_guest_mode(vcpu))
		nested_vmx_vmexit(vcpu, -1, 0, 0);
	free_nested(to_vmx(vcpu));
}

/*
 * L1's failure to enter L2 is a subset of a normal exit, as explained in
 * 23.7 "VM-entry failures during or after loading guest state" (this also
 * lists the acceptable exit-reason and exit-qualification parameters).
 * It should only be called before L2 actually succeeded to run, and when
 * vmcs01 is current (it doesn't leave_guest_mode() or switch vmcss).
 */
static void nested_vmx_entry_failure(struct kvm_vcpu *vcpu,
			struct vmcs12 *vmcs12,
			u32 reason, unsigned long qualification)
{
	load_vmcs12_host_state(vcpu, vmcs12);
	vmcs12->vm_exit_reason = reason | VMX_EXIT_REASONS_FAILED_VMENTRY;
	vmcs12->exit_qualification = qualification;
	nested_vmx_succeed(vcpu);
	if (enable_shadow_vmcs)
		to_vmx(vcpu)->nested.sync_shadow_vmcs = true;
}

static int vmx_check_intercept(struct kvm_vcpu *vcpu,
			       struct x86_instruction_info *info,
			       enum x86_intercept_stage stage)
{
	return X86EMUL_CONTINUE;
}

static void vmx_sched_in(struct kvm_vcpu *vcpu, int cpu)
{
	if (ple_gap)
		shrink_ple_window(vcpu);
}

static void vmx_slot_enable_log_dirty(struct kvm *kvm,
				     struct kvm_memory_slot *slot)
{
	kvm_mmu_slot_leaf_clear_dirty(kvm, slot);
	kvm_mmu_slot_largepage_remove_write_access(kvm, slot);
}

static void vmx_slot_disable_log_dirty(struct kvm *kvm,
				       struct kvm_memory_slot *slot)
{
	kvm_mmu_slot_set_dirty(kvm, slot);
}

static void vmx_flush_log_dirty(struct kvm *kvm)
{
	kvm_flush_pml_buffers(kvm);
}

static void vmx_enable_log_dirty_pt_masked(struct kvm *kvm,
					   struct kvm_memory_slot *memslot,
					   gfn_t offset, unsigned long mask)
{
	kvm_mmu_clear_dirty_pt_masked(kvm, memslot, offset, mask);
}

static struct kvm_x86_ops vmx_x86_ops = {
	.cpu_has_kvm_support = cpu_has_kvm_support,
	.disabled_by_bios = vmx_disabled_by_bios,
	.hardware_setup = hardware_setup,
	.hardware_unsetup = hardware_unsetup,
	.check_processor_compatibility = vmx_check_processor_compat,
	.hardware_enable = hardware_enable,
	.hardware_disable = hardware_disable,
	.cpu_has_accelerated_tpr = report_flexpriority,

	.vcpu_create = vmx_create_vcpu,
	.vcpu_free = vmx_free_vcpu,
	.vcpu_reset = vmx_vcpu_reset,

	.prepare_guest_switch = vmx_save_host_state,
	.vcpu_load = vmx_vcpu_load,
	.vcpu_put = vmx_vcpu_put,

	.update_db_bp_intercept = update_exception_bitmap,
	.get_msr = vmx_get_msr,
	.set_msr = vmx_set_msr,
	.get_segment_base = vmx_get_segment_base,
	.get_segment = vmx_get_segment,
	.set_segment = vmx_set_segment,
	.get_cpl = vmx_get_cpl,
	.get_cs_db_l_bits = vmx_get_cs_db_l_bits,
	.decache_cr0_guest_bits = vmx_decache_cr0_guest_bits,
	.decache_cr3 = vmx_decache_cr3,
	.decache_cr4_guest_bits = vmx_decache_cr4_guest_bits,
	.set_cr0 = vmx_set_cr0,
	.set_cr3 = vmx_set_cr3,
	.set_cr4 = vmx_set_cr4,
	.set_efer = vmx_set_efer,
	.get_idt = vmx_get_idt,
	.set_idt = vmx_set_idt,
	.get_gdt = vmx_get_gdt,
	.set_gdt = vmx_set_gdt,
	.get_dr6 = vmx_get_dr6,
	.set_dr6 = vmx_set_dr6,
	.set_dr7 = vmx_set_dr7,
	.sync_dirty_debug_regs = vmx_sync_dirty_debug_regs,
	.cache_reg = vmx_cache_reg,
	.get_rflags = vmx_get_rflags,
	.set_rflags = vmx_set_rflags,
	.fpu_deactivate = vmx_fpu_deactivate,

	.tlb_flush = vmx_flush_tlb,

	.run = vmx_vcpu_run,
	.handle_exit = vmx_handle_exit,
	.skip_emulated_instruction = skip_emulated_instruction,
	.set_interrupt_shadow = vmx_set_interrupt_shadow,
	.get_interrupt_shadow = vmx_get_interrupt_shadow,
	.patch_hypercall = vmx_patch_hypercall,
	.set_irq = vmx_inject_irq,
	.set_nmi = vmx_inject_nmi,
	.queue_exception = vmx_queue_exception,
	.cancel_injection = vmx_cancel_injection,
	.interrupt_allowed = vmx_interrupt_allowed,
	.nmi_allowed = vmx_nmi_allowed,
	.get_nmi_mask = vmx_get_nmi_mask,
	.set_nmi_mask = vmx_set_nmi_mask,
	.enable_nmi_window = enable_nmi_window,
	.enable_irq_window = enable_irq_window,
	.update_cr8_intercept = update_cr8_intercept,
	.set_virtual_x2apic_mode = vmx_set_virtual_x2apic_mode,
	.set_apic_access_page_addr = vmx_set_apic_access_page_addr,
	.vm_has_apicv = vmx_vm_has_apicv,
	.load_eoi_exitmap = vmx_load_eoi_exitmap,
	.hwapic_irr_update = vmx_hwapic_irr_update,
	.hwapic_isr_update = vmx_hwapic_isr_update,
	.sync_pir_to_irr = vmx_sync_pir_to_irr,
	.deliver_posted_interrupt = vmx_deliver_posted_interrupt,

	.set_tss_addr = vmx_set_tss_addr,
	.get_tdp_level = get_ept_level,
	.get_mt_mask = vmx_get_mt_mask,

	.get_exit_info = vmx_get_exit_info,

	.get_lpage_level = vmx_get_lpage_level,

	.cpuid_update = vmx_cpuid_update,

	.rdtscp_supported = vmx_rdtscp_supported,
	.invpcid_supported = vmx_invpcid_supported,

	.set_supported_cpuid = vmx_set_supported_cpuid,

	.has_wbinvd_exit = cpu_has_vmx_wbinvd_exit,

	.set_tsc_khz = vmx_set_tsc_khz,
	.read_tsc_offset = vmx_read_tsc_offset,
	.write_tsc_offset = vmx_write_tsc_offset,
	.adjust_tsc_offset = vmx_adjust_tsc_offset,
	.compute_tsc_offset = vmx_compute_tsc_offset,
	.read_l1_tsc = vmx_read_l1_tsc,

	.set_tdp_cr3 = vmx_set_cr3,

	.check_intercept = vmx_check_intercept,
	.handle_external_intr = vmx_handle_external_intr,
	.mpx_supported = vmx_mpx_supported,
	.xsaves_supported = vmx_xsaves_supported,

	.check_nested_events = vmx_check_nested_events,

	.sched_in = vmx_sched_in,

	.slot_enable_log_dirty = vmx_slot_enable_log_dirty,
	.slot_disable_log_dirty = vmx_slot_disable_log_dirty,
	.flush_log_dirty = vmx_flush_log_dirty,
	.enable_log_dirty_pt_masked = vmx_enable_log_dirty_pt_masked,
};

static int __init vmx_init(void)
{
	int r = kvm_init(&vmx_x86_ops, sizeof(struct vcpu_vmx),
                     __alignof__(struct vcpu_vmx), THIS_MODULE);
	if (r)
		return r;

#ifdef CONFIG_KEXEC
	rcu_assign_pointer(crash_vmclear_loaded_vmcss,
			   crash_vmclear_local_loaded_vmcss);
#endif

	return 0;
}

static void __exit vmx_exit(void)
{
#ifdef CONFIG_KEXEC
	RCU_INIT_POINTER(crash_vmclear_loaded_vmcss, NULL);
	synchronize_rcu();
#endif

	kvm_exit();
}

module_init(vmx_init)
module_exit(vmx_exit)<|MERGE_RESOLUTION|>--- conflicted
+++ resolved
@@ -2470,10 +2470,7 @@
 	vmx->nested.nested_vmx_secondary_ctls_low = 0;
 	vmx->nested.nested_vmx_secondary_ctls_high &=
 		SECONDARY_EXEC_VIRTUALIZE_APIC_ACCESSES |
-<<<<<<< HEAD
-=======
 		SECONDARY_EXEC_RDTSCP |
->>>>>>> 007760cf
 		SECONDARY_EXEC_VIRTUALIZE_X2APIC_MODE |
 		SECONDARY_EXEC_APIC_REGISTER_VIRT |
 		SECONDARY_EXEC_VIRTUAL_INTR_DELIVERY |
@@ -2483,12 +2480,7 @@
 	if (enable_ept) {
 		/* nested EPT: emulate EPT also to L1 */
 		vmx->nested.nested_vmx_secondary_ctls_high |=
-<<<<<<< HEAD
-			SECONDARY_EXEC_ENABLE_EPT |
-			SECONDARY_EXEC_UNRESTRICTED_GUEST;
-=======
 			SECONDARY_EXEC_ENABLE_EPT;
->>>>>>> 007760cf
 		vmx->nested.nested_vmx_ept_caps = VMX_EPT_PAGE_WALK_4_BIT |
 			 VMX_EPTP_WB_BIT | VMX_EPT_2MB_PAGE_BIT |
 			 VMX_EPT_INVEPT_BIT;
@@ -2501,13 +2493,10 @@
 		vmx->nested.nested_vmx_ept_caps |= VMX_EPT_EXTENT_GLOBAL_BIT;
 	} else
 		vmx->nested.nested_vmx_ept_caps = 0;
-<<<<<<< HEAD
-=======
 
 	if (enable_unrestricted_guest)
 		vmx->nested.nested_vmx_secondary_ctls_high |=
 			SECONDARY_EXEC_UNRESTRICTED_GUEST;
->>>>>>> 007760cf
 
 	/* miscellaneous data */
 	rdmsr(MSR_IA32_VMX_MISC,
@@ -4385,8 +4374,6 @@
 	return 0;
 }
 
-<<<<<<< HEAD
-=======
 static inline bool kvm_vcpu_trigger_posted_interrupt(struct kvm_vcpu *vcpu)
 {
 #ifdef CONFIG_SMP
@@ -4399,7 +4386,6 @@
 	return false;
 }
 
->>>>>>> 007760cf
 static int vmx_deliver_nested_posted_interrupt(struct kvm_vcpu *vcpu,
 						int vector)
 {
@@ -4408,13 +4394,7 @@
 	if (is_guest_mode(vcpu) &&
 	    vector == vmx->nested.posted_intr_nv) {
 		/* the PIR and ON have been set by L1. */
-<<<<<<< HEAD
-		if (vcpu->mode == IN_GUEST_MODE)
-			apic->send_IPI_mask(get_cpu_mask(vcpu->cpu),
-				POSTED_INTR_VECTOR);
-=======
 		kvm_vcpu_trigger_posted_interrupt(vcpu);
->>>>>>> 007760cf
 		/*
 		 * If a posted intr is not recognized by hardware,
 		 * we will accomplish it in the next vmentry.
@@ -7580,11 +7560,7 @@
 	case EXIT_REASON_APIC_WRITE:
 	case EXIT_REASON_EOI_INDUCED:
 		/* apic_write and eoi_induced should exit unconditionally. */
-<<<<<<< HEAD
-		return 1;
-=======
 		return true;
->>>>>>> 007760cf
 	case EXIT_REASON_EPT_VIOLATION:
 		/*
 		 * L0 always deals with the EPT violation. If nested EPT is
@@ -8696,12 +8672,8 @@
 	}
 
 	if (nested_cpu_has_posted_intr(vmcs12)) {
-<<<<<<< HEAD
-		if (!IS_ALIGNED(vmcs12->posted_intr_desc_addr, 64))
-=======
 		if (!IS_ALIGNED(vmcs12->posted_intr_desc_addr, 64) ||
 		    vmcs12->posted_intr_desc_addr >> maxphyaddr)
->>>>>>> 007760cf
 			return false;
 
 		if (vmx->nested.pi_desc_page) { /* shouldn't happen */
@@ -8900,15 +8872,9 @@
 
 static int nested_vmx_check_msr_switch(struct kvm_vcpu *vcpu,
 				       unsigned long count_field,
-<<<<<<< HEAD
-				       unsigned long addr_field,
-				       int maxphyaddr)
-{
-=======
 				       unsigned long addr_field)
 {
 	int maxphyaddr;
->>>>>>> 007760cf
 	u64 count, addr;
 
 	if (vmcs12_read_any(vcpu, count_field, &count) ||
@@ -8918,10 +8884,7 @@
 	}
 	if (count == 0)
 		return 0;
-<<<<<<< HEAD
-=======
 	maxphyaddr = cpuid_maxphyaddr(vcpu);
->>>>>>> 007760cf
 	if (!IS_ALIGNED(addr, 16) || addr >> maxphyaddr ||
 	    (addr + count * sizeof(struct vmx_msr_entry) - 1) >> maxphyaddr) {
 		pr_warn_ratelimited(
@@ -8935,31 +8898,16 @@
 static int nested_vmx_check_msr_switch_controls(struct kvm_vcpu *vcpu,
 						struct vmcs12 *vmcs12)
 {
-<<<<<<< HEAD
-	int maxphyaddr;
-
-=======
->>>>>>> 007760cf
 	if (vmcs12->vm_exit_msr_load_count == 0 &&
 	    vmcs12->vm_exit_msr_store_count == 0 &&
 	    vmcs12->vm_entry_msr_load_count == 0)
 		return 0; /* Fast path */
-<<<<<<< HEAD
-	maxphyaddr = cpuid_maxphyaddr(vcpu);
-	if (nested_vmx_check_msr_switch(vcpu, VM_EXIT_MSR_LOAD_COUNT,
-					VM_EXIT_MSR_LOAD_ADDR, maxphyaddr) ||
-	    nested_vmx_check_msr_switch(vcpu, VM_EXIT_MSR_STORE_COUNT,
-					VM_EXIT_MSR_STORE_ADDR, maxphyaddr) ||
-	    nested_vmx_check_msr_switch(vcpu, VM_ENTRY_MSR_LOAD_COUNT,
-					VM_ENTRY_MSR_LOAD_ADDR, maxphyaddr))
-=======
 	if (nested_vmx_check_msr_switch(vcpu, VM_EXIT_MSR_LOAD_COUNT,
 					VM_EXIT_MSR_LOAD_ADDR) ||
 	    nested_vmx_check_msr_switch(vcpu, VM_EXIT_MSR_STORE_COUNT,
 					VM_EXIT_MSR_STORE_ADDR) ||
 	    nested_vmx_check_msr_switch(vcpu, VM_ENTRY_MSR_LOAD_COUNT,
 					VM_ENTRY_MSR_LOAD_ADDR))
->>>>>>> 007760cf
 		return -EINVAL;
 	return 0;
 }
@@ -9283,15 +9231,9 @@
 	}
 
 	if (cpu_has_vmx_msr_bitmap() &&
-<<<<<<< HEAD
-	    exec_control & CPU_BASED_USE_MSR_BITMAPS &&
-	    nested_vmx_merge_msr_bitmap(vcpu, vmcs12)) {
-		vmcs_write64(MSR_BITMAP, __pa(vmx_msr_bitmap_nested));
-=======
 	    exec_control & CPU_BASED_USE_MSR_BITMAPS) {
 		nested_vmx_merge_msr_bitmap(vcpu, vmcs12);
 		/* MSR_BITMAP will be set by following vmx_set_efer. */
->>>>>>> 007760cf
 	} else
 		exec_control &= ~CPU_BASED_USE_MSR_BITMAPS;
 
@@ -9450,36 +9392,20 @@
 	}
 
 	if (!nested_get_vmcs12_pages(vcpu, vmcs12)) {
-<<<<<<< HEAD
-		/*TODO: Also verify bits beyond physical address width are 0*/
-=======
 		nested_vmx_failValid(vcpu, VMXERR_ENTRY_INVALID_CONTROL_FIELD);
 		return 1;
 	}
 
 	if (nested_vmx_check_msr_bitmap_controls(vcpu, vmcs12)) {
->>>>>>> 007760cf
 		nested_vmx_failValid(vcpu, VMXERR_ENTRY_INVALID_CONTROL_FIELD);
 		return 1;
 	}
 
-<<<<<<< HEAD
-	if (nested_vmx_check_msr_bitmap_controls(vcpu, vmcs12)) {
-=======
-	if (nested_vmx_check_apicv_controls(vcpu, vmcs12)) {
->>>>>>> 007760cf
-		nested_vmx_failValid(vcpu, VMXERR_ENTRY_INVALID_CONTROL_FIELD);
-		return 1;
-	}
-
-<<<<<<< HEAD
 	if (nested_vmx_check_apicv_controls(vcpu, vmcs12)) {
 		nested_vmx_failValid(vcpu, VMXERR_ENTRY_INVALID_CONTROL_FIELD);
 		return 1;
 	}
 
-=======
->>>>>>> 007760cf
 	if (nested_vmx_check_msr_switch_controls(vcpu, vmcs12)) {
 		nested_vmx_failValid(vcpu, VMXERR_ENTRY_INVALID_CONTROL_FIELD);
 		return 1;
