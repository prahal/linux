--- conflicted
+++ resolved
@@ -24,21 +24,14 @@
 generic-y += local.h
 generic-y += local64.h
 generic-y += mcs_spinlock.h
-<<<<<<< HEAD
+generic-y += mman.h
 generic-y += mm-arch-hooks.h
-=======
-generic-y += mman.h
->>>>>>> 1e4d6e13
 generic-y += module.h
 generic-y += msgbuf.h
 generic-y += percpu.h
 generic-y += poll.h
 generic-y += preempt.h
-<<<<<<< HEAD
-=======
 generic-y += resource.h
-generic-y += scatterlist.h
->>>>>>> 1e4d6e13
 generic-y += sections.h
 generic-y += sembuf.h
 generic-y += shmbuf.h
