/*
 * Copyright (c) 2007-2009 Patrick McHardy <kaber@trash.net>
 *
 * This program is free software; you can redistribute it and/or modify
 * it under the terms of the GNU General Public License version 2 as
 * published by the Free Software Foundation.
 *
 * Development of this code funded by Astaro AG (http://www.astaro.com/)
 */

#include <linux/module.h>
#include <linux/init.h>
#include <linux/list.h>
#include <linux/skbuff.h>
#include <linux/netlink.h>
#include <linux/netfilter.h>
#include <linux/netfilter/nfnetlink.h>
#include <linux/netfilter/nf_tables.h>
#include <net/netfilter/nf_tables_core.h>
#include <net/netfilter/nf_tables.h>
#include <net/net_namespace.h>
#include <net/sock.h>

static LIST_HEAD(nf_tables_expressions);

/**
 *	nft_register_afinfo - register nf_tables address family info
 *
 *	@afi: address family info to register
 *
 *	Register the address family for use with nf_tables. Returns zero on
 *	success or a negative errno code otherwise.
 */
int nft_register_afinfo(struct net *net, struct nft_af_info *afi)
{
	INIT_LIST_HEAD(&afi->tables);
	nfnl_lock(NFNL_SUBSYS_NFTABLES);
	list_add_tail_rcu(&afi->list, &net->nft.af_info);
	nfnl_unlock(NFNL_SUBSYS_NFTABLES);
	return 0;
}
EXPORT_SYMBOL_GPL(nft_register_afinfo);

/**
 *	nft_unregister_afinfo - unregister nf_tables address family info
 *
 *	@afi: address family info to unregister
 *
 *	Unregister the address family for use with nf_tables.
 */
void nft_unregister_afinfo(struct nft_af_info *afi)
{
	nfnl_lock(NFNL_SUBSYS_NFTABLES);
	list_del_rcu(&afi->list);
	nfnl_unlock(NFNL_SUBSYS_NFTABLES);
}
EXPORT_SYMBOL_GPL(nft_unregister_afinfo);

static struct nft_af_info *nft_afinfo_lookup(struct net *net, int family)
{
	struct nft_af_info *afi;

	list_for_each_entry(afi, &net->nft.af_info, list) {
		if (afi->family == family)
			return afi;
	}
	return NULL;
}

static struct nft_af_info *
nf_tables_afinfo_lookup(struct net *net, int family, bool autoload)
{
	struct nft_af_info *afi;

	afi = nft_afinfo_lookup(net, family);
	if (afi != NULL)
		return afi;
#ifdef CONFIG_MODULES
	if (autoload) {
		nfnl_unlock(NFNL_SUBSYS_NFTABLES);
		request_module("nft-afinfo-%u", family);
		nfnl_lock(NFNL_SUBSYS_NFTABLES);
		afi = nft_afinfo_lookup(net, family);
		if (afi != NULL)
			return ERR_PTR(-EAGAIN);
	}
#endif
	return ERR_PTR(-EAFNOSUPPORT);
}

static void nft_ctx_init(struct nft_ctx *ctx,
			 const struct sk_buff *skb,
			 const struct nlmsghdr *nlh,
			 struct nft_af_info *afi,
			 struct nft_table *table,
			 struct nft_chain *chain,
			 const struct nlattr * const *nla)
{
	ctx->net	= sock_net(skb->sk);
	ctx->afi	= afi;
	ctx->table	= table;
	ctx->chain	= chain;
	ctx->nla   	= nla;
	ctx->portid	= NETLINK_CB(skb).portid;
	ctx->report	= nlmsg_report(nlh);
	ctx->seq	= nlh->nlmsg_seq;
}

static struct nft_trans *nft_trans_alloc(struct nft_ctx *ctx, int msg_type,
					 u32 size)
{
	struct nft_trans *trans;

	trans = kzalloc(sizeof(struct nft_trans) + size, GFP_KERNEL);
	if (trans == NULL)
		return NULL;

	trans->msg_type = msg_type;
	trans->ctx	= *ctx;

	return trans;
}

static void nft_trans_destroy(struct nft_trans *trans)
{
	list_del(&trans->list);
	kfree(trans);
}

static void nf_tables_unregister_hooks(const struct nft_table *table,
				       const struct nft_chain *chain,
				       unsigned int hook_nops)
{
	if (!(table->flags & NFT_TABLE_F_DORMANT) &&
	    chain->flags & NFT_BASE_CHAIN)
		nf_unregister_hooks(nft_base_chain(chain)->ops, hook_nops);
}

/* Internal table flags */
#define NFT_TABLE_INACTIVE	(1 << 15)

static int nft_trans_table_add(struct nft_ctx *ctx, int msg_type)
{
	struct nft_trans *trans;

	trans = nft_trans_alloc(ctx, msg_type, sizeof(struct nft_trans_table));
	if (trans == NULL)
		return -ENOMEM;

	if (msg_type == NFT_MSG_NEWTABLE)
		ctx->table->flags |= NFT_TABLE_INACTIVE;

	list_add_tail(&trans->list, &ctx->net->nft.commit_list);
	return 0;
}

static int nft_deltable(struct nft_ctx *ctx)
{
	int err;

	err = nft_trans_table_add(ctx, NFT_MSG_DELTABLE);
	if (err < 0)
		return err;

	list_del_rcu(&ctx->table->list);
	return err;
}

static int nft_trans_chain_add(struct nft_ctx *ctx, int msg_type)
{
	struct nft_trans *trans;

	trans = nft_trans_alloc(ctx, msg_type, sizeof(struct nft_trans_chain));
	if (trans == NULL)
		return -ENOMEM;

	if (msg_type == NFT_MSG_NEWCHAIN)
		ctx->chain->flags |= NFT_CHAIN_INACTIVE;

	list_add_tail(&trans->list, &ctx->net->nft.commit_list);
	return 0;
}

static int nft_delchain(struct nft_ctx *ctx)
{
	int err;

	err = nft_trans_chain_add(ctx, NFT_MSG_DELCHAIN);
	if (err < 0)
		return err;

	ctx->table->use--;
	list_del_rcu(&ctx->chain->list);

	return err;
}

static inline bool
nft_rule_is_active(struct net *net, const struct nft_rule *rule)
{
	return (rule->genmask & nft_genmask_cur(net)) == 0;
}

static inline int
nft_rule_is_active_next(struct net *net, const struct nft_rule *rule)
{
	return (rule->genmask & nft_genmask_next(net)) == 0;
}

static inline void
nft_rule_activate_next(struct net *net, struct nft_rule *rule)
{
	/* Now inactive, will be active in the future */
	rule->genmask = nft_genmask_cur(net);
}

static inline void
nft_rule_deactivate_next(struct net *net, struct nft_rule *rule)
{
	rule->genmask = nft_genmask_next(net);
}

static inline void nft_rule_clear(struct net *net, struct nft_rule *rule)
{
	rule->genmask &= ~nft_genmask_next(net);
}

static int
nf_tables_delrule_deactivate(struct nft_ctx *ctx, struct nft_rule *rule)
{
	/* You cannot delete the same rule twice */
	if (nft_rule_is_active_next(ctx->net, rule)) {
		nft_rule_deactivate_next(ctx->net, rule);
		ctx->chain->use--;
		return 0;
	}
	return -ENOENT;
}

static struct nft_trans *nft_trans_rule_add(struct nft_ctx *ctx, int msg_type,
					    struct nft_rule *rule)
{
	struct nft_trans *trans;

	trans = nft_trans_alloc(ctx, msg_type, sizeof(struct nft_trans_rule));
	if (trans == NULL)
		return NULL;

	nft_trans_rule(trans) = rule;
	list_add_tail(&trans->list, &ctx->net->nft.commit_list);

	return trans;
}

static int nft_delrule(struct nft_ctx *ctx, struct nft_rule *rule)
{
	struct nft_trans *trans;
	int err;

	trans = nft_trans_rule_add(ctx, NFT_MSG_DELRULE, rule);
	if (trans == NULL)
		return -ENOMEM;

	err = nf_tables_delrule_deactivate(ctx, rule);
	if (err < 0) {
		nft_trans_destroy(trans);
		return err;
	}

	return 0;
}

static int nft_delrule_by_chain(struct nft_ctx *ctx)
{
	struct nft_rule *rule;
	int err;

	list_for_each_entry(rule, &ctx->chain->rules, list) {
		err = nft_delrule(ctx, rule);
		if (err < 0)
			return err;
	}
	return 0;
}

/* Internal set flag */
#define NFT_SET_INACTIVE	(1 << 15)

static int nft_trans_set_add(struct nft_ctx *ctx, int msg_type,
			     struct nft_set *set)
{
	struct nft_trans *trans;

	trans = nft_trans_alloc(ctx, msg_type, sizeof(struct nft_trans_set));
	if (trans == NULL)
		return -ENOMEM;

	if (msg_type == NFT_MSG_NEWSET && ctx->nla[NFTA_SET_ID] != NULL) {
		nft_trans_set_id(trans) =
			ntohl(nla_get_be32(ctx->nla[NFTA_SET_ID]));
		set->flags |= NFT_SET_INACTIVE;
	}
	nft_trans_set(trans) = set;
	list_add_tail(&trans->list, &ctx->net->nft.commit_list);

	return 0;
}

static int nft_delset(struct nft_ctx *ctx, struct nft_set *set)
{
	int err;

	err = nft_trans_set_add(ctx, NFT_MSG_DELSET, set);
	if (err < 0)
		return err;

	list_del_rcu(&set->list);
	ctx->table->use--;

	return err;
}

/*
 * Tables
 */

static struct nft_table *nft_table_lookup(const struct nft_af_info *afi,
					  const struct nlattr *nla)
{
	struct nft_table *table;

	list_for_each_entry(table, &afi->tables, list) {
		if (!nla_strcmp(nla, table->name))
			return table;
	}
	return NULL;
}

static struct nft_table *nf_tables_table_lookup(const struct nft_af_info *afi,
						const struct nlattr *nla)
{
	struct nft_table *table;

	if (nla == NULL)
		return ERR_PTR(-EINVAL);

	table = nft_table_lookup(afi, nla);
	if (table != NULL)
		return table;

	return ERR_PTR(-ENOENT);
}

static inline u64 nf_tables_alloc_handle(struct nft_table *table)
{
	return ++table->hgenerator;
}

static const struct nf_chain_type *chain_type[AF_MAX][NFT_CHAIN_T_MAX];

static const struct nf_chain_type *
__nf_tables_chain_type_lookup(int family, const struct nlattr *nla)
{
	int i;

	for (i = 0; i < NFT_CHAIN_T_MAX; i++) {
		if (chain_type[family][i] != NULL &&
		    !nla_strcmp(nla, chain_type[family][i]->name))
			return chain_type[family][i];
	}
	return NULL;
}

static const struct nf_chain_type *
nf_tables_chain_type_lookup(const struct nft_af_info *afi,
			    const struct nlattr *nla,
			    bool autoload)
{
	const struct nf_chain_type *type;

	type = __nf_tables_chain_type_lookup(afi->family, nla);
	if (type != NULL)
		return type;
#ifdef CONFIG_MODULES
	if (autoload) {
		nfnl_unlock(NFNL_SUBSYS_NFTABLES);
		request_module("nft-chain-%u-%.*s", afi->family,
			       nla_len(nla), (const char *)nla_data(nla));
		nfnl_lock(NFNL_SUBSYS_NFTABLES);
		type = __nf_tables_chain_type_lookup(afi->family, nla);
		if (type != NULL)
			return ERR_PTR(-EAGAIN);
	}
#endif
	return ERR_PTR(-ENOENT);
}

static const struct nla_policy nft_table_policy[NFTA_TABLE_MAX + 1] = {
	[NFTA_TABLE_NAME]	= { .type = NLA_STRING,
				    .len = NFT_TABLE_MAXNAMELEN - 1 },
	[NFTA_TABLE_FLAGS]	= { .type = NLA_U32 },
};

static int nf_tables_fill_table_info(struct sk_buff *skb, struct net *net,
				     u32 portid, u32 seq, int event, u32 flags,
				     int family, const struct nft_table *table)
{
	struct nlmsghdr *nlh;
	struct nfgenmsg *nfmsg;

	event |= NFNL_SUBSYS_NFTABLES << 8;
	nlh = nlmsg_put(skb, portid, seq, event, sizeof(struct nfgenmsg), flags);
	if (nlh == NULL)
		goto nla_put_failure;

	nfmsg = nlmsg_data(nlh);
	nfmsg->nfgen_family	= family;
	nfmsg->version		= NFNETLINK_V0;
	nfmsg->res_id		= htons(net->nft.base_seq & 0xffff);

	if (nla_put_string(skb, NFTA_TABLE_NAME, table->name) ||
	    nla_put_be32(skb, NFTA_TABLE_FLAGS, htonl(table->flags)) ||
	    nla_put_be32(skb, NFTA_TABLE_USE, htonl(table->use)))
		goto nla_put_failure;

	nlmsg_end(skb, nlh);
	return 0;

nla_put_failure:
	nlmsg_trim(skb, nlh);
	return -1;
}

static int nf_tables_table_notify(const struct nft_ctx *ctx, int event)
{
	struct sk_buff *skb;
	int err;

	if (!ctx->report &&
	    !nfnetlink_has_listeners(ctx->net, NFNLGRP_NFTABLES))
		return 0;

	err = -ENOBUFS;
	skb = nlmsg_new(NLMSG_GOODSIZE, GFP_KERNEL);
	if (skb == NULL)
		goto err;

	err = nf_tables_fill_table_info(skb, ctx->net, ctx->portid, ctx->seq,
					event, 0, ctx->afi->family, ctx->table);
	if (err < 0) {
		kfree_skb(skb);
		goto err;
	}

	err = nfnetlink_send(skb, ctx->net, ctx->portid, NFNLGRP_NFTABLES,
			     ctx->report, GFP_KERNEL);
err:
	if (err < 0) {
		nfnetlink_set_err(ctx->net, ctx->portid, NFNLGRP_NFTABLES,
				  err);
	}
	return err;
}

static int nf_tables_dump_tables(struct sk_buff *skb,
				 struct netlink_callback *cb)
{
	const struct nfgenmsg *nfmsg = nlmsg_data(cb->nlh);
	const struct nft_af_info *afi;
	const struct nft_table *table;
	unsigned int idx = 0, s_idx = cb->args[0];
	struct net *net = sock_net(skb->sk);
	int family = nfmsg->nfgen_family;

	rcu_read_lock();
	cb->seq = net->nft.base_seq;

	list_for_each_entry_rcu(afi, &net->nft.af_info, list) {
		if (family != NFPROTO_UNSPEC && family != afi->family)
			continue;

		list_for_each_entry_rcu(table, &afi->tables, list) {
			if (idx < s_idx)
				goto cont;
			if (idx > s_idx)
				memset(&cb->args[1], 0,
				       sizeof(cb->args) - sizeof(cb->args[0]));
			if (nf_tables_fill_table_info(skb, net,
						      NETLINK_CB(cb->skb).portid,
						      cb->nlh->nlmsg_seq,
						      NFT_MSG_NEWTABLE,
						      NLM_F_MULTI,
						      afi->family, table) < 0)
				goto done;

			nl_dump_check_consistent(cb, nlmsg_hdr(skb));
cont:
			idx++;
		}
	}
done:
	rcu_read_unlock();
	cb->args[0] = idx;
	return skb->len;
}

static int nf_tables_gettable(struct sock *nlsk, struct sk_buff *skb,
			      const struct nlmsghdr *nlh,
			      const struct nlattr * const nla[])
{
	const struct nfgenmsg *nfmsg = nlmsg_data(nlh);
	const struct nft_af_info *afi;
	const struct nft_table *table;
	struct sk_buff *skb2;
	struct net *net = sock_net(skb->sk);
	int family = nfmsg->nfgen_family;
	int err;

	if (nlh->nlmsg_flags & NLM_F_DUMP) {
		struct netlink_dump_control c = {
			.dump = nf_tables_dump_tables,
		};
		return netlink_dump_start(nlsk, skb, nlh, &c);
	}

	afi = nf_tables_afinfo_lookup(net, family, false);
	if (IS_ERR(afi))
		return PTR_ERR(afi);

	table = nf_tables_table_lookup(afi, nla[NFTA_TABLE_NAME]);
	if (IS_ERR(table))
		return PTR_ERR(table);
	if (table->flags & NFT_TABLE_INACTIVE)
		return -ENOENT;

	skb2 = alloc_skb(NLMSG_GOODSIZE, GFP_KERNEL);
	if (!skb2)
		return -ENOMEM;

	err = nf_tables_fill_table_info(skb2, net, NETLINK_CB(skb).portid,
					nlh->nlmsg_seq, NFT_MSG_NEWTABLE, 0,
					family, table);
	if (err < 0)
		goto err;

	return nlmsg_unicast(nlsk, skb2, NETLINK_CB(skb).portid);

err:
	kfree_skb(skb2);
	return err;
}

static int nf_tables_table_enable(const struct nft_af_info *afi,
				  struct nft_table *table)
{
	struct nft_chain *chain;
	int err, i = 0;

	list_for_each_entry(chain, &table->chains, list) {
		if (!(chain->flags & NFT_BASE_CHAIN))
			continue;

		err = nf_register_hooks(nft_base_chain(chain)->ops, afi->nops);
		if (err < 0)
			goto err;

		i++;
	}
	return 0;
err:
	list_for_each_entry(chain, &table->chains, list) {
		if (!(chain->flags & NFT_BASE_CHAIN))
			continue;

		if (i-- <= 0)
			break;

		nf_unregister_hooks(nft_base_chain(chain)->ops, afi->nops);
	}
	return err;
}

static void nf_tables_table_disable(const struct nft_af_info *afi,
				   struct nft_table *table)
{
	struct nft_chain *chain;

	list_for_each_entry(chain, &table->chains, list) {
		if (chain->flags & NFT_BASE_CHAIN)
			nf_unregister_hooks(nft_base_chain(chain)->ops,
					    afi->nops);
	}
}

static int nf_tables_updtable(struct nft_ctx *ctx)
{
	struct nft_trans *trans;
	u32 flags;
	int ret = 0;

	if (!ctx->nla[NFTA_TABLE_FLAGS])
		return 0;

	flags = ntohl(nla_get_be32(ctx->nla[NFTA_TABLE_FLAGS]));
	if (flags & ~NFT_TABLE_F_DORMANT)
		return -EINVAL;

	if (flags == ctx->table->flags)
		return 0;

	trans = nft_trans_alloc(ctx, NFT_MSG_NEWTABLE,
				sizeof(struct nft_trans_table));
	if (trans == NULL)
		return -ENOMEM;

	if ((flags & NFT_TABLE_F_DORMANT) &&
	    !(ctx->table->flags & NFT_TABLE_F_DORMANT)) {
		nft_trans_table_enable(trans) = false;
	} else if (!(flags & NFT_TABLE_F_DORMANT) &&
		   ctx->table->flags & NFT_TABLE_F_DORMANT) {
		ret = nf_tables_table_enable(ctx->afi, ctx->table);
		if (ret >= 0) {
			ctx->table->flags &= ~NFT_TABLE_F_DORMANT;
			nft_trans_table_enable(trans) = true;
		}
	}
	if (ret < 0)
		goto err;

	nft_trans_table_update(trans) = true;
	list_add_tail(&trans->list, &ctx->net->nft.commit_list);
	return 0;
err:
	nft_trans_destroy(trans);
	return ret;
}

static int nf_tables_newtable(struct sock *nlsk, struct sk_buff *skb,
			      const struct nlmsghdr *nlh,
			      const struct nlattr * const nla[])
{
	const struct nfgenmsg *nfmsg = nlmsg_data(nlh);
	const struct nlattr *name;
	struct nft_af_info *afi;
	struct nft_table *table;
	struct net *net = sock_net(skb->sk);
	int family = nfmsg->nfgen_family;
	u32 flags = 0;
	struct nft_ctx ctx;
	int err;

	afi = nf_tables_afinfo_lookup(net, family, true);
	if (IS_ERR(afi))
		return PTR_ERR(afi);

	name = nla[NFTA_TABLE_NAME];
	table = nf_tables_table_lookup(afi, name);
	if (IS_ERR(table)) {
		if (PTR_ERR(table) != -ENOENT)
			return PTR_ERR(table);
		table = NULL;
	}

	if (table != NULL) {
		if (table->flags & NFT_TABLE_INACTIVE)
			return -ENOENT;
		if (nlh->nlmsg_flags & NLM_F_EXCL)
			return -EEXIST;
		if (nlh->nlmsg_flags & NLM_F_REPLACE)
			return -EOPNOTSUPP;

		nft_ctx_init(&ctx, skb, nlh, afi, table, NULL, nla);
		return nf_tables_updtable(&ctx);
	}

	if (nla[NFTA_TABLE_FLAGS]) {
		flags = ntohl(nla_get_be32(nla[NFTA_TABLE_FLAGS]));
		if (flags & ~NFT_TABLE_F_DORMANT)
			return -EINVAL;
	}

	if (!try_module_get(afi->owner))
		return -EAFNOSUPPORT;

	err = -ENOMEM;
	table = kzalloc(sizeof(*table), GFP_KERNEL);
	if (table == NULL)
		goto err1;

	nla_strlcpy(table->name, name, NFT_TABLE_MAXNAMELEN);
	INIT_LIST_HEAD(&table->chains);
	INIT_LIST_HEAD(&table->sets);
	table->flags = flags;

	nft_ctx_init(&ctx, skb, nlh, afi, table, NULL, nla);
	err = nft_trans_table_add(&ctx, NFT_MSG_NEWTABLE);
	if (err < 0)
		goto err2;

	list_add_tail_rcu(&table->list, &afi->tables);
	return 0;
err2:
	kfree(table);
err1:
	module_put(afi->owner);
	return err;
}

static int nft_flush_table(struct nft_ctx *ctx)
{
	int err;
	struct nft_chain *chain, *nc;
	struct nft_set *set, *ns;

	list_for_each_entry(chain, &ctx->table->chains, list) {
		ctx->chain = chain;

		err = nft_delrule_by_chain(ctx);
		if (err < 0)
			goto out;
	}

	list_for_each_entry_safe(set, ns, &ctx->table->sets, list) {
		if (set->flags & NFT_SET_ANONYMOUS &&
		    !list_empty(&set->bindings))
			continue;

		err = nft_delset(ctx, set);
		if (err < 0)
			goto out;
	}

	list_for_each_entry_safe(chain, nc, &ctx->table->chains, list) {
		ctx->chain = chain;

		err = nft_delchain(ctx);
		if (err < 0)
			goto out;
	}

	err = nft_deltable(ctx);
out:
	return err;
}

static int nft_flush(struct nft_ctx *ctx, int family)
{
	struct nft_af_info *afi;
	struct nft_table *table, *nt;
	const struct nlattr * const *nla = ctx->nla;
	int err = 0;

	list_for_each_entry(afi, &ctx->net->nft.af_info, list) {
		if (family != AF_UNSPEC && afi->family != family)
			continue;

		ctx->afi = afi;
		list_for_each_entry_safe(table, nt, &afi->tables, list) {
			if (nla[NFTA_TABLE_NAME] &&
			    nla_strcmp(nla[NFTA_TABLE_NAME], table->name) != 0)
				continue;

			ctx->table = table;

			err = nft_flush_table(ctx);
			if (err < 0)
				goto out;
		}
	}
out:
	return err;
}

static int nf_tables_deltable(struct sock *nlsk, struct sk_buff *skb,
			      const struct nlmsghdr *nlh,
			      const struct nlattr * const nla[])
{
	const struct nfgenmsg *nfmsg = nlmsg_data(nlh);
	struct nft_af_info *afi;
	struct nft_table *table;
	struct net *net = sock_net(skb->sk);
	int family = nfmsg->nfgen_family;
	struct nft_ctx ctx;

	nft_ctx_init(&ctx, skb, nlh, NULL, NULL, NULL, nla);
	if (family == AF_UNSPEC || nla[NFTA_TABLE_NAME] == NULL)
		return nft_flush(&ctx, family);

	afi = nf_tables_afinfo_lookup(net, family, false);
	if (IS_ERR(afi))
		return PTR_ERR(afi);

	table = nf_tables_table_lookup(afi, nla[NFTA_TABLE_NAME]);
	if (IS_ERR(table))
		return PTR_ERR(table);
	if (table->flags & NFT_TABLE_INACTIVE)
		return -ENOENT;

	ctx.afi = afi;
	ctx.table = table;

	return nft_flush_table(&ctx);
}

static void nf_tables_table_destroy(struct nft_ctx *ctx)
{
	BUG_ON(ctx->table->use > 0);

	kfree(ctx->table);
	module_put(ctx->afi->owner);
}

int nft_register_chain_type(const struct nf_chain_type *ctype)
{
	int err = 0;

	nfnl_lock(NFNL_SUBSYS_NFTABLES);
	if (chain_type[ctype->family][ctype->type] != NULL) {
		err = -EBUSY;
		goto out;
	}
	chain_type[ctype->family][ctype->type] = ctype;
out:
	nfnl_unlock(NFNL_SUBSYS_NFTABLES);
	return err;
}
EXPORT_SYMBOL_GPL(nft_register_chain_type);

void nft_unregister_chain_type(const struct nf_chain_type *ctype)
{
	nfnl_lock(NFNL_SUBSYS_NFTABLES);
	chain_type[ctype->family][ctype->type] = NULL;
	nfnl_unlock(NFNL_SUBSYS_NFTABLES);
}
EXPORT_SYMBOL_GPL(nft_unregister_chain_type);

/*
 * Chains
 */

static struct nft_chain *
nf_tables_chain_lookup_byhandle(const struct nft_table *table, u64 handle)
{
	struct nft_chain *chain;

	list_for_each_entry(chain, &table->chains, list) {
		if (chain->handle == handle)
			return chain;
	}

	return ERR_PTR(-ENOENT);
}

static struct nft_chain *nf_tables_chain_lookup(const struct nft_table *table,
						const struct nlattr *nla)
{
	struct nft_chain *chain;

	if (nla == NULL)
		return ERR_PTR(-EINVAL);

	list_for_each_entry(chain, &table->chains, list) {
		if (!nla_strcmp(nla, chain->name))
			return chain;
	}

	return ERR_PTR(-ENOENT);
}

static const struct nla_policy nft_chain_policy[NFTA_CHAIN_MAX + 1] = {
	[NFTA_CHAIN_TABLE]	= { .type = NLA_STRING },
	[NFTA_CHAIN_HANDLE]	= { .type = NLA_U64 },
	[NFTA_CHAIN_NAME]	= { .type = NLA_STRING,
				    .len = NFT_CHAIN_MAXNAMELEN - 1 },
	[NFTA_CHAIN_HOOK]	= { .type = NLA_NESTED },
	[NFTA_CHAIN_POLICY]	= { .type = NLA_U32 },
	[NFTA_CHAIN_TYPE]	= { .type = NLA_STRING },
	[NFTA_CHAIN_COUNTERS]	= { .type = NLA_NESTED },
};

static const struct nla_policy nft_hook_policy[NFTA_HOOK_MAX + 1] = {
	[NFTA_HOOK_HOOKNUM]	= { .type = NLA_U32 },
	[NFTA_HOOK_PRIORITY]	= { .type = NLA_U32 },
};

static int nft_dump_stats(struct sk_buff *skb, struct nft_stats __percpu *stats)
{
	struct nft_stats *cpu_stats, total;
	struct nlattr *nest;
	unsigned int seq;
	u64 pkts, bytes;
	int cpu;

	memset(&total, 0, sizeof(total));
	for_each_possible_cpu(cpu) {
		cpu_stats = per_cpu_ptr(stats, cpu);
		do {
			seq = u64_stats_fetch_begin_irq(&cpu_stats->syncp);
			pkts = cpu_stats->pkts;
			bytes = cpu_stats->bytes;
		} while (u64_stats_fetch_retry_irq(&cpu_stats->syncp, seq));
		total.pkts += pkts;
		total.bytes += bytes;
	}
	nest = nla_nest_start(skb, NFTA_CHAIN_COUNTERS);
	if (nest == NULL)
		goto nla_put_failure;

	if (nla_put_be64(skb, NFTA_COUNTER_PACKETS, cpu_to_be64(total.pkts)) ||
	    nla_put_be64(skb, NFTA_COUNTER_BYTES, cpu_to_be64(total.bytes)))
		goto nla_put_failure;

	nla_nest_end(skb, nest);
	return 0;

nla_put_failure:
	return -ENOSPC;
}

static int nf_tables_fill_chain_info(struct sk_buff *skb, struct net *net,
				     u32 portid, u32 seq, int event, u32 flags,
				     int family, const struct nft_table *table,
				     const struct nft_chain *chain)
{
	struct nlmsghdr *nlh;
	struct nfgenmsg *nfmsg;

	event |= NFNL_SUBSYS_NFTABLES << 8;
	nlh = nlmsg_put(skb, portid, seq, event, sizeof(struct nfgenmsg), flags);
	if (nlh == NULL)
		goto nla_put_failure;

	nfmsg = nlmsg_data(nlh);
	nfmsg->nfgen_family	= family;
	nfmsg->version		= NFNETLINK_V0;
	nfmsg->res_id		= htons(net->nft.base_seq & 0xffff);

	if (nla_put_string(skb, NFTA_CHAIN_TABLE, table->name))
		goto nla_put_failure;
	if (nla_put_be64(skb, NFTA_CHAIN_HANDLE, cpu_to_be64(chain->handle)))
		goto nla_put_failure;
	if (nla_put_string(skb, NFTA_CHAIN_NAME, chain->name))
		goto nla_put_failure;

	if (chain->flags & NFT_BASE_CHAIN) {
		const struct nft_base_chain *basechain = nft_base_chain(chain);
		const struct nf_hook_ops *ops = &basechain->ops[0];
		struct nlattr *nest;

		nest = nla_nest_start(skb, NFTA_CHAIN_HOOK);
		if (nest == NULL)
			goto nla_put_failure;
		if (nla_put_be32(skb, NFTA_HOOK_HOOKNUM, htonl(ops->hooknum)))
			goto nla_put_failure;
		if (nla_put_be32(skb, NFTA_HOOK_PRIORITY, htonl(ops->priority)))
			goto nla_put_failure;
		nla_nest_end(skb, nest);

		if (nla_put_be32(skb, NFTA_CHAIN_POLICY,
				 htonl(basechain->policy)))
			goto nla_put_failure;

		if (nla_put_string(skb, NFTA_CHAIN_TYPE, basechain->type->name))
			goto nla_put_failure;

		if (nft_dump_stats(skb, nft_base_chain(chain)->stats))
			goto nla_put_failure;
	}

	if (nla_put_be32(skb, NFTA_CHAIN_USE, htonl(chain->use)))
		goto nla_put_failure;

	nlmsg_end(skb, nlh);
	return 0;

nla_put_failure:
	nlmsg_trim(skb, nlh);
	return -1;
}

static int nf_tables_chain_notify(const struct nft_ctx *ctx, int event)
{
	struct sk_buff *skb;
	int err;

	if (!ctx->report &&
	    !nfnetlink_has_listeners(ctx->net, NFNLGRP_NFTABLES))
		return 0;

	err = -ENOBUFS;
	skb = nlmsg_new(NLMSG_GOODSIZE, GFP_KERNEL);
	if (skb == NULL)
		goto err;

	err = nf_tables_fill_chain_info(skb, ctx->net, ctx->portid, ctx->seq,
					event, 0, ctx->afi->family, ctx->table,
					ctx->chain);
	if (err < 0) {
		kfree_skb(skb);
		goto err;
	}

	err = nfnetlink_send(skb, ctx->net, ctx->portid, NFNLGRP_NFTABLES,
			     ctx->report, GFP_KERNEL);
err:
	if (err < 0) {
		nfnetlink_set_err(ctx->net, ctx->portid, NFNLGRP_NFTABLES,
				  err);
	}
	return err;
}

static int nf_tables_dump_chains(struct sk_buff *skb,
				 struct netlink_callback *cb)
{
	const struct nfgenmsg *nfmsg = nlmsg_data(cb->nlh);
	const struct nft_af_info *afi;
	const struct nft_table *table;
	const struct nft_chain *chain;
	unsigned int idx = 0, s_idx = cb->args[0];
	struct net *net = sock_net(skb->sk);
	int family = nfmsg->nfgen_family;

	rcu_read_lock();
	cb->seq = net->nft.base_seq;

	list_for_each_entry_rcu(afi, &net->nft.af_info, list) {
		if (family != NFPROTO_UNSPEC && family != afi->family)
			continue;

		list_for_each_entry_rcu(table, &afi->tables, list) {
			list_for_each_entry_rcu(chain, &table->chains, list) {
				if (idx < s_idx)
					goto cont;
				if (idx > s_idx)
					memset(&cb->args[1], 0,
					       sizeof(cb->args) - sizeof(cb->args[0]));
				if (nf_tables_fill_chain_info(skb, net,
							      NETLINK_CB(cb->skb).portid,
							      cb->nlh->nlmsg_seq,
							      NFT_MSG_NEWCHAIN,
							      NLM_F_MULTI,
							      afi->family, table, chain) < 0)
					goto done;

				nl_dump_check_consistent(cb, nlmsg_hdr(skb));
cont:
				idx++;
			}
		}
	}
done:
	rcu_read_unlock();
	cb->args[0] = idx;
	return skb->len;
}

static int nf_tables_getchain(struct sock *nlsk, struct sk_buff *skb,
			      const struct nlmsghdr *nlh,
			      const struct nlattr * const nla[])
{
	const struct nfgenmsg *nfmsg = nlmsg_data(nlh);
	const struct nft_af_info *afi;
	const struct nft_table *table;
	const struct nft_chain *chain;
	struct sk_buff *skb2;
	struct net *net = sock_net(skb->sk);
	int family = nfmsg->nfgen_family;
	int err;

	if (nlh->nlmsg_flags & NLM_F_DUMP) {
		struct netlink_dump_control c = {
			.dump = nf_tables_dump_chains,
		};
		return netlink_dump_start(nlsk, skb, nlh, &c);
	}

	afi = nf_tables_afinfo_lookup(net, family, false);
	if (IS_ERR(afi))
		return PTR_ERR(afi);

	table = nf_tables_table_lookup(afi, nla[NFTA_CHAIN_TABLE]);
	if (IS_ERR(table))
		return PTR_ERR(table);
	if (table->flags & NFT_TABLE_INACTIVE)
		return -ENOENT;

	chain = nf_tables_chain_lookup(table, nla[NFTA_CHAIN_NAME]);
	if (IS_ERR(chain))
		return PTR_ERR(chain);
	if (chain->flags & NFT_CHAIN_INACTIVE)
		return -ENOENT;

	skb2 = alloc_skb(NLMSG_GOODSIZE, GFP_KERNEL);
	if (!skb2)
		return -ENOMEM;

	err = nf_tables_fill_chain_info(skb2, net, NETLINK_CB(skb).portid,
					nlh->nlmsg_seq, NFT_MSG_NEWCHAIN, 0,
					family, table, chain);
	if (err < 0)
		goto err;

	return nlmsg_unicast(nlsk, skb2, NETLINK_CB(skb).portid);

err:
	kfree_skb(skb2);
	return err;
}

static const struct nla_policy nft_counter_policy[NFTA_COUNTER_MAX + 1] = {
	[NFTA_COUNTER_PACKETS]	= { .type = NLA_U64 },
	[NFTA_COUNTER_BYTES]	= { .type = NLA_U64 },
};

static struct nft_stats __percpu *nft_stats_alloc(const struct nlattr *attr)
{
	struct nlattr *tb[NFTA_COUNTER_MAX+1];
	struct nft_stats __percpu *newstats;
	struct nft_stats *stats;
	int err;

	err = nla_parse_nested(tb, NFTA_COUNTER_MAX, attr, nft_counter_policy);
	if (err < 0)
		return ERR_PTR(err);

	if (!tb[NFTA_COUNTER_BYTES] || !tb[NFTA_COUNTER_PACKETS])
		return ERR_PTR(-EINVAL);

	newstats = netdev_alloc_pcpu_stats(struct nft_stats);
	if (newstats == NULL)
		return ERR_PTR(-ENOMEM);

	/* Restore old counters on this cpu, no problem. Per-cpu statistics
	 * are not exposed to userspace.
	 */
	preempt_disable();
	stats = this_cpu_ptr(newstats);
	stats->bytes = be64_to_cpu(nla_get_be64(tb[NFTA_COUNTER_BYTES]));
	stats->pkts = be64_to_cpu(nla_get_be64(tb[NFTA_COUNTER_PACKETS]));
	preempt_enable();

	return newstats;
}

static void nft_chain_stats_replace(struct nft_base_chain *chain,
				    struct nft_stats __percpu *newstats)
{
	if (newstats == NULL)
		return;

	if (chain->stats) {
		struct nft_stats __percpu *oldstats =
				nft_dereference(chain->stats);

		rcu_assign_pointer(chain->stats, newstats);
		synchronize_rcu();
		free_percpu(oldstats);
	} else
		rcu_assign_pointer(chain->stats, newstats);
}

static void nf_tables_chain_destroy(struct nft_chain *chain)
{
	BUG_ON(chain->use > 0);

	if (chain->flags & NFT_BASE_CHAIN) {
		module_put(nft_base_chain(chain)->type->owner);
		free_percpu(nft_base_chain(chain)->stats);
		kfree(nft_base_chain(chain));
	} else {
		kfree(chain);
	}
}

static int nf_tables_newchain(struct sock *nlsk, struct sk_buff *skb,
			      const struct nlmsghdr *nlh,
			      const struct nlattr * const nla[])
{
	const struct nfgenmsg *nfmsg = nlmsg_data(nlh);
	const struct nlattr * uninitialized_var(name);
	struct nft_af_info *afi;
	struct nft_table *table;
	struct nft_chain *chain;
	struct nft_base_chain *basechain = NULL;
	struct nlattr *ha[NFTA_HOOK_MAX + 1];
	struct net *net = sock_net(skb->sk);
	int family = nfmsg->nfgen_family;
	u8 policy = NF_ACCEPT;
	u64 handle = 0;
	unsigned int i;
	struct nft_stats __percpu *stats;
	int err;
	bool create;
	struct nft_ctx ctx;

	create = nlh->nlmsg_flags & NLM_F_CREATE ? true : false;

	afi = nf_tables_afinfo_lookup(net, family, true);
	if (IS_ERR(afi))
		return PTR_ERR(afi);

	table = nf_tables_table_lookup(afi, nla[NFTA_CHAIN_TABLE]);
	if (IS_ERR(table))
		return PTR_ERR(table);

	chain = NULL;
	name = nla[NFTA_CHAIN_NAME];

	if (nla[NFTA_CHAIN_HANDLE]) {
		handle = be64_to_cpu(nla_get_be64(nla[NFTA_CHAIN_HANDLE]));
		chain = nf_tables_chain_lookup_byhandle(table, handle);
		if (IS_ERR(chain))
			return PTR_ERR(chain);
	} else {
		chain = nf_tables_chain_lookup(table, name);
		if (IS_ERR(chain)) {
			if (PTR_ERR(chain) != -ENOENT)
				return PTR_ERR(chain);
			chain = NULL;
		}
	}

	if (nla[NFTA_CHAIN_POLICY]) {
		if ((chain != NULL &&
		    !(chain->flags & NFT_BASE_CHAIN)))
			return -EOPNOTSUPP;

		if (chain == NULL &&
		    nla[NFTA_CHAIN_HOOK] == NULL)
			return -EOPNOTSUPP;

		policy = ntohl(nla_get_be32(nla[NFTA_CHAIN_POLICY]));
		switch (policy) {
		case NF_DROP:
		case NF_ACCEPT:
			break;
		default:
			return -EINVAL;
		}
	}

	if (chain != NULL) {
		struct nft_stats *stats = NULL;
		struct nft_trans *trans;

		if (chain->flags & NFT_CHAIN_INACTIVE)
			return -ENOENT;
		if (nlh->nlmsg_flags & NLM_F_EXCL)
			return -EEXIST;
		if (nlh->nlmsg_flags & NLM_F_REPLACE)
			return -EOPNOTSUPP;

		if (nla[NFTA_CHAIN_HANDLE] && name &&
		    !IS_ERR(nf_tables_chain_lookup(table, nla[NFTA_CHAIN_NAME])))
			return -EEXIST;

		if (nla[NFTA_CHAIN_COUNTERS]) {
			if (!(chain->flags & NFT_BASE_CHAIN))
				return -EOPNOTSUPP;

			stats = nft_stats_alloc(nla[NFTA_CHAIN_COUNTERS]);
			if (IS_ERR(stats))
				return PTR_ERR(stats);
		}

		nft_ctx_init(&ctx, skb, nlh, afi, table, chain, nla);
		trans = nft_trans_alloc(&ctx, NFT_MSG_NEWCHAIN,
					sizeof(struct nft_trans_chain));
		if (trans == NULL) {
			free_percpu(stats);
			return -ENOMEM;
		}

		nft_trans_chain_stats(trans) = stats;
		nft_trans_chain_update(trans) = true;

		if (nla[NFTA_CHAIN_POLICY])
			nft_trans_chain_policy(trans) = policy;
		else
			nft_trans_chain_policy(trans) = -1;

		if (nla[NFTA_CHAIN_HANDLE] && name) {
			nla_strlcpy(nft_trans_chain_name(trans), name,
				    NFT_CHAIN_MAXNAMELEN);
		}
		list_add_tail(&trans->list, &net->nft.commit_list);
		return 0;
	}

	if (table->use == UINT_MAX)
		return -EOVERFLOW;

	if (nla[NFTA_CHAIN_HOOK]) {
		const struct nf_chain_type *type;
		struct nf_hook_ops *ops;
		nf_hookfn *hookfn;
		u32 hooknum, priority;

		type = chain_type[family][NFT_CHAIN_T_DEFAULT];
		if (nla[NFTA_CHAIN_TYPE]) {
			type = nf_tables_chain_type_lookup(afi,
							   nla[NFTA_CHAIN_TYPE],
							   create);
			if (IS_ERR(type))
				return PTR_ERR(type);
		}

		err = nla_parse_nested(ha, NFTA_HOOK_MAX, nla[NFTA_CHAIN_HOOK],
				       nft_hook_policy);
		if (err < 0)
			return err;
		if (ha[NFTA_HOOK_HOOKNUM] == NULL ||
		    ha[NFTA_HOOK_PRIORITY] == NULL)
			return -EINVAL;

		hooknum = ntohl(nla_get_be32(ha[NFTA_HOOK_HOOKNUM]));
		if (hooknum >= afi->nhooks)
			return -EINVAL;
		priority = ntohl(nla_get_be32(ha[NFTA_HOOK_PRIORITY]));

		if (!(type->hook_mask & (1 << hooknum)))
			return -EOPNOTSUPP;
		if (!try_module_get(type->owner))
			return -ENOENT;
		hookfn = type->hooks[hooknum];

		basechain = kzalloc(sizeof(*basechain), GFP_KERNEL);
		if (basechain == NULL) {
			module_put(type->owner);
			return -ENOMEM;
		}

		if (nla[NFTA_CHAIN_COUNTERS]) {
			stats = nft_stats_alloc(nla[NFTA_CHAIN_COUNTERS]);
			if (IS_ERR(stats)) {
				module_put(type->owner);
				kfree(basechain);
				return PTR_ERR(stats);
			}
			basechain->stats = stats;
		} else {
			stats = netdev_alloc_pcpu_stats(struct nft_stats);
			if (stats == NULL) {
				module_put(type->owner);
				kfree(basechain);
				return -ENOMEM;
			}
			rcu_assign_pointer(basechain->stats, stats);
		}

		write_pnet(&basechain->pnet, net);
		basechain->type = type;
		chain = &basechain->chain;

		for (i = 0; i < afi->nops; i++) {
			ops = &basechain->ops[i];
			ops->pf		= family;
			ops->owner	= afi->owner;
			ops->hooknum	= hooknum;
			ops->priority	= priority;
			ops->priv	= chain;
			ops->hook	= afi->hooks[ops->hooknum];
			if (hookfn)
				ops->hook = hookfn;
			if (afi->hook_ops_init)
				afi->hook_ops_init(ops, i);
		}

		chain->flags |= NFT_BASE_CHAIN;
		basechain->policy = policy;
	} else {
		chain = kzalloc(sizeof(*chain), GFP_KERNEL);
		if (chain == NULL)
			return -ENOMEM;
	}

	INIT_LIST_HEAD(&chain->rules);
	chain->handle = nf_tables_alloc_handle(table);
	chain->table = table;
	nla_strlcpy(chain->name, name, NFT_CHAIN_MAXNAMELEN);

	if (!(table->flags & NFT_TABLE_F_DORMANT) &&
	    chain->flags & NFT_BASE_CHAIN) {
		err = nf_register_hooks(nft_base_chain(chain)->ops, afi->nops);
		if (err < 0)
			goto err1;
	}

	nft_ctx_init(&ctx, skb, nlh, afi, table, chain, nla);
	err = nft_trans_chain_add(&ctx, NFT_MSG_NEWCHAIN);
	if (err < 0)
		goto err2;

	table->use++;
	list_add_tail_rcu(&chain->list, &table->chains);
	return 0;
err2:
	nf_tables_unregister_hooks(table, chain, afi->nops);
err1:
	nf_tables_chain_destroy(chain);
	return err;
}

static int nf_tables_delchain(struct sock *nlsk, struct sk_buff *skb,
			      const struct nlmsghdr *nlh,
			      const struct nlattr * const nla[])
{
	const struct nfgenmsg *nfmsg = nlmsg_data(nlh);
	struct nft_af_info *afi;
	struct nft_table *table;
	struct nft_chain *chain;
	struct net *net = sock_net(skb->sk);
	int family = nfmsg->nfgen_family;
	struct nft_ctx ctx;

	afi = nf_tables_afinfo_lookup(net, family, false);
	if (IS_ERR(afi))
		return PTR_ERR(afi);

	table = nf_tables_table_lookup(afi, nla[NFTA_CHAIN_TABLE]);
	if (IS_ERR(table))
		return PTR_ERR(table);
	if (table->flags & NFT_TABLE_INACTIVE)
		return -ENOENT;

	chain = nf_tables_chain_lookup(table, nla[NFTA_CHAIN_NAME]);
	if (IS_ERR(chain))
		return PTR_ERR(chain);
	if (chain->flags & NFT_CHAIN_INACTIVE)
		return -ENOENT;
	if (chain->use > 0)
		return -EBUSY;

	nft_ctx_init(&ctx, skb, nlh, afi, table, chain, nla);

	return nft_delchain(&ctx);
}

/*
 * Expressions
 */

/**
 *	nft_register_expr - register nf_tables expr type
 *	@ops: expr type
 *
 *	Registers the expr type for use with nf_tables. Returns zero on
 *	success or a negative errno code otherwise.
 */
int nft_register_expr(struct nft_expr_type *type)
{
	nfnl_lock(NFNL_SUBSYS_NFTABLES);
	if (type->family == NFPROTO_UNSPEC)
		list_add_tail_rcu(&type->list, &nf_tables_expressions);
	else
		list_add_rcu(&type->list, &nf_tables_expressions);
	nfnl_unlock(NFNL_SUBSYS_NFTABLES);
	return 0;
}
EXPORT_SYMBOL_GPL(nft_register_expr);

/**
 *	nft_unregister_expr - unregister nf_tables expr type
 *	@ops: expr type
 *
 * 	Unregisters the expr typefor use with nf_tables.
 */
void nft_unregister_expr(struct nft_expr_type *type)
{
	nfnl_lock(NFNL_SUBSYS_NFTABLES);
	list_del_rcu(&type->list);
	nfnl_unlock(NFNL_SUBSYS_NFTABLES);
}
EXPORT_SYMBOL_GPL(nft_unregister_expr);

static const struct nft_expr_type *__nft_expr_type_get(u8 family,
						       struct nlattr *nla)
{
	const struct nft_expr_type *type;

	list_for_each_entry(type, &nf_tables_expressions, list) {
		if (!nla_strcmp(nla, type->name) &&
		    (!type->family || type->family == family))
			return type;
	}
	return NULL;
}

static const struct nft_expr_type *nft_expr_type_get(u8 family,
						     struct nlattr *nla)
{
	const struct nft_expr_type *type;

	if (nla == NULL)
		return ERR_PTR(-EINVAL);

	type = __nft_expr_type_get(family, nla);
	if (type != NULL && try_module_get(type->owner))
		return type;

#ifdef CONFIG_MODULES
	if (type == NULL) {
		nfnl_unlock(NFNL_SUBSYS_NFTABLES);
		request_module("nft-expr-%u-%.*s", family,
			       nla_len(nla), (char *)nla_data(nla));
		nfnl_lock(NFNL_SUBSYS_NFTABLES);
		if (__nft_expr_type_get(family, nla))
			return ERR_PTR(-EAGAIN);

		nfnl_unlock(NFNL_SUBSYS_NFTABLES);
		request_module("nft-expr-%.*s",
			       nla_len(nla), (char *)nla_data(nla));
		nfnl_lock(NFNL_SUBSYS_NFTABLES);
		if (__nft_expr_type_get(family, nla))
			return ERR_PTR(-EAGAIN);
	}
#endif
	return ERR_PTR(-ENOENT);
}

static const struct nla_policy nft_expr_policy[NFTA_EXPR_MAX + 1] = {
	[NFTA_EXPR_NAME]	= { .type = NLA_STRING },
	[NFTA_EXPR_DATA]	= { .type = NLA_NESTED },
};

static int nf_tables_fill_expr_info(struct sk_buff *skb,
				    const struct nft_expr *expr)
{
	if (nla_put_string(skb, NFTA_EXPR_NAME, expr->ops->type->name))
		goto nla_put_failure;

	if (expr->ops->dump) {
		struct nlattr *data = nla_nest_start(skb, NFTA_EXPR_DATA);
		if (data == NULL)
			goto nla_put_failure;
		if (expr->ops->dump(skb, expr) < 0)
			goto nla_put_failure;
		nla_nest_end(skb, data);
	}

	return skb->len;

nla_put_failure:
	return -1;
};

int nft_expr_dump(struct sk_buff *skb, unsigned int attr,
		  const struct nft_expr *expr)
{
	struct nlattr *nest;

	nest = nla_nest_start(skb, attr);
	if (!nest)
		goto nla_put_failure;
	if (nf_tables_fill_expr_info(skb, expr) < 0)
		goto nla_put_failure;
	nla_nest_end(skb, nest);
	return 0;

nla_put_failure:
	return -1;
}

struct nft_expr_info {
	const struct nft_expr_ops	*ops;
	struct nlattr			*tb[NFT_EXPR_MAXATTR + 1];
};

static int nf_tables_expr_parse(const struct nft_ctx *ctx,
				const struct nlattr *nla,
				struct nft_expr_info *info)
{
	const struct nft_expr_type *type;
	const struct nft_expr_ops *ops;
	struct nlattr *tb[NFTA_EXPR_MAX + 1];
	int err;

	err = nla_parse_nested(tb, NFTA_EXPR_MAX, nla, nft_expr_policy);
	if (err < 0)
		return err;

	type = nft_expr_type_get(ctx->afi->family, tb[NFTA_EXPR_NAME]);
	if (IS_ERR(type))
		return PTR_ERR(type);

	if (tb[NFTA_EXPR_DATA]) {
		err = nla_parse_nested(info->tb, type->maxattr,
				       tb[NFTA_EXPR_DATA], type->policy);
		if (err < 0)
			goto err1;
	} else
		memset(info->tb, 0, sizeof(info->tb[0]) * (type->maxattr + 1));

	if (type->select_ops != NULL) {
		ops = type->select_ops(ctx,
				       (const struct nlattr * const *)info->tb);
		if (IS_ERR(ops)) {
			err = PTR_ERR(ops);
			goto err1;
		}
	} else
		ops = type->ops;

	info->ops = ops;
	return 0;

err1:
	module_put(type->owner);
	return err;
}

static int nf_tables_newexpr(const struct nft_ctx *ctx,
			     const struct nft_expr_info *info,
			     struct nft_expr *expr)
{
	const struct nft_expr_ops *ops = info->ops;
	int err;

	expr->ops = ops;
	if (ops->init) {
		err = ops->init(ctx, expr, (const struct nlattr **)info->tb);
		if (err < 0)
			goto err1;
	}

	return 0;

err1:
	expr->ops = NULL;
	return err;
}

static void nf_tables_expr_destroy(const struct nft_ctx *ctx,
				   struct nft_expr *expr)
{
	if (expr->ops->destroy)
		expr->ops->destroy(ctx, expr);
	module_put(expr->ops->type->owner);
}

struct nft_expr *nft_expr_init(const struct nft_ctx *ctx,
			       const struct nlattr *nla)
{
	struct nft_expr_info info;
	struct nft_expr *expr;
	int err;

	err = nf_tables_expr_parse(ctx, nla, &info);
	if (err < 0)
		goto err1;

	err = -ENOMEM;
	expr = kzalloc(info.ops->size, GFP_KERNEL);
	if (expr == NULL)
		goto err2;

	err = nf_tables_newexpr(ctx, &info, expr);
	if (err < 0)
		goto err2;

	return expr;
err2:
	module_put(info.ops->type->owner);
err1:
	return ERR_PTR(err);
}

void nft_expr_destroy(const struct nft_ctx *ctx, struct nft_expr *expr)
{
	nf_tables_expr_destroy(ctx, expr);
	kfree(expr);
}

/*
 * Rules
 */

static struct nft_rule *__nf_tables_rule_lookup(const struct nft_chain *chain,
						u64 handle)
{
	struct nft_rule *rule;

	// FIXME: this sucks
	list_for_each_entry(rule, &chain->rules, list) {
		if (handle == rule->handle)
			return rule;
	}

	return ERR_PTR(-ENOENT);
}

static struct nft_rule *nf_tables_rule_lookup(const struct nft_chain *chain,
					      const struct nlattr *nla)
{
	if (nla == NULL)
		return ERR_PTR(-EINVAL);

	return __nf_tables_rule_lookup(chain, be64_to_cpu(nla_get_be64(nla)));
}

static const struct nla_policy nft_rule_policy[NFTA_RULE_MAX + 1] = {
	[NFTA_RULE_TABLE]	= { .type = NLA_STRING },
	[NFTA_RULE_CHAIN]	= { .type = NLA_STRING,
				    .len = NFT_CHAIN_MAXNAMELEN - 1 },
	[NFTA_RULE_HANDLE]	= { .type = NLA_U64 },
	[NFTA_RULE_EXPRESSIONS]	= { .type = NLA_NESTED },
	[NFTA_RULE_COMPAT]	= { .type = NLA_NESTED },
	[NFTA_RULE_POSITION]	= { .type = NLA_U64 },
	[NFTA_RULE_USERDATA]	= { .type = NLA_BINARY,
				    .len = NFT_USERDATA_MAXLEN },
};

static int nf_tables_fill_rule_info(struct sk_buff *skb, struct net *net,
				    u32 portid, u32 seq, int event,
				    u32 flags, int family,
				    const struct nft_table *table,
				    const struct nft_chain *chain,
				    const struct nft_rule *rule)
{
	struct nlmsghdr *nlh;
	struct nfgenmsg *nfmsg;
	const struct nft_expr *expr, *next;
	struct nlattr *list;
	const struct nft_rule *prule;
	int type = event | NFNL_SUBSYS_NFTABLES << 8;

	nlh = nlmsg_put(skb, portid, seq, type, sizeof(struct nfgenmsg),
			flags);
	if (nlh == NULL)
		goto nla_put_failure;

	nfmsg = nlmsg_data(nlh);
	nfmsg->nfgen_family	= family;
	nfmsg->version		= NFNETLINK_V0;
	nfmsg->res_id		= htons(net->nft.base_seq & 0xffff);

	if (nla_put_string(skb, NFTA_RULE_TABLE, table->name))
		goto nla_put_failure;
	if (nla_put_string(skb, NFTA_RULE_CHAIN, chain->name))
		goto nla_put_failure;
	if (nla_put_be64(skb, NFTA_RULE_HANDLE, cpu_to_be64(rule->handle)))
		goto nla_put_failure;

	if ((event != NFT_MSG_DELRULE) && (rule->list.prev != &chain->rules)) {
		prule = list_entry(rule->list.prev, struct nft_rule, list);
		if (nla_put_be64(skb, NFTA_RULE_POSITION,
				 cpu_to_be64(prule->handle)))
			goto nla_put_failure;
	}

	list = nla_nest_start(skb, NFTA_RULE_EXPRESSIONS);
	if (list == NULL)
		goto nla_put_failure;
	nft_rule_for_each_expr(expr, next, rule) {
		if (nft_expr_dump(skb, NFTA_LIST_ELEM, expr) < 0)
			goto nla_put_failure;
	}
	nla_nest_end(skb, list);

	if (rule->udata) {
		struct nft_userdata *udata = nft_userdata(rule);
		if (nla_put(skb, NFTA_RULE_USERDATA, udata->len + 1,
			    udata->data) < 0)
			goto nla_put_failure;
	}

	nlmsg_end(skb, nlh);
	return 0;

nla_put_failure:
	nlmsg_trim(skb, nlh);
	return -1;
}

static int nf_tables_rule_notify(const struct nft_ctx *ctx,
				 const struct nft_rule *rule,
				 int event)
{
	struct sk_buff *skb;
	int err;

	if (!ctx->report &&
	    !nfnetlink_has_listeners(ctx->net, NFNLGRP_NFTABLES))
		return 0;

	err = -ENOBUFS;
	skb = nlmsg_new(NLMSG_GOODSIZE, GFP_KERNEL);
	if (skb == NULL)
		goto err;

	err = nf_tables_fill_rule_info(skb, ctx->net, ctx->portid, ctx->seq,
				       event, 0, ctx->afi->family, ctx->table,
				       ctx->chain, rule);
	if (err < 0) {
		kfree_skb(skb);
		goto err;
	}

	err = nfnetlink_send(skb, ctx->net, ctx->portid, NFNLGRP_NFTABLES,
			     ctx->report, GFP_KERNEL);
err:
	if (err < 0) {
		nfnetlink_set_err(ctx->net, ctx->portid, NFNLGRP_NFTABLES,
				  err);
	}
	return err;
}

static int nf_tables_dump_rules(struct sk_buff *skb,
				struct netlink_callback *cb)
{
	const struct nfgenmsg *nfmsg = nlmsg_data(cb->nlh);
	const struct nft_af_info *afi;
	const struct nft_table *table;
	const struct nft_chain *chain;
	const struct nft_rule *rule;
	unsigned int idx = 0, s_idx = cb->args[0];
	struct net *net = sock_net(skb->sk);
	int family = nfmsg->nfgen_family;

	rcu_read_lock();
	cb->seq = net->nft.base_seq;

	list_for_each_entry_rcu(afi, &net->nft.af_info, list) {
		if (family != NFPROTO_UNSPEC && family != afi->family)
			continue;

		list_for_each_entry_rcu(table, &afi->tables, list) {
			list_for_each_entry_rcu(chain, &table->chains, list) {
				list_for_each_entry_rcu(rule, &chain->rules, list) {
					if (!nft_rule_is_active(net, rule))
						goto cont;
					if (idx < s_idx)
						goto cont;
					if (idx > s_idx)
						memset(&cb->args[1], 0,
						       sizeof(cb->args) - sizeof(cb->args[0]));
					if (nf_tables_fill_rule_info(skb, net, NETLINK_CB(cb->skb).portid,
								      cb->nlh->nlmsg_seq,
								      NFT_MSG_NEWRULE,
								      NLM_F_MULTI | NLM_F_APPEND,
								      afi->family, table, chain, rule) < 0)
						goto done;

					nl_dump_check_consistent(cb, nlmsg_hdr(skb));
cont:
					idx++;
				}
			}
		}
	}
done:
	rcu_read_unlock();

	cb->args[0] = idx;
	return skb->len;
}

static int nf_tables_getrule(struct sock *nlsk, struct sk_buff *skb,
			     const struct nlmsghdr *nlh,
			     const struct nlattr * const nla[])
{
	const struct nfgenmsg *nfmsg = nlmsg_data(nlh);
	const struct nft_af_info *afi;
	const struct nft_table *table;
	const struct nft_chain *chain;
	const struct nft_rule *rule;
	struct sk_buff *skb2;
	struct net *net = sock_net(skb->sk);
	int family = nfmsg->nfgen_family;
	int err;

	if (nlh->nlmsg_flags & NLM_F_DUMP) {
		struct netlink_dump_control c = {
			.dump = nf_tables_dump_rules,
		};
		return netlink_dump_start(nlsk, skb, nlh, &c);
	}

	afi = nf_tables_afinfo_lookup(net, family, false);
	if (IS_ERR(afi))
		return PTR_ERR(afi);

	table = nf_tables_table_lookup(afi, nla[NFTA_RULE_TABLE]);
	if (IS_ERR(table))
		return PTR_ERR(table);
	if (table->flags & NFT_TABLE_INACTIVE)
		return -ENOENT;

	chain = nf_tables_chain_lookup(table, nla[NFTA_RULE_CHAIN]);
	if (IS_ERR(chain))
		return PTR_ERR(chain);
	if (chain->flags & NFT_CHAIN_INACTIVE)
		return -ENOENT;

	rule = nf_tables_rule_lookup(chain, nla[NFTA_RULE_HANDLE]);
	if (IS_ERR(rule))
		return PTR_ERR(rule);

	skb2 = alloc_skb(NLMSG_GOODSIZE, GFP_KERNEL);
	if (!skb2)
		return -ENOMEM;

	err = nf_tables_fill_rule_info(skb2, net, NETLINK_CB(skb).portid,
				       nlh->nlmsg_seq, NFT_MSG_NEWRULE, 0,
				       family, table, chain, rule);
	if (err < 0)
		goto err;

	return nlmsg_unicast(nlsk, skb2, NETLINK_CB(skb).portid);

err:
	kfree_skb(skb2);
	return err;
}

static void nf_tables_rule_destroy(const struct nft_ctx *ctx,
				   struct nft_rule *rule)
{
	struct nft_expr *expr;

	/*
	 * Careful: some expressions might not be initialized in case this
	 * is called on error from nf_tables_newrule().
	 */
	expr = nft_expr_first(rule);
	while (expr->ops && expr != nft_expr_last(rule)) {
		nf_tables_expr_destroy(ctx, expr);
		expr = nft_expr_next(expr);
	}
	kfree(rule);
}

#define NFT_RULE_MAXEXPRS	128

static struct nft_expr_info *info;

static int nf_tables_newrule(struct sock *nlsk, struct sk_buff *skb,
			     const struct nlmsghdr *nlh,
			     const struct nlattr * const nla[])
{
	const struct nfgenmsg *nfmsg = nlmsg_data(nlh);
	struct nft_af_info *afi;
	struct net *net = sock_net(skb->sk);
	struct nft_table *table;
	struct nft_chain *chain;
	struct nft_rule *rule, *old_rule = NULL;
	struct nft_userdata *udata;
	struct nft_trans *trans = NULL;
	struct nft_expr *expr;
	struct nft_ctx ctx;
	struct nlattr *tmp;
	unsigned int size, i, n, ulen = 0, usize = 0;
	int err, rem;
	bool create;
	u64 handle, pos_handle;

	create = nlh->nlmsg_flags & NLM_F_CREATE ? true : false;

	afi = nf_tables_afinfo_lookup(net, nfmsg->nfgen_family, create);
	if (IS_ERR(afi))
		return PTR_ERR(afi);

	table = nf_tables_table_lookup(afi, nla[NFTA_RULE_TABLE]);
	if (IS_ERR(table))
		return PTR_ERR(table);

	chain = nf_tables_chain_lookup(table, nla[NFTA_RULE_CHAIN]);
	if (IS_ERR(chain))
		return PTR_ERR(chain);

	if (nla[NFTA_RULE_HANDLE]) {
		handle = be64_to_cpu(nla_get_be64(nla[NFTA_RULE_HANDLE]));
		rule = __nf_tables_rule_lookup(chain, handle);
		if (IS_ERR(rule))
			return PTR_ERR(rule);

		if (nlh->nlmsg_flags & NLM_F_EXCL)
			return -EEXIST;
		if (nlh->nlmsg_flags & NLM_F_REPLACE)
			old_rule = rule;
		else
			return -EOPNOTSUPP;
	} else {
		if (!create || nlh->nlmsg_flags & NLM_F_REPLACE)
			return -EINVAL;
		handle = nf_tables_alloc_handle(table);

		if (chain->use == UINT_MAX)
			return -EOVERFLOW;
	}

	if (nla[NFTA_RULE_POSITION]) {
		if (!(nlh->nlmsg_flags & NLM_F_CREATE))
			return -EOPNOTSUPP;

		pos_handle = be64_to_cpu(nla_get_be64(nla[NFTA_RULE_POSITION]));
		old_rule = __nf_tables_rule_lookup(chain, pos_handle);
		if (IS_ERR(old_rule))
			return PTR_ERR(old_rule);
	}

	nft_ctx_init(&ctx, skb, nlh, afi, table, chain, nla);

	n = 0;
	size = 0;
	if (nla[NFTA_RULE_EXPRESSIONS]) {
		nla_for_each_nested(tmp, nla[NFTA_RULE_EXPRESSIONS], rem) {
			err = -EINVAL;
			if (nla_type(tmp) != NFTA_LIST_ELEM)
				goto err1;
			if (n == NFT_RULE_MAXEXPRS)
				goto err1;
			err = nf_tables_expr_parse(&ctx, tmp, &info[n]);
			if (err < 0)
				goto err1;
			size += info[n].ops->size;
			n++;
		}
	}
	/* Check for overflow of dlen field */
	err = -EFBIG;
	if (size >= 1 << 12)
		goto err1;

	if (nla[NFTA_RULE_USERDATA]) {
		ulen = nla_len(nla[NFTA_RULE_USERDATA]);
		if (ulen > 0)
			usize = sizeof(struct nft_userdata) + ulen;
	}

	err = -ENOMEM;
	rule = kzalloc(sizeof(*rule) + size + usize, GFP_KERNEL);
	if (rule == NULL)
		goto err1;

	nft_rule_activate_next(net, rule);

	rule->handle = handle;
	rule->dlen   = size;
	rule->udata  = ulen ? 1 : 0;

	if (ulen) {
		udata = nft_userdata(rule);
		udata->len = ulen - 1;
		nla_memcpy(udata->data, nla[NFTA_RULE_USERDATA], ulen);
	}

	expr = nft_expr_first(rule);
	for (i = 0; i < n; i++) {
		err = nf_tables_newexpr(&ctx, &info[i], expr);
		if (err < 0)
			goto err2;
		info[i].ops = NULL;
		expr = nft_expr_next(expr);
	}

	if (nlh->nlmsg_flags & NLM_F_REPLACE) {
		if (nft_rule_is_active_next(net, old_rule)) {
			trans = nft_trans_rule_add(&ctx, NFT_MSG_DELRULE,
						   old_rule);
			if (trans == NULL) {
				err = -ENOMEM;
				goto err2;
			}
			nft_rule_deactivate_next(net, old_rule);
			chain->use--;
			list_add_tail_rcu(&rule->list, &old_rule->list);
		} else {
			err = -ENOENT;
			goto err2;
		}
	} else if (nlh->nlmsg_flags & NLM_F_APPEND)
		if (old_rule)
			list_add_rcu(&rule->list, &old_rule->list);
		else
			list_add_tail_rcu(&rule->list, &chain->rules);
	else {
		if (old_rule)
			list_add_tail_rcu(&rule->list, &old_rule->list);
		else
			list_add_rcu(&rule->list, &chain->rules);
	}

	if (nft_trans_rule_add(&ctx, NFT_MSG_NEWRULE, rule) == NULL) {
		err = -ENOMEM;
		goto err3;
	}
	chain->use++;
	return 0;

err3:
	list_del_rcu(&rule->list);
err2:
	nf_tables_rule_destroy(&ctx, rule);
err1:
	for (i = 0; i < n; i++) {
		if (info[i].ops != NULL)
			module_put(info[i].ops->type->owner);
	}
	return err;
}

static int nf_tables_delrule(struct sock *nlsk, struct sk_buff *skb,
			     const struct nlmsghdr *nlh,
			     const struct nlattr * const nla[])
{
	const struct nfgenmsg *nfmsg = nlmsg_data(nlh);
	struct nft_af_info *afi;
	struct net *net = sock_net(skb->sk);
	struct nft_table *table;
	struct nft_chain *chain = NULL;
	struct nft_rule *rule;
	int family = nfmsg->nfgen_family, err = 0;
	struct nft_ctx ctx;

	afi = nf_tables_afinfo_lookup(net, family, false);
	if (IS_ERR(afi))
		return PTR_ERR(afi);

	table = nf_tables_table_lookup(afi, nla[NFTA_RULE_TABLE]);
	if (IS_ERR(table))
		return PTR_ERR(table);
	if (table->flags & NFT_TABLE_INACTIVE)
		return -ENOENT;

	if (nla[NFTA_RULE_CHAIN]) {
		chain = nf_tables_chain_lookup(table, nla[NFTA_RULE_CHAIN]);
		if (IS_ERR(chain))
			return PTR_ERR(chain);
	}

	nft_ctx_init(&ctx, skb, nlh, afi, table, chain, nla);

	if (chain) {
		if (nla[NFTA_RULE_HANDLE]) {
			rule = nf_tables_rule_lookup(chain,
						     nla[NFTA_RULE_HANDLE]);
			if (IS_ERR(rule))
				return PTR_ERR(rule);

			err = nft_delrule(&ctx, rule);
		} else {
			err = nft_delrule_by_chain(&ctx);
		}
	} else {
		list_for_each_entry(chain, &table->chains, list) {
			ctx.chain = chain;
			err = nft_delrule_by_chain(&ctx);
			if (err < 0)
				break;
		}
	}

	return err;
}

/*
 * Sets
 */

static LIST_HEAD(nf_tables_set_ops);

int nft_register_set(struct nft_set_ops *ops)
{
	nfnl_lock(NFNL_SUBSYS_NFTABLES);
	list_add_tail_rcu(&ops->list, &nf_tables_set_ops);
	nfnl_unlock(NFNL_SUBSYS_NFTABLES);
	return 0;
}
EXPORT_SYMBOL_GPL(nft_register_set);

void nft_unregister_set(struct nft_set_ops *ops)
{
	nfnl_lock(NFNL_SUBSYS_NFTABLES);
	list_del_rcu(&ops->list);
	nfnl_unlock(NFNL_SUBSYS_NFTABLES);
}
EXPORT_SYMBOL_GPL(nft_unregister_set);

/*
 * Select a set implementation based on the data characteristics and the
 * given policy. The total memory use might not be known if no size is
 * given, in that case the amount of memory per element is used.
 */
static const struct nft_set_ops *
nft_select_set_ops(const struct nlattr * const nla[],
		   const struct nft_set_desc *desc,
		   enum nft_set_policies policy)
{
	const struct nft_set_ops *ops, *bops;
	struct nft_set_estimate est, best;
	u32 features;

#ifdef CONFIG_MODULES
	if (list_empty(&nf_tables_set_ops)) {
		nfnl_unlock(NFNL_SUBSYS_NFTABLES);
		request_module("nft-set");
		nfnl_lock(NFNL_SUBSYS_NFTABLES);
		if (!list_empty(&nf_tables_set_ops))
			return ERR_PTR(-EAGAIN);
	}
#endif
	features = 0;
	if (nla[NFTA_SET_FLAGS] != NULL) {
		features = ntohl(nla_get_be32(nla[NFTA_SET_FLAGS]));
		features &= NFT_SET_INTERVAL | NFT_SET_MAP | NFT_SET_TIMEOUT;
	}

	bops	   = NULL;
	best.size  = ~0;
	best.class = ~0;

	list_for_each_entry(ops, &nf_tables_set_ops, list) {
		if ((ops->features & features) != features)
			continue;
		if (!ops->estimate(desc, features, &est))
			continue;

		switch (policy) {
		case NFT_SET_POL_PERFORMANCE:
			if (est.class < best.class)
				break;
			if (est.class == best.class && est.size < best.size)
				break;
			continue;
		case NFT_SET_POL_MEMORY:
			if (est.size < best.size)
				break;
			if (est.size == best.size && est.class < best.class)
				break;
			continue;
		default:
			break;
		}

		if (!try_module_get(ops->owner))
			continue;
		if (bops != NULL)
			module_put(bops->owner);

		bops = ops;
		best = est;
	}

	if (bops != NULL)
		return bops;

	return ERR_PTR(-EOPNOTSUPP);
}

static const struct nla_policy nft_set_policy[NFTA_SET_MAX + 1] = {
	[NFTA_SET_TABLE]		= { .type = NLA_STRING },
	[NFTA_SET_NAME]			= { .type = NLA_STRING,
					    .len = IFNAMSIZ - 1 },
	[NFTA_SET_FLAGS]		= { .type = NLA_U32 },
	[NFTA_SET_KEY_TYPE]		= { .type = NLA_U32 },
	[NFTA_SET_KEY_LEN]		= { .type = NLA_U32 },
	[NFTA_SET_DATA_TYPE]		= { .type = NLA_U32 },
	[NFTA_SET_DATA_LEN]		= { .type = NLA_U32 },
	[NFTA_SET_POLICY]		= { .type = NLA_U32 },
	[NFTA_SET_DESC]			= { .type = NLA_NESTED },
	[NFTA_SET_ID]			= { .type = NLA_U32 },
	[NFTA_SET_TIMEOUT]		= { .type = NLA_U64 },
	[NFTA_SET_GC_INTERVAL]		= { .type = NLA_U32 },
};

static const struct nla_policy nft_set_desc_policy[NFTA_SET_DESC_MAX + 1] = {
	[NFTA_SET_DESC_SIZE]		= { .type = NLA_U32 },
};

static int nft_ctx_init_from_setattr(struct nft_ctx *ctx,
				     const struct sk_buff *skb,
				     const struct nlmsghdr *nlh,
				     const struct nlattr * const nla[])
{
	struct net *net = sock_net(skb->sk);
	const struct nfgenmsg *nfmsg = nlmsg_data(nlh);
	struct nft_af_info *afi = NULL;
	struct nft_table *table = NULL;

	if (nfmsg->nfgen_family != NFPROTO_UNSPEC) {
		afi = nf_tables_afinfo_lookup(net, nfmsg->nfgen_family, false);
		if (IS_ERR(afi))
			return PTR_ERR(afi);
	}

	if (nla[NFTA_SET_TABLE] != NULL) {
		if (afi == NULL)
			return -EAFNOSUPPORT;

		table = nf_tables_table_lookup(afi, nla[NFTA_SET_TABLE]);
		if (IS_ERR(table))
			return PTR_ERR(table);
		if (table->flags & NFT_TABLE_INACTIVE)
			return -ENOENT;
	}

	nft_ctx_init(ctx, skb, nlh, afi, table, NULL, nla);
	return 0;
}

struct nft_set *nf_tables_set_lookup(const struct nft_table *table,
				     const struct nlattr *nla)
{
	struct nft_set *set;

	if (nla == NULL)
		return ERR_PTR(-EINVAL);

	list_for_each_entry(set, &table->sets, list) {
		if (!nla_strcmp(nla, set->name))
			return set;
	}
	return ERR_PTR(-ENOENT);
}

struct nft_set *nf_tables_set_lookup_byid(const struct net *net,
					  const struct nlattr *nla)
{
	struct nft_trans *trans;
	u32 id = ntohl(nla_get_be32(nla));

	list_for_each_entry(trans, &net->nft.commit_list, list) {
		if (trans->msg_type == NFT_MSG_NEWSET &&
		    id == nft_trans_set_id(trans))
			return nft_trans_set(trans);
	}
	return ERR_PTR(-ENOENT);
}

static int nf_tables_set_alloc_name(struct nft_ctx *ctx, struct nft_set *set,
				    const char *name)
{
	const struct nft_set *i;
	const char *p;
	unsigned long *inuse;
	unsigned int n = 0, min = 0;

	p = strnchr(name, IFNAMSIZ, '%');
	if (p != NULL) {
		if (p[1] != 'd' || strchr(p + 2, '%'))
			return -EINVAL;

		inuse = (unsigned long *)get_zeroed_page(GFP_KERNEL);
		if (inuse == NULL)
			return -ENOMEM;
cont:
		list_for_each_entry(i, &ctx->table->sets, list) {
			int tmp;

			if (!sscanf(i->name, name, &tmp))
				continue;
			if (tmp < min || tmp >= min + BITS_PER_BYTE * PAGE_SIZE)
				continue;

			set_bit(tmp - min, inuse);
		}

		n = find_first_zero_bit(inuse, BITS_PER_BYTE * PAGE_SIZE);
		if (n >= BITS_PER_BYTE * PAGE_SIZE) {
			min += BITS_PER_BYTE * PAGE_SIZE;
			memset(inuse, 0, PAGE_SIZE);
			goto cont;
		}
		free_page((unsigned long)inuse);
	}

	snprintf(set->name, sizeof(set->name), name, min + n);
	list_for_each_entry(i, &ctx->table->sets, list) {
		if (!strcmp(set->name, i->name))
			return -ENFILE;
	}
	return 0;
}

static int nf_tables_fill_set(struct sk_buff *skb, const struct nft_ctx *ctx,
			      const struct nft_set *set, u16 event, u16 flags)
{
	struct nfgenmsg *nfmsg;
	struct nlmsghdr *nlh;
	struct nlattr *desc;
	u32 portid = ctx->portid;
	u32 seq = ctx->seq;

	event |= NFNL_SUBSYS_NFTABLES << 8;
	nlh = nlmsg_put(skb, portid, seq, event, sizeof(struct nfgenmsg),
			flags);
	if (nlh == NULL)
		goto nla_put_failure;

	nfmsg = nlmsg_data(nlh);
	nfmsg->nfgen_family	= ctx->afi->family;
	nfmsg->version		= NFNETLINK_V0;
	nfmsg->res_id		= htons(ctx->net->nft.base_seq & 0xffff);

	if (nla_put_string(skb, NFTA_SET_TABLE, ctx->table->name))
		goto nla_put_failure;
	if (nla_put_string(skb, NFTA_SET_NAME, set->name))
		goto nla_put_failure;
	if (set->flags != 0)
		if (nla_put_be32(skb, NFTA_SET_FLAGS, htonl(set->flags)))
			goto nla_put_failure;

	if (nla_put_be32(skb, NFTA_SET_KEY_TYPE, htonl(set->ktype)))
		goto nla_put_failure;
	if (nla_put_be32(skb, NFTA_SET_KEY_LEN, htonl(set->klen)))
		goto nla_put_failure;
	if (set->flags & NFT_SET_MAP) {
		if (nla_put_be32(skb, NFTA_SET_DATA_TYPE, htonl(set->dtype)))
			goto nla_put_failure;
		if (nla_put_be32(skb, NFTA_SET_DATA_LEN, htonl(set->dlen)))
			goto nla_put_failure;
	}

	if (set->timeout &&
	    nla_put_be64(skb, NFTA_SET_TIMEOUT, cpu_to_be64(set->timeout)))
		goto nla_put_failure;
	if (set->gc_int &&
	    nla_put_be32(skb, NFTA_SET_GC_INTERVAL, htonl(set->gc_int)))
		goto nla_put_failure;

	if (set->policy != NFT_SET_POL_PERFORMANCE) {
		if (nla_put_be32(skb, NFTA_SET_POLICY, htonl(set->policy)))
			goto nla_put_failure;
	}

	desc = nla_nest_start(skb, NFTA_SET_DESC);
	if (desc == NULL)
		goto nla_put_failure;
	if (set->size &&
	    nla_put_be32(skb, NFTA_SET_DESC_SIZE, htonl(set->size)))
		goto nla_put_failure;
	nla_nest_end(skb, desc);

	nlmsg_end(skb, nlh);
	return 0;

nla_put_failure:
	nlmsg_trim(skb, nlh);
	return -1;
}

static int nf_tables_set_notify(const struct nft_ctx *ctx,
				const struct nft_set *set,
				int event, gfp_t gfp_flags)
{
	struct sk_buff *skb;
	u32 portid = ctx->portid;
	int err;

	if (!ctx->report &&
	    !nfnetlink_has_listeners(ctx->net, NFNLGRP_NFTABLES))
		return 0;

	err = -ENOBUFS;
	skb = nlmsg_new(NLMSG_GOODSIZE, gfp_flags);
	if (skb == NULL)
		goto err;

	err = nf_tables_fill_set(skb, ctx, set, event, 0);
	if (err < 0) {
		kfree_skb(skb);
		goto err;
	}

	err = nfnetlink_send(skb, ctx->net, portid, NFNLGRP_NFTABLES,
			     ctx->report, gfp_flags);
err:
	if (err < 0)
		nfnetlink_set_err(ctx->net, portid, NFNLGRP_NFTABLES, err);
	return err;
}

static int nf_tables_dump_sets(struct sk_buff *skb, struct netlink_callback *cb)
{
	const struct nft_set *set;
	unsigned int idx, s_idx = cb->args[0];
	struct nft_af_info *afi;
	struct nft_table *table, *cur_table = (struct nft_table *)cb->args[2];
	struct net *net = sock_net(skb->sk);
	int cur_family = cb->args[3];
	struct nft_ctx *ctx = cb->data, ctx_set;

	if (cb->args[1])
		return skb->len;

	rcu_read_lock();
	cb->seq = net->nft.base_seq;

	list_for_each_entry_rcu(afi, &net->nft.af_info, list) {
		if (ctx->afi && ctx->afi != afi)
			continue;

		if (cur_family) {
			if (afi->family != cur_family)
				continue;

			cur_family = 0;
		}
		list_for_each_entry_rcu(table, &afi->tables, list) {
			if (ctx->table && ctx->table != table)
				continue;

			if (cur_table) {
				if (cur_table != table)
					continue;

				cur_table = NULL;
			}
			idx = 0;
			list_for_each_entry_rcu(set, &table->sets, list) {
				if (idx < s_idx)
					goto cont;

				ctx_set = *ctx;
				ctx_set.table = table;
				ctx_set.afi = afi;
				if (nf_tables_fill_set(skb, &ctx_set, set,
						       NFT_MSG_NEWSET,
						       NLM_F_MULTI) < 0) {
					cb->args[0] = idx;
					cb->args[2] = (unsigned long) table;
					cb->args[3] = afi->family;
					goto done;
				}
				nl_dump_check_consistent(cb, nlmsg_hdr(skb));
cont:
				idx++;
			}
			if (s_idx)
				s_idx = 0;
		}
	}
	cb->args[1] = 1;
done:
	rcu_read_unlock();
	return skb->len;
}

static int nf_tables_dump_sets_done(struct netlink_callback *cb)
{
	kfree(cb->data);
	return 0;
}

static int nf_tables_getset(struct sock *nlsk, struct sk_buff *skb,
			    const struct nlmsghdr *nlh,
			    const struct nlattr * const nla[])
{
	const struct nft_set *set;
	struct nft_ctx ctx;
	struct sk_buff *skb2;
	const struct nfgenmsg *nfmsg = nlmsg_data(nlh);
	int err;

	/* Verify existence before starting dump */
	err = nft_ctx_init_from_setattr(&ctx, skb, nlh, nla);
	if (err < 0)
		return err;

	if (nlh->nlmsg_flags & NLM_F_DUMP) {
		struct netlink_dump_control c = {
			.dump = nf_tables_dump_sets,
			.done = nf_tables_dump_sets_done,
		};
		struct nft_ctx *ctx_dump;

		ctx_dump = kmalloc(sizeof(*ctx_dump), GFP_KERNEL);
		if (ctx_dump == NULL)
			return -ENOMEM;

		*ctx_dump = ctx;
		c.data = ctx_dump;

		return netlink_dump_start(nlsk, skb, nlh, &c);
	}

	/* Only accept unspec with dump */
	if (nfmsg->nfgen_family == NFPROTO_UNSPEC)
		return -EAFNOSUPPORT;

	set = nf_tables_set_lookup(ctx.table, nla[NFTA_SET_NAME]);
	if (IS_ERR(set))
		return PTR_ERR(set);
	if (set->flags & NFT_SET_INACTIVE)
		return -ENOENT;

	skb2 = alloc_skb(NLMSG_GOODSIZE, GFP_KERNEL);
	if (skb2 == NULL)
		return -ENOMEM;

	err = nf_tables_fill_set(skb2, &ctx, set, NFT_MSG_NEWSET, 0);
	if (err < 0)
		goto err;

	return nlmsg_unicast(nlsk, skb2, NETLINK_CB(skb).portid);

err:
	kfree_skb(skb2);
	return err;
}

static int nf_tables_set_desc_parse(const struct nft_ctx *ctx,
				    struct nft_set_desc *desc,
				    const struct nlattr *nla)
{
	struct nlattr *da[NFTA_SET_DESC_MAX + 1];
	int err;

	err = nla_parse_nested(da, NFTA_SET_DESC_MAX, nla, nft_set_desc_policy);
	if (err < 0)
		return err;

	if (da[NFTA_SET_DESC_SIZE] != NULL)
		desc->size = ntohl(nla_get_be32(da[NFTA_SET_DESC_SIZE]));

	return 0;
}

static int nf_tables_newset(struct sock *nlsk, struct sk_buff *skb,
			    const struct nlmsghdr *nlh,
			    const struct nlattr * const nla[])
{
	const struct nfgenmsg *nfmsg = nlmsg_data(nlh);
	const struct nft_set_ops *ops;
	struct nft_af_info *afi;
	struct net *net = sock_net(skb->sk);
	struct nft_table *table;
	struct nft_set *set;
	struct nft_ctx ctx;
	char name[IFNAMSIZ];
	unsigned int size;
	bool create;
	u64 timeout;
	u32 ktype, dtype, flags, policy, gc_int;
	struct nft_set_desc desc;
	int err;

	if (nla[NFTA_SET_TABLE] == NULL ||
	    nla[NFTA_SET_NAME] == NULL ||
	    nla[NFTA_SET_KEY_LEN] == NULL ||
	    nla[NFTA_SET_ID] == NULL)
		return -EINVAL;

	memset(&desc, 0, sizeof(desc));

	ktype = NFT_DATA_VALUE;
	if (nla[NFTA_SET_KEY_TYPE] != NULL) {
		ktype = ntohl(nla_get_be32(nla[NFTA_SET_KEY_TYPE]));
		if ((ktype & NFT_DATA_RESERVED_MASK) == NFT_DATA_RESERVED_MASK)
			return -EINVAL;
	}

	desc.klen = ntohl(nla_get_be32(nla[NFTA_SET_KEY_LEN]));
	if (desc.klen == 0 || desc.klen > NFT_DATA_VALUE_MAXLEN)
		return -EINVAL;

	flags = 0;
	if (nla[NFTA_SET_FLAGS] != NULL) {
		flags = ntohl(nla_get_be32(nla[NFTA_SET_FLAGS]));
		if (flags & ~(NFT_SET_ANONYMOUS | NFT_SET_CONSTANT |
			      NFT_SET_INTERVAL | NFT_SET_TIMEOUT |
			      NFT_SET_MAP | NFT_SET_EVAL))
			return -EINVAL;
		/* Only one of both operations is supported */
		if ((flags & (NFT_SET_MAP | NFT_SET_EVAL)) ==
			     (NFT_SET_MAP | NFT_SET_EVAL))
			return -EOPNOTSUPP;
	}

	dtype = 0;
	if (nla[NFTA_SET_DATA_TYPE] != NULL) {
		if (!(flags & NFT_SET_MAP))
			return -EINVAL;

		dtype = ntohl(nla_get_be32(nla[NFTA_SET_DATA_TYPE]));
		if ((dtype & NFT_DATA_RESERVED_MASK) == NFT_DATA_RESERVED_MASK &&
		    dtype != NFT_DATA_VERDICT)
			return -EINVAL;

		if (dtype != NFT_DATA_VERDICT) {
			if (nla[NFTA_SET_DATA_LEN] == NULL)
				return -EINVAL;
			desc.dlen = ntohl(nla_get_be32(nla[NFTA_SET_DATA_LEN]));
			if (desc.dlen == 0 || desc.dlen > NFT_DATA_VALUE_MAXLEN)
				return -EINVAL;
		} else
			desc.dlen = sizeof(struct nft_verdict);
	} else if (flags & NFT_SET_MAP)
		return -EINVAL;

	timeout = 0;
	if (nla[NFTA_SET_TIMEOUT] != NULL) {
		if (!(flags & NFT_SET_TIMEOUT))
			return -EINVAL;
		timeout = be64_to_cpu(nla_get_be64(nla[NFTA_SET_TIMEOUT]));
	}
	gc_int = 0;
	if (nla[NFTA_SET_GC_INTERVAL] != NULL) {
		if (!(flags & NFT_SET_TIMEOUT))
			return -EINVAL;
		gc_int = ntohl(nla_get_be32(nla[NFTA_SET_GC_INTERVAL]));
	}

	policy = NFT_SET_POL_PERFORMANCE;
	if (nla[NFTA_SET_POLICY] != NULL)
		policy = ntohl(nla_get_be32(nla[NFTA_SET_POLICY]));

	if (nla[NFTA_SET_DESC] != NULL) {
		err = nf_tables_set_desc_parse(&ctx, &desc, nla[NFTA_SET_DESC]);
		if (err < 0)
			return err;
	}

	create = nlh->nlmsg_flags & NLM_F_CREATE ? true : false;

	afi = nf_tables_afinfo_lookup(net, nfmsg->nfgen_family, create);
	if (IS_ERR(afi))
		return PTR_ERR(afi);

	table = nf_tables_table_lookup(afi, nla[NFTA_SET_TABLE]);
	if (IS_ERR(table))
		return PTR_ERR(table);

	nft_ctx_init(&ctx, skb, nlh, afi, table, NULL, nla);

	set = nf_tables_set_lookup(table, nla[NFTA_SET_NAME]);
	if (IS_ERR(set)) {
		if (PTR_ERR(set) != -ENOENT)
			return PTR_ERR(set);
		set = NULL;
	}

	if (set != NULL) {
		if (nlh->nlmsg_flags & NLM_F_EXCL)
			return -EEXIST;
		if (nlh->nlmsg_flags & NLM_F_REPLACE)
			return -EOPNOTSUPP;
		return 0;
	}

	if (!(nlh->nlmsg_flags & NLM_F_CREATE))
		return -ENOENT;

	ops = nft_select_set_ops(nla, &desc, policy);
	if (IS_ERR(ops))
		return PTR_ERR(ops);

	size = 0;
	if (ops->privsize != NULL)
		size = ops->privsize(nla);

	err = -ENOMEM;
	set = kzalloc(sizeof(*set) + size, GFP_KERNEL);
	if (set == NULL)
		goto err1;

	nla_strlcpy(name, nla[NFTA_SET_NAME], sizeof(set->name));
	err = nf_tables_set_alloc_name(&ctx, set, name);
	if (err < 0)
		goto err2;

	INIT_LIST_HEAD(&set->bindings);
	write_pnet(&set->pnet, net);
	set->ops   = ops;
	set->ktype = ktype;
	set->klen  = desc.klen;
	set->dtype = dtype;
	set->dlen  = desc.dlen;
	set->flags = flags;
	set->size  = desc.size;
	set->policy = policy;
	set->timeout = timeout;
	set->gc_int = gc_int;

	err = ops->init(set, &desc, nla);
	if (err < 0)
		goto err2;

	err = nft_trans_set_add(&ctx, NFT_MSG_NEWSET, set);
	if (err < 0)
		goto err2;

	list_add_tail_rcu(&set->list, &table->sets);
	table->use++;
	return 0;

err2:
	kfree(set);
err1:
	module_put(ops->owner);
	return err;
}

static void nft_set_destroy(struct nft_set *set)
{
	set->ops->destroy(set);
	module_put(set->ops->owner);
	kfree(set);
}

static void nf_tables_set_destroy(const struct nft_ctx *ctx, struct nft_set *set)
{
	list_del_rcu(&set->list);
	nf_tables_set_notify(ctx, set, NFT_MSG_DELSET, GFP_ATOMIC);
	nft_set_destroy(set);
}

static int nf_tables_delset(struct sock *nlsk, struct sk_buff *skb,
			    const struct nlmsghdr *nlh,
			    const struct nlattr * const nla[])
{
	const struct nfgenmsg *nfmsg = nlmsg_data(nlh);
	struct nft_set *set;
	struct nft_ctx ctx;
	int err;

	if (nfmsg->nfgen_family == NFPROTO_UNSPEC)
		return -EAFNOSUPPORT;
	if (nla[NFTA_SET_TABLE] == NULL)
		return -EINVAL;

	err = nft_ctx_init_from_setattr(&ctx, skb, nlh, nla);
	if (err < 0)
		return err;

	set = nf_tables_set_lookup(ctx.table, nla[NFTA_SET_NAME]);
	if (IS_ERR(set))
		return PTR_ERR(set);
	if (set->flags & NFT_SET_INACTIVE)
		return -ENOENT;
	if (!list_empty(&set->bindings))
		return -EBUSY;

	return nft_delset(&ctx, set);
}

static int nf_tables_bind_check_setelem(const struct nft_ctx *ctx,
					const struct nft_set *set,
					const struct nft_set_iter *iter,
					const struct nft_set_elem *elem)
{
	const struct nft_set_ext *ext = nft_set_elem_ext(set, elem->priv);
	enum nft_registers dreg;

	dreg = nft_type_to_reg(set->dtype);
	return nft_validate_register_store(ctx, dreg, nft_set_ext_data(ext),
					   set->dtype == NFT_DATA_VERDICT ?
					   NFT_DATA_VERDICT : NFT_DATA_VALUE,
					   set->dlen);
}

int nf_tables_bind_set(const struct nft_ctx *ctx, struct nft_set *set,
		       struct nft_set_binding *binding)
{
	struct nft_set_binding *i;
	struct nft_set_iter iter;

	if (!list_empty(&set->bindings) && set->flags & NFT_SET_ANONYMOUS)
		return -EBUSY;

	if (binding->flags & NFT_SET_MAP) {
		/* If the set is already bound to the same chain all
		 * jumps are already validated for that chain.
		 */
		list_for_each_entry(i, &set->bindings, list) {
			if (binding->flags & NFT_SET_MAP &&
			    i->chain == binding->chain)
				goto bind;
		}

		iter.skip 	= 0;
		iter.count	= 0;
		iter.err	= 0;
		iter.fn		= nf_tables_bind_check_setelem;

		set->ops->walk(ctx, set, &iter);
		if (iter.err < 0) {
			/* Destroy anonymous sets if binding fails */
			if (set->flags & NFT_SET_ANONYMOUS)
				nf_tables_set_destroy(ctx, set);

			return iter.err;
		}
	}
bind:
	binding->chain = ctx->chain;
	list_add_tail_rcu(&binding->list, &set->bindings);
	return 0;
}

void nf_tables_unbind_set(const struct nft_ctx *ctx, struct nft_set *set,
			  struct nft_set_binding *binding)
{
	list_del_rcu(&binding->list);

	if (list_empty(&set->bindings) && set->flags & NFT_SET_ANONYMOUS &&
	    !(set->flags & NFT_SET_INACTIVE))
		nf_tables_set_destroy(ctx, set);
}

const struct nft_set_ext_type nft_set_ext_types[] = {
	[NFT_SET_EXT_KEY]		= {
		.align	= __alignof__(u32),
	},
	[NFT_SET_EXT_DATA]		= {
		.align	= __alignof__(u32),
	},
	[NFT_SET_EXT_EXPR]		= {
		.align	= __alignof__(struct nft_expr),
	},
	[NFT_SET_EXT_FLAGS]		= {
		.len	= sizeof(u8),
		.align	= __alignof__(u8),
	},
	[NFT_SET_EXT_TIMEOUT]		= {
		.len	= sizeof(u64),
		.align	= __alignof__(u64),
	},
	[NFT_SET_EXT_EXPIRATION]	= {
		.len	= sizeof(unsigned long),
		.align	= __alignof__(unsigned long),
	},
	[NFT_SET_EXT_USERDATA]		= {
		.len	= sizeof(struct nft_userdata),
		.align	= __alignof__(struct nft_userdata),
	},
};
EXPORT_SYMBOL_GPL(nft_set_ext_types);

/*
 * Set elements
 */

static const struct nla_policy nft_set_elem_policy[NFTA_SET_ELEM_MAX + 1] = {
	[NFTA_SET_ELEM_KEY]		= { .type = NLA_NESTED },
	[NFTA_SET_ELEM_DATA]		= { .type = NLA_NESTED },
	[NFTA_SET_ELEM_FLAGS]		= { .type = NLA_U32 },
	[NFTA_SET_ELEM_TIMEOUT]		= { .type = NLA_U64 },
	[NFTA_SET_ELEM_USERDATA]	= { .type = NLA_BINARY,
					    .len = NFT_USERDATA_MAXLEN },
};

static const struct nla_policy nft_set_elem_list_policy[NFTA_SET_ELEM_LIST_MAX + 1] = {
	[NFTA_SET_ELEM_LIST_TABLE]	= { .type = NLA_STRING },
	[NFTA_SET_ELEM_LIST_SET]	= { .type = NLA_STRING },
	[NFTA_SET_ELEM_LIST_ELEMENTS]	= { .type = NLA_NESTED },
	[NFTA_SET_ELEM_LIST_SET_ID]	= { .type = NLA_U32 },
};

static int nft_ctx_init_from_elemattr(struct nft_ctx *ctx,
				      const struct sk_buff *skb,
				      const struct nlmsghdr *nlh,
				      const struct nlattr * const nla[],
				      bool trans)
{
	const struct nfgenmsg *nfmsg = nlmsg_data(nlh);
	struct nft_af_info *afi;
	struct nft_table *table;
	struct net *net = sock_net(skb->sk);

	afi = nf_tables_afinfo_lookup(net, nfmsg->nfgen_family, false);
	if (IS_ERR(afi))
		return PTR_ERR(afi);

	table = nf_tables_table_lookup(afi, nla[NFTA_SET_ELEM_LIST_TABLE]);
	if (IS_ERR(table))
		return PTR_ERR(table);
	if (!trans && (table->flags & NFT_TABLE_INACTIVE))
		return -ENOENT;

	nft_ctx_init(ctx, skb, nlh, afi, table, NULL, nla);
	return 0;
}

static int nf_tables_fill_setelem(struct sk_buff *skb,
				  const struct nft_set *set,
				  const struct nft_set_elem *elem)
{
	const struct nft_set_ext *ext = nft_set_elem_ext(set, elem->priv);
	unsigned char *b = skb_tail_pointer(skb);
	struct nlattr *nest;

	nest = nla_nest_start(skb, NFTA_LIST_ELEM);
	if (nest == NULL)
		goto nla_put_failure;

	if (nft_data_dump(skb, NFTA_SET_ELEM_KEY, nft_set_ext_key(ext),
			  NFT_DATA_VALUE, set->klen) < 0)
		goto nla_put_failure;

	if (nft_set_ext_exists(ext, NFT_SET_EXT_DATA) &&
	    nft_data_dump(skb, NFTA_SET_ELEM_DATA, nft_set_ext_data(ext),
			  set->dtype == NFT_DATA_VERDICT ? NFT_DATA_VERDICT : NFT_DATA_VALUE,
			  set->dlen) < 0)
		goto nla_put_failure;

	if (nft_set_ext_exists(ext, NFT_SET_EXT_EXPR) &&
	    nft_expr_dump(skb, NFTA_SET_ELEM_EXPR, nft_set_ext_expr(ext)) < 0)
		goto nla_put_failure;

	if (nft_set_ext_exists(ext, NFT_SET_EXT_FLAGS) &&
	    nla_put_be32(skb, NFTA_SET_ELEM_FLAGS,
		         htonl(*nft_set_ext_flags(ext))))
		goto nla_put_failure;

	if (nft_set_ext_exists(ext, NFT_SET_EXT_TIMEOUT) &&
	    nla_put_be64(skb, NFTA_SET_ELEM_TIMEOUT,
			 cpu_to_be64(*nft_set_ext_timeout(ext))))
		goto nla_put_failure;

	if (nft_set_ext_exists(ext, NFT_SET_EXT_EXPIRATION)) {
		unsigned long expires, now = jiffies;

		expires = *nft_set_ext_expiration(ext);
		if (time_before(now, expires))
			expires -= now;
		else
			expires = 0;

		if (nla_put_be64(skb, NFTA_SET_ELEM_EXPIRATION,
				 cpu_to_be64(jiffies_to_msecs(expires))))
<<<<<<< HEAD
			goto nla_put_failure;
	}

	if (nft_set_ext_exists(ext, NFT_SET_EXT_USERDATA)) {
		struct nft_userdata *udata;

		udata = nft_set_ext_userdata(ext);
		if (nla_put(skb, NFTA_SET_ELEM_USERDATA,
			    udata->len + 1, udata->data))
			goto nla_put_failure;
	}
=======
			goto nla_put_failure;
	}

	if (nft_set_ext_exists(ext, NFT_SET_EXT_USERDATA)) {
		struct nft_userdata *udata;

		udata = nft_set_ext_userdata(ext);
		if (nla_put(skb, NFTA_SET_ELEM_USERDATA,
			    udata->len + 1, udata->data))
			goto nla_put_failure;
	}
>>>>>>> 4b8a8262

	nla_nest_end(skb, nest);
	return 0;

nla_put_failure:
	nlmsg_trim(skb, b);
	return -EMSGSIZE;
}

struct nft_set_dump_args {
	const struct netlink_callback	*cb;
	struct nft_set_iter		iter;
	struct sk_buff			*skb;
};

static int nf_tables_dump_setelem(const struct nft_ctx *ctx,
				  const struct nft_set *set,
				  const struct nft_set_iter *iter,
				  const struct nft_set_elem *elem)
{
	struct nft_set_dump_args *args;

	args = container_of(iter, struct nft_set_dump_args, iter);
	return nf_tables_fill_setelem(args->skb, set, elem);
}

static int nf_tables_dump_set(struct sk_buff *skb, struct netlink_callback *cb)
{
	const struct nft_set *set;
	struct nft_set_dump_args args;
	struct nft_ctx ctx;
	struct nlattr *nla[NFTA_SET_ELEM_LIST_MAX + 1];
	struct nfgenmsg *nfmsg;
	struct nlmsghdr *nlh;
	struct nlattr *nest;
	u32 portid, seq;
	int event, err;

	err = nlmsg_parse(cb->nlh, sizeof(struct nfgenmsg), nla,
			  NFTA_SET_ELEM_LIST_MAX, nft_set_elem_list_policy);
	if (err < 0)
		return err;

	err = nft_ctx_init_from_elemattr(&ctx, cb->skb, cb->nlh, (void *)nla,
					 false);
	if (err < 0)
		return err;

	set = nf_tables_set_lookup(ctx.table, nla[NFTA_SET_ELEM_LIST_SET]);
	if (IS_ERR(set))
		return PTR_ERR(set);
	if (set->flags & NFT_SET_INACTIVE)
		return -ENOENT;

	event  = NFT_MSG_NEWSETELEM;
	event |= NFNL_SUBSYS_NFTABLES << 8;
	portid = NETLINK_CB(cb->skb).portid;
	seq    = cb->nlh->nlmsg_seq;

	nlh = nlmsg_put(skb, portid, seq, event, sizeof(struct nfgenmsg),
			NLM_F_MULTI);
	if (nlh == NULL)
		goto nla_put_failure;

	nfmsg = nlmsg_data(nlh);
	nfmsg->nfgen_family = ctx.afi->family;
	nfmsg->version      = NFNETLINK_V0;
	nfmsg->res_id	    = htons(ctx.net->nft.base_seq & 0xffff);

	if (nla_put_string(skb, NFTA_SET_ELEM_LIST_TABLE, ctx.table->name))
		goto nla_put_failure;
	if (nla_put_string(skb, NFTA_SET_ELEM_LIST_SET, set->name))
		goto nla_put_failure;

	nest = nla_nest_start(skb, NFTA_SET_ELEM_LIST_ELEMENTS);
	if (nest == NULL)
		goto nla_put_failure;

	args.cb		= cb;
	args.skb	= skb;
	args.iter.skip	= cb->args[0];
	args.iter.count	= 0;
	args.iter.err   = 0;
	args.iter.fn	= nf_tables_dump_setelem;
	set->ops->walk(&ctx, set, &args.iter);

	nla_nest_end(skb, nest);
	nlmsg_end(skb, nlh);

	if (args.iter.err && args.iter.err != -EMSGSIZE)
		return args.iter.err;
	if (args.iter.count == cb->args[0])
		return 0;

	cb->args[0] = args.iter.count;
	return skb->len;

nla_put_failure:
	return -ENOSPC;
}

static int nf_tables_getsetelem(struct sock *nlsk, struct sk_buff *skb,
				const struct nlmsghdr *nlh,
				const struct nlattr * const nla[])
{
	const struct nft_set *set;
	struct nft_ctx ctx;
	int err;

	err = nft_ctx_init_from_elemattr(&ctx, skb, nlh, nla, false);
	if (err < 0)
		return err;

	set = nf_tables_set_lookup(ctx.table, nla[NFTA_SET_ELEM_LIST_SET]);
	if (IS_ERR(set))
		return PTR_ERR(set);
	if (set->flags & NFT_SET_INACTIVE)
		return -ENOENT;

	if (nlh->nlmsg_flags & NLM_F_DUMP) {
		struct netlink_dump_control c = {
			.dump = nf_tables_dump_set,
		};
		return netlink_dump_start(nlsk, skb, nlh, &c);
	}
	return -EOPNOTSUPP;
}

static int nf_tables_fill_setelem_info(struct sk_buff *skb,
				       const struct nft_ctx *ctx, u32 seq,
				       u32 portid, int event, u16 flags,
				       const struct nft_set *set,
				       const struct nft_set_elem *elem)
{
	struct nfgenmsg *nfmsg;
	struct nlmsghdr *nlh;
	struct nlattr *nest;
	int err;

	event |= NFNL_SUBSYS_NFTABLES << 8;
	nlh = nlmsg_put(skb, portid, seq, event, sizeof(struct nfgenmsg),
			flags);
	if (nlh == NULL)
		goto nla_put_failure;

	nfmsg = nlmsg_data(nlh);
	nfmsg->nfgen_family	= ctx->afi->family;
	nfmsg->version		= NFNETLINK_V0;
	nfmsg->res_id		= htons(ctx->net->nft.base_seq & 0xffff);

	if (nla_put_string(skb, NFTA_SET_TABLE, ctx->table->name))
		goto nla_put_failure;
	if (nla_put_string(skb, NFTA_SET_NAME, set->name))
		goto nla_put_failure;

	nest = nla_nest_start(skb, NFTA_SET_ELEM_LIST_ELEMENTS);
	if (nest == NULL)
		goto nla_put_failure;

	err = nf_tables_fill_setelem(skb, set, elem);
	if (err < 0)
		goto nla_put_failure;

	nla_nest_end(skb, nest);

	nlmsg_end(skb, nlh);
	return 0;

nla_put_failure:
	nlmsg_trim(skb, nlh);
	return -1;
}

static int nf_tables_setelem_notify(const struct nft_ctx *ctx,
				    const struct nft_set *set,
				    const struct nft_set_elem *elem,
				    int event, u16 flags)
{
	struct net *net = ctx->net;
	u32 portid = ctx->portid;
	struct sk_buff *skb;
	int err;

	if (!ctx->report && !nfnetlink_has_listeners(net, NFNLGRP_NFTABLES))
		return 0;

	err = -ENOBUFS;
	skb = nlmsg_new(NLMSG_GOODSIZE, GFP_KERNEL);
	if (skb == NULL)
		goto err;

	err = nf_tables_fill_setelem_info(skb, ctx, 0, portid, event, flags,
					  set, elem);
	if (err < 0) {
		kfree_skb(skb);
		goto err;
	}

	err = nfnetlink_send(skb, net, portid, NFNLGRP_NFTABLES, ctx->report,
			     GFP_KERNEL);
err:
	if (err < 0)
		nfnetlink_set_err(net, portid, NFNLGRP_NFTABLES, err);
	return err;
}

static struct nft_trans *nft_trans_elem_alloc(struct nft_ctx *ctx,
					      int msg_type,
					      struct nft_set *set)
{
	struct nft_trans *trans;

	trans = nft_trans_alloc(ctx, msg_type, sizeof(struct nft_trans_elem));
	if (trans == NULL)
		return NULL;

	nft_trans_elem_set(trans) = set;
	return trans;
}

void *nft_set_elem_init(const struct nft_set *set,
			const struct nft_set_ext_tmpl *tmpl,
			const u32 *key, const u32 *data,
			u64 timeout, gfp_t gfp)
{
	struct nft_set_ext *ext;
	void *elem;

	elem = kzalloc(set->ops->elemsize + tmpl->len, gfp);
	if (elem == NULL)
		return NULL;

	ext = nft_set_elem_ext(set, elem);
	nft_set_ext_init(ext, tmpl);

	memcpy(nft_set_ext_key(ext), key, set->klen);
	if (nft_set_ext_exists(ext, NFT_SET_EXT_DATA))
		memcpy(nft_set_ext_data(ext), data, set->dlen);
	if (nft_set_ext_exists(ext, NFT_SET_EXT_EXPIRATION))
		*nft_set_ext_expiration(ext) =
			jiffies + msecs_to_jiffies(timeout);
	if (nft_set_ext_exists(ext, NFT_SET_EXT_TIMEOUT))
		*nft_set_ext_timeout(ext) = timeout;

	return elem;
}

void nft_set_elem_destroy(const struct nft_set *set, void *elem)
{
	struct nft_set_ext *ext = nft_set_elem_ext(set, elem);

	nft_data_uninit(nft_set_ext_key(ext), NFT_DATA_VALUE);
	if (nft_set_ext_exists(ext, NFT_SET_EXT_DATA))
		nft_data_uninit(nft_set_ext_data(ext), set->dtype);
	if (nft_set_ext_exists(ext, NFT_SET_EXT_EXPR))
		nf_tables_expr_destroy(NULL, nft_set_ext_expr(ext));

	kfree(elem);
}
EXPORT_SYMBOL_GPL(nft_set_elem_destroy);

static int nft_add_set_elem(struct nft_ctx *ctx, struct nft_set *set,
			    const struct nlattr *attr)
{
	struct nlattr *nla[NFTA_SET_ELEM_MAX + 1];
	struct nft_data_desc d1, d2;
	struct nft_set_ext_tmpl tmpl;
	struct nft_set_ext *ext;
	struct nft_set_elem elem;
	struct nft_set_binding *binding;
	struct nft_userdata *udata;
	struct nft_data data;
	enum nft_registers dreg;
	struct nft_trans *trans;
	u64 timeout;
	u32 flags;
	u8 ulen;
	int err;

	err = nla_parse_nested(nla, NFTA_SET_ELEM_MAX, attr,
			       nft_set_elem_policy);
	if (err < 0)
		return err;

	if (nla[NFTA_SET_ELEM_KEY] == NULL)
		return -EINVAL;

	nft_set_ext_prepare(&tmpl);

	flags = 0;
	if (nla[NFTA_SET_ELEM_FLAGS] != NULL) {
		flags = ntohl(nla_get_be32(nla[NFTA_SET_ELEM_FLAGS]));
		if (flags & ~NFT_SET_ELEM_INTERVAL_END)
<<<<<<< HEAD
			return -EINVAL;
		if (!(set->flags & NFT_SET_INTERVAL) &&
		    flags & NFT_SET_ELEM_INTERVAL_END)
			return -EINVAL;
=======
			return -EINVAL;
		if (!(set->flags & NFT_SET_INTERVAL) &&
		    flags & NFT_SET_ELEM_INTERVAL_END)
			return -EINVAL;
>>>>>>> 4b8a8262
		if (flags != 0)
			nft_set_ext_add(&tmpl, NFT_SET_EXT_FLAGS);
	}

	if (set->flags & NFT_SET_MAP) {
		if (nla[NFTA_SET_ELEM_DATA] == NULL &&
		    !(flags & NFT_SET_ELEM_INTERVAL_END))
			return -EINVAL;
		if (nla[NFTA_SET_ELEM_DATA] != NULL &&
		    flags & NFT_SET_ELEM_INTERVAL_END)
			return -EINVAL;
	} else {
		if (nla[NFTA_SET_ELEM_DATA] != NULL)
			return -EINVAL;
	}

	timeout = 0;
	if (nla[NFTA_SET_ELEM_TIMEOUT] != NULL) {
		if (!(set->flags & NFT_SET_TIMEOUT))
			return -EINVAL;
		timeout = be64_to_cpu(nla_get_be64(nla[NFTA_SET_ELEM_TIMEOUT]));
	} else if (set->flags & NFT_SET_TIMEOUT) {
		timeout = set->timeout;
	}

	err = nft_data_init(ctx, &elem.key.val, sizeof(elem.key), &d1,
			    nla[NFTA_SET_ELEM_KEY]);
	if (err < 0)
		goto err1;
	err = -EINVAL;
	if (d1.type != NFT_DATA_VALUE || d1.len != set->klen)
		goto err2;

	nft_set_ext_add_length(&tmpl, NFT_SET_EXT_KEY, d1.len);
	if (timeout > 0) {
		nft_set_ext_add(&tmpl, NFT_SET_EXT_EXPIRATION);
		if (timeout != set->timeout)
			nft_set_ext_add(&tmpl, NFT_SET_EXT_TIMEOUT);
	}

	if (nla[NFTA_SET_ELEM_DATA] != NULL) {
		err = nft_data_init(ctx, &data, sizeof(data), &d2,
				    nla[NFTA_SET_ELEM_DATA]);
		if (err < 0)
			goto err2;

		err = -EINVAL;
		if (set->dtype != NFT_DATA_VERDICT && d2.len != set->dlen)
			goto err3;

		dreg = nft_type_to_reg(set->dtype);
		list_for_each_entry(binding, &set->bindings, list) {
			struct nft_ctx bind_ctx = {
				.afi	= ctx->afi,
				.table	= ctx->table,
				.chain	= (struct nft_chain *)binding->chain,
			};

			if (!(binding->flags & NFT_SET_MAP))
				continue;

			err = nft_validate_register_store(&bind_ctx, dreg,
							  &data,
							  d2.type, d2.len);
			if (err < 0)
				goto err3;
		}

		nft_set_ext_add_length(&tmpl, NFT_SET_EXT_DATA, d2.len);
	}

	/* The full maximum length of userdata can exceed the maximum
	 * offset value (U8_MAX) for following extensions, therefor it
	 * must be the last extension added.
	 */
	ulen = 0;
	if (nla[NFTA_SET_ELEM_USERDATA] != NULL) {
		ulen = nla_len(nla[NFTA_SET_ELEM_USERDATA]);
		if (ulen > 0)
			nft_set_ext_add_length(&tmpl, NFT_SET_EXT_USERDATA,
					       ulen);
	}

	err = -ENOMEM;
	elem.priv = nft_set_elem_init(set, &tmpl, elem.key.val.data, data.data,
				      timeout, GFP_KERNEL);
	if (elem.priv == NULL)
		goto err3;

	ext = nft_set_elem_ext(set, elem.priv);
	if (flags)
		*nft_set_ext_flags(ext) = flags;
	if (ulen > 0) {
		udata = nft_set_ext_userdata(ext);
		udata->len = ulen - 1;
		nla_memcpy(&udata->data, nla[NFTA_SET_ELEM_USERDATA], ulen);
	}

	trans = nft_trans_elem_alloc(ctx, NFT_MSG_NEWSETELEM, set);
	if (trans == NULL)
		goto err4;

	ext->genmask = nft_genmask_cur(ctx->net) | NFT_SET_ELEM_BUSY_MASK;
	err = set->ops->insert(set, &elem);
	if (err < 0)
		goto err5;

	nft_trans_elem(trans) = elem;
	list_add_tail(&trans->list, &ctx->net->nft.commit_list);
	return 0;

err5:
	kfree(trans);
err4:
	kfree(elem.priv);
err3:
	if (nla[NFTA_SET_ELEM_DATA] != NULL)
		nft_data_uninit(&data, d2.type);
err2:
	nft_data_uninit(&elem.key.val, d1.type);
err1:
	return err;
}

static int nf_tables_newsetelem(struct sock *nlsk, struct sk_buff *skb,
				const struct nlmsghdr *nlh,
				const struct nlattr * const nla[])
{
	struct net *net = sock_net(skb->sk);
	const struct nlattr *attr;
	struct nft_set *set;
	struct nft_ctx ctx;
	int rem, err = 0;

	if (nla[NFTA_SET_ELEM_LIST_ELEMENTS] == NULL)
		return -EINVAL;

	err = nft_ctx_init_from_elemattr(&ctx, skb, nlh, nla, true);
	if (err < 0)
		return err;

	set = nf_tables_set_lookup(ctx.table, nla[NFTA_SET_ELEM_LIST_SET]);
	if (IS_ERR(set)) {
		if (nla[NFTA_SET_ELEM_LIST_SET_ID]) {
			set = nf_tables_set_lookup_byid(net,
					nla[NFTA_SET_ELEM_LIST_SET_ID]);
		}
		if (IS_ERR(set))
			return PTR_ERR(set);
	}

	if (!list_empty(&set->bindings) && set->flags & NFT_SET_CONSTANT)
		return -EBUSY;

	nla_for_each_nested(attr, nla[NFTA_SET_ELEM_LIST_ELEMENTS], rem) {
		if (set->size &&
		    !atomic_add_unless(&set->nelems, 1, set->size + set->ndeact))
			return -ENFILE;

		err = nft_add_set_elem(&ctx, set, attr);
		if (err < 0) {
			atomic_dec(&set->nelems);
			break;
		}
	}
	return err;
}

static int nft_del_setelem(struct nft_ctx *ctx, struct nft_set *set,
			   const struct nlattr *attr)
{
	struct nlattr *nla[NFTA_SET_ELEM_MAX + 1];
	struct nft_data_desc desc;
	struct nft_set_elem elem;
	struct nft_trans *trans;
	int err;

	err = nla_parse_nested(nla, NFTA_SET_ELEM_MAX, attr,
			       nft_set_elem_policy);
	if (err < 0)
		goto err1;

	err = -EINVAL;
	if (nla[NFTA_SET_ELEM_KEY] == NULL)
		goto err1;

	err = nft_data_init(ctx, &elem.key.val, sizeof(elem.key), &desc,
			    nla[NFTA_SET_ELEM_KEY]);
	if (err < 0)
		goto err1;

	err = -EINVAL;
	if (desc.type != NFT_DATA_VALUE || desc.len != set->klen)
		goto err2;

	trans = nft_trans_elem_alloc(ctx, NFT_MSG_DELSETELEM, set);
	if (trans == NULL) {
		err = -ENOMEM;
		goto err2;
	}

	elem.priv = set->ops->deactivate(set, &elem);
	if (elem.priv == NULL) {
		err = -ENOENT;
		goto err3;
	}

	nft_trans_elem(trans) = elem;
	list_add_tail(&trans->list, &ctx->net->nft.commit_list);
	return 0;

err3:
	kfree(trans);
err2:
	nft_data_uninit(&elem.key.val, desc.type);
err1:
	return err;
}

static int nf_tables_delsetelem(struct sock *nlsk, struct sk_buff *skb,
				const struct nlmsghdr *nlh,
				const struct nlattr * const nla[])
{
	const struct nlattr *attr;
	struct nft_set *set;
	struct nft_ctx ctx;
	int rem, err = 0;

	if (nla[NFTA_SET_ELEM_LIST_ELEMENTS] == NULL)
		return -EINVAL;

	err = nft_ctx_init_from_elemattr(&ctx, skb, nlh, nla, false);
	if (err < 0)
		return err;

	set = nf_tables_set_lookup(ctx.table, nla[NFTA_SET_ELEM_LIST_SET]);
	if (IS_ERR(set))
		return PTR_ERR(set);
	if (!list_empty(&set->bindings) && set->flags & NFT_SET_CONSTANT)
		return -EBUSY;

	nla_for_each_nested(attr, nla[NFTA_SET_ELEM_LIST_ELEMENTS], rem) {
		err = nft_del_setelem(&ctx, set, attr);
		if (err < 0)
			break;

		set->ndeact++;
	}
	return err;
}

void nft_set_gc_batch_release(struct rcu_head *rcu)
{
	struct nft_set_gc_batch *gcb;
	unsigned int i;

	gcb = container_of(rcu, struct nft_set_gc_batch, head.rcu);
	for (i = 0; i < gcb->head.cnt; i++)
		nft_set_elem_destroy(gcb->head.set, gcb->elems[i]);
	kfree(gcb);
}
EXPORT_SYMBOL_GPL(nft_set_gc_batch_release);

struct nft_set_gc_batch *nft_set_gc_batch_alloc(const struct nft_set *set,
						gfp_t gfp)
{
	struct nft_set_gc_batch *gcb;

	gcb = kzalloc(sizeof(*gcb), gfp);
	if (gcb == NULL)
		return gcb;
	gcb->head.set = set;
	return gcb;
}
EXPORT_SYMBOL_GPL(nft_set_gc_batch_alloc);

static int nf_tables_fill_gen_info(struct sk_buff *skb, struct net *net,
				   u32 portid, u32 seq)
{
	struct nlmsghdr *nlh;
	struct nfgenmsg *nfmsg;
	int event = (NFNL_SUBSYS_NFTABLES << 8) | NFT_MSG_NEWGEN;

	nlh = nlmsg_put(skb, portid, seq, event, sizeof(struct nfgenmsg), 0);
	if (nlh == NULL)
		goto nla_put_failure;

	nfmsg = nlmsg_data(nlh);
	nfmsg->nfgen_family	= AF_UNSPEC;
	nfmsg->version		= NFNETLINK_V0;
	nfmsg->res_id		= htons(net->nft.base_seq & 0xffff);

	if (nla_put_be32(skb, NFTA_GEN_ID, htonl(net->nft.base_seq)))
		goto nla_put_failure;

	nlmsg_end(skb, nlh);
	return 0;

nla_put_failure:
	nlmsg_trim(skb, nlh);
	return -EMSGSIZE;
}

static int nf_tables_gen_notify(struct net *net, struct sk_buff *skb, int event)
{
	struct nlmsghdr *nlh = nlmsg_hdr(skb);
	struct sk_buff *skb2;
	int err;

	if (nlmsg_report(nlh) &&
	    !nfnetlink_has_listeners(net, NFNLGRP_NFTABLES))
		return 0;

	err = -ENOBUFS;
	skb2 = nlmsg_new(NLMSG_GOODSIZE, GFP_KERNEL);
	if (skb2 == NULL)
		goto err;

	err = nf_tables_fill_gen_info(skb2, net, NETLINK_CB(skb).portid,
				      nlh->nlmsg_seq);
	if (err < 0) {
		kfree_skb(skb2);
		goto err;
	}

	err = nfnetlink_send(skb2, net, NETLINK_CB(skb).portid,
			     NFNLGRP_NFTABLES, nlmsg_report(nlh), GFP_KERNEL);
err:
	if (err < 0) {
		nfnetlink_set_err(net, NETLINK_CB(skb).portid, NFNLGRP_NFTABLES,
				  err);
	}
	return err;
}

static int nf_tables_getgen(struct sock *nlsk, struct sk_buff *skb,
			    const struct nlmsghdr *nlh,
			    const struct nlattr * const nla[])
{
	struct net *net = sock_net(skb->sk);
	struct sk_buff *skb2;
	int err;

	skb2 = alloc_skb(NLMSG_GOODSIZE, GFP_KERNEL);
	if (skb2 == NULL)
		return -ENOMEM;

	err = nf_tables_fill_gen_info(skb2, net, NETLINK_CB(skb).portid,
				      nlh->nlmsg_seq);
	if (err < 0)
		goto err;

	return nlmsg_unicast(nlsk, skb2, NETLINK_CB(skb).portid);
err:
	kfree_skb(skb2);
	return err;
}

static const struct nfnl_callback nf_tables_cb[NFT_MSG_MAX] = {
	[NFT_MSG_NEWTABLE] = {
		.call_batch	= nf_tables_newtable,
		.attr_count	= NFTA_TABLE_MAX,
		.policy		= nft_table_policy,
	},
	[NFT_MSG_GETTABLE] = {
		.call		= nf_tables_gettable,
		.attr_count	= NFTA_TABLE_MAX,
		.policy		= nft_table_policy,
	},
	[NFT_MSG_DELTABLE] = {
		.call_batch	= nf_tables_deltable,
		.attr_count	= NFTA_TABLE_MAX,
		.policy		= nft_table_policy,
	},
	[NFT_MSG_NEWCHAIN] = {
		.call_batch	= nf_tables_newchain,
		.attr_count	= NFTA_CHAIN_MAX,
		.policy		= nft_chain_policy,
	},
	[NFT_MSG_GETCHAIN] = {
		.call		= nf_tables_getchain,
		.attr_count	= NFTA_CHAIN_MAX,
		.policy		= nft_chain_policy,
	},
	[NFT_MSG_DELCHAIN] = {
		.call_batch	= nf_tables_delchain,
		.attr_count	= NFTA_CHAIN_MAX,
		.policy		= nft_chain_policy,
	},
	[NFT_MSG_NEWRULE] = {
		.call_batch	= nf_tables_newrule,
		.attr_count	= NFTA_RULE_MAX,
		.policy		= nft_rule_policy,
	},
	[NFT_MSG_GETRULE] = {
		.call		= nf_tables_getrule,
		.attr_count	= NFTA_RULE_MAX,
		.policy		= nft_rule_policy,
	},
	[NFT_MSG_DELRULE] = {
		.call_batch	= nf_tables_delrule,
		.attr_count	= NFTA_RULE_MAX,
		.policy		= nft_rule_policy,
	},
	[NFT_MSG_NEWSET] = {
		.call_batch	= nf_tables_newset,
		.attr_count	= NFTA_SET_MAX,
		.policy		= nft_set_policy,
	},
	[NFT_MSG_GETSET] = {
		.call		= nf_tables_getset,
		.attr_count	= NFTA_SET_MAX,
		.policy		= nft_set_policy,
	},
	[NFT_MSG_DELSET] = {
		.call_batch	= nf_tables_delset,
		.attr_count	= NFTA_SET_MAX,
		.policy		= nft_set_policy,
	},
	[NFT_MSG_NEWSETELEM] = {
		.call_batch	= nf_tables_newsetelem,
		.attr_count	= NFTA_SET_ELEM_LIST_MAX,
		.policy		= nft_set_elem_list_policy,
	},
	[NFT_MSG_GETSETELEM] = {
		.call		= nf_tables_getsetelem,
		.attr_count	= NFTA_SET_ELEM_LIST_MAX,
		.policy		= nft_set_elem_list_policy,
	},
	[NFT_MSG_DELSETELEM] = {
		.call_batch	= nf_tables_delsetelem,
		.attr_count	= NFTA_SET_ELEM_LIST_MAX,
		.policy		= nft_set_elem_list_policy,
	},
	[NFT_MSG_GETGEN] = {
		.call		= nf_tables_getgen,
	},
};

static void nft_chain_commit_update(struct nft_trans *trans)
{
	struct nft_base_chain *basechain;

	if (nft_trans_chain_name(trans)[0])
		strcpy(trans->ctx.chain->name, nft_trans_chain_name(trans));

	if (!(trans->ctx.chain->flags & NFT_BASE_CHAIN))
		return;

	basechain = nft_base_chain(trans->ctx.chain);
	nft_chain_stats_replace(basechain, nft_trans_chain_stats(trans));

	switch (nft_trans_chain_policy(trans)) {
	case NF_DROP:
	case NF_ACCEPT:
		basechain->policy = nft_trans_chain_policy(trans);
		break;
	}
}

static void nf_tables_commit_release(struct nft_trans *trans)
{
	switch (trans->msg_type) {
	case NFT_MSG_DELTABLE:
		nf_tables_table_destroy(&trans->ctx);
		break;
	case NFT_MSG_DELCHAIN:
		nf_tables_chain_destroy(trans->ctx.chain);
		break;
	case NFT_MSG_DELRULE:
		nf_tables_rule_destroy(&trans->ctx, nft_trans_rule(trans));
		break;
	case NFT_MSG_DELSET:
		nft_set_destroy(nft_trans_set(trans));
		break;
	case NFT_MSG_DELSETELEM:
		nft_set_elem_destroy(nft_trans_elem_set(trans),
				     nft_trans_elem(trans).priv);
		break;
	}
	kfree(trans);
}

static int nf_tables_commit(struct sk_buff *skb)
{
	struct net *net = sock_net(skb->sk);
	struct nft_trans *trans, *next;
	struct nft_trans_elem *te;

	/* Bump generation counter, invalidate any dump in progress */
	while (++net->nft.base_seq == 0);

	/* A new generation has just started */
	net->nft.gencursor = nft_gencursor_next(net);

	/* Make sure all packets have left the previous generation before
	 * purging old rules.
	 */
	synchronize_rcu();

	list_for_each_entry_safe(trans, next, &net->nft.commit_list, list) {
		switch (trans->msg_type) {
		case NFT_MSG_NEWTABLE:
			if (nft_trans_table_update(trans)) {
				if (!nft_trans_table_enable(trans)) {
					nf_tables_table_disable(trans->ctx.afi,
								trans->ctx.table);
					trans->ctx.table->flags |= NFT_TABLE_F_DORMANT;
				}
			} else {
				trans->ctx.table->flags &= ~NFT_TABLE_INACTIVE;
			}
			nf_tables_table_notify(&trans->ctx, NFT_MSG_NEWTABLE);
			nft_trans_destroy(trans);
			break;
		case NFT_MSG_DELTABLE:
			nf_tables_table_notify(&trans->ctx, NFT_MSG_DELTABLE);
			break;
		case NFT_MSG_NEWCHAIN:
			if (nft_trans_chain_update(trans))
				nft_chain_commit_update(trans);
			else
				trans->ctx.chain->flags &= ~NFT_CHAIN_INACTIVE;

			nf_tables_chain_notify(&trans->ctx, NFT_MSG_NEWCHAIN);
			nft_trans_destroy(trans);
			break;
		case NFT_MSG_DELCHAIN:
			nf_tables_chain_notify(&trans->ctx, NFT_MSG_DELCHAIN);
			nf_tables_unregister_hooks(trans->ctx.table,
						   trans->ctx.chain,
						   trans->ctx.afi->nops);
			break;
		case NFT_MSG_NEWRULE:
			nft_rule_clear(trans->ctx.net, nft_trans_rule(trans));
			nf_tables_rule_notify(&trans->ctx,
					      nft_trans_rule(trans),
					      NFT_MSG_NEWRULE);
			nft_trans_destroy(trans);
			break;
		case NFT_MSG_DELRULE:
			list_del_rcu(&nft_trans_rule(trans)->list);
			nf_tables_rule_notify(&trans->ctx,
					      nft_trans_rule(trans),
					      NFT_MSG_DELRULE);
			break;
		case NFT_MSG_NEWSET:
			nft_trans_set(trans)->flags &= ~NFT_SET_INACTIVE;
			/* This avoids hitting -EBUSY when deleting the table
			 * from the transaction.
			 */
			if (nft_trans_set(trans)->flags & NFT_SET_ANONYMOUS &&
			    !list_empty(&nft_trans_set(trans)->bindings))
				trans->ctx.table->use--;

			nf_tables_set_notify(&trans->ctx, nft_trans_set(trans),
					     NFT_MSG_NEWSET, GFP_KERNEL);
			nft_trans_destroy(trans);
			break;
		case NFT_MSG_DELSET:
			nf_tables_set_notify(&trans->ctx, nft_trans_set(trans),
					     NFT_MSG_DELSET, GFP_KERNEL);
			break;
		case NFT_MSG_NEWSETELEM:
			te = (struct nft_trans_elem *)trans->data;

			te->set->ops->activate(te->set, &te->elem);
			nf_tables_setelem_notify(&trans->ctx, te->set,
						 &te->elem,
						 NFT_MSG_NEWSETELEM, 0);
			nft_trans_destroy(trans);
			break;
		case NFT_MSG_DELSETELEM:
			te = (struct nft_trans_elem *)trans->data;

			nf_tables_setelem_notify(&trans->ctx, te->set,
						 &te->elem,
						 NFT_MSG_DELSETELEM, 0);
			te->set->ops->remove(te->set, &te->elem);
			atomic_dec(&te->set->nelems);
			te->set->ndeact--;
			break;
		}
	}

	synchronize_rcu();

	list_for_each_entry_safe(trans, next, &net->nft.commit_list, list) {
		list_del(&trans->list);
		nf_tables_commit_release(trans);
	}

	nf_tables_gen_notify(net, skb, NFT_MSG_NEWGEN);

	return 0;
}

static void nf_tables_abort_release(struct nft_trans *trans)
{
	switch (trans->msg_type) {
	case NFT_MSG_NEWTABLE:
		nf_tables_table_destroy(&trans->ctx);
		break;
	case NFT_MSG_NEWCHAIN:
		nf_tables_chain_destroy(trans->ctx.chain);
		break;
	case NFT_MSG_NEWRULE:
		nf_tables_rule_destroy(&trans->ctx, nft_trans_rule(trans));
		break;
	case NFT_MSG_NEWSET:
		nft_set_destroy(nft_trans_set(trans));
		break;
	case NFT_MSG_NEWSETELEM:
		nft_set_elem_destroy(nft_trans_elem_set(trans),
				     nft_trans_elem(trans).priv);
		break;
	}
	kfree(trans);
}

static int nf_tables_abort(struct sk_buff *skb)
{
	struct net *net = sock_net(skb->sk);
	struct nft_trans *trans, *next;
	struct nft_trans_elem *te;

	list_for_each_entry_safe(trans, next, &net->nft.commit_list, list) {
		switch (trans->msg_type) {
		case NFT_MSG_NEWTABLE:
			if (nft_trans_table_update(trans)) {
				if (nft_trans_table_enable(trans)) {
					nf_tables_table_disable(trans->ctx.afi,
								trans->ctx.table);
					trans->ctx.table->flags |= NFT_TABLE_F_DORMANT;
				}
				nft_trans_destroy(trans);
			} else {
				list_del_rcu(&trans->ctx.table->list);
			}
			break;
		case NFT_MSG_DELTABLE:
			list_add_tail_rcu(&trans->ctx.table->list,
					  &trans->ctx.afi->tables);
			nft_trans_destroy(trans);
			break;
		case NFT_MSG_NEWCHAIN:
			if (nft_trans_chain_update(trans)) {
				free_percpu(nft_trans_chain_stats(trans));

				nft_trans_destroy(trans);
			} else {
				trans->ctx.table->use--;
				list_del_rcu(&trans->ctx.chain->list);
				nf_tables_unregister_hooks(trans->ctx.table,
							   trans->ctx.chain,
							   trans->ctx.afi->nops);
			}
			break;
		case NFT_MSG_DELCHAIN:
			trans->ctx.table->use++;
			list_add_tail_rcu(&trans->ctx.chain->list,
					  &trans->ctx.table->chains);
			nft_trans_destroy(trans);
			break;
		case NFT_MSG_NEWRULE:
			trans->ctx.chain->use--;
			list_del_rcu(&nft_trans_rule(trans)->list);
			break;
		case NFT_MSG_DELRULE:
			trans->ctx.chain->use++;
			nft_rule_clear(trans->ctx.net, nft_trans_rule(trans));
			nft_trans_destroy(trans);
			break;
		case NFT_MSG_NEWSET:
			trans->ctx.table->use--;
			list_del_rcu(&nft_trans_set(trans)->list);
			break;
		case NFT_MSG_DELSET:
			trans->ctx.table->use++;
			list_add_tail_rcu(&nft_trans_set(trans)->list,
					  &trans->ctx.table->sets);
			nft_trans_destroy(trans);
			break;
		case NFT_MSG_NEWSETELEM:
			te = (struct nft_trans_elem *)trans->data;

			te->set->ops->remove(te->set, &te->elem);
			atomic_dec(&te->set->nelems);
			break;
		case NFT_MSG_DELSETELEM:
			te = (struct nft_trans_elem *)trans->data;

			te->set->ops->activate(te->set, &te->elem);
			te->set->ndeact--;

			nft_trans_destroy(trans);
			break;
		}
	}

	synchronize_rcu();

	list_for_each_entry_safe_reverse(trans, next,
					 &net->nft.commit_list, list) {
		list_del(&trans->list);
		nf_tables_abort_release(trans);
	}

	return 0;
}

static const struct nfnetlink_subsystem nf_tables_subsys = {
	.name		= "nf_tables",
	.subsys_id	= NFNL_SUBSYS_NFTABLES,
	.cb_count	= NFT_MSG_MAX,
	.cb		= nf_tables_cb,
	.commit		= nf_tables_commit,
	.abort		= nf_tables_abort,
};

int nft_chain_validate_dependency(const struct nft_chain *chain,
				  enum nft_chain_type type)
{
	const struct nft_base_chain *basechain;

	if (chain->flags & NFT_BASE_CHAIN) {
		basechain = nft_base_chain(chain);
		if (basechain->type->type != type)
			return -EOPNOTSUPP;
	}
	return 0;
}
EXPORT_SYMBOL_GPL(nft_chain_validate_dependency);

int nft_chain_validate_hooks(const struct nft_chain *chain,
			     unsigned int hook_flags)
{
	struct nft_base_chain *basechain;

	if (chain->flags & NFT_BASE_CHAIN) {
		basechain = nft_base_chain(chain);

		if ((1 << basechain->ops[0].hooknum) & hook_flags)
			return 0;

		return -EOPNOTSUPP;
	}

	return 0;
}
EXPORT_SYMBOL_GPL(nft_chain_validate_hooks);

/*
 * Loop detection - walk through the ruleset beginning at the destination chain
 * of a new jump until either the source chain is reached (loop) or all
 * reachable chains have been traversed.
 *
 * The loop check is performed whenever a new jump verdict is added to an
 * expression or verdict map or a verdict map is bound to a new chain.
 */

static int nf_tables_check_loops(const struct nft_ctx *ctx,
				 const struct nft_chain *chain);

static int nf_tables_loop_check_setelem(const struct nft_ctx *ctx,
					const struct nft_set *set,
					const struct nft_set_iter *iter,
					const struct nft_set_elem *elem)
{
	const struct nft_set_ext *ext = nft_set_elem_ext(set, elem->priv);
	const struct nft_data *data;

	if (nft_set_ext_exists(ext, NFT_SET_EXT_FLAGS) &&
	    *nft_set_ext_flags(ext) & NFT_SET_ELEM_INTERVAL_END)
		return 0;

	data = nft_set_ext_data(ext);
	switch (data->verdict.code) {
	case NFT_JUMP:
	case NFT_GOTO:
		return nf_tables_check_loops(ctx, data->verdict.chain);
	default:
		return 0;
	}
}

static int nf_tables_check_loops(const struct nft_ctx *ctx,
				 const struct nft_chain *chain)
{
	const struct nft_rule *rule;
	const struct nft_expr *expr, *last;
	const struct nft_set *set;
	struct nft_set_binding *binding;
	struct nft_set_iter iter;

	if (ctx->chain == chain)
		return -ELOOP;

	list_for_each_entry(rule, &chain->rules, list) {
		nft_rule_for_each_expr(expr, last, rule) {
			const struct nft_data *data = NULL;
			int err;

			if (!expr->ops->validate)
				continue;

			err = expr->ops->validate(ctx, expr, &data);
			if (err < 0)
				return err;

			if (data == NULL)
				continue;

			switch (data->verdict.code) {
			case NFT_JUMP:
			case NFT_GOTO:
				err = nf_tables_check_loops(ctx,
							data->verdict.chain);
				if (err < 0)
					return err;
			default:
				break;
			}
		}
	}

	list_for_each_entry(set, &ctx->table->sets, list) {
		if (!(set->flags & NFT_SET_MAP) ||
		    set->dtype != NFT_DATA_VERDICT)
			continue;

		list_for_each_entry(binding, &set->bindings, list) {
			if (!(binding->flags & NFT_SET_MAP) ||
			    binding->chain != chain)
				continue;

			iter.skip 	= 0;
			iter.count	= 0;
			iter.err	= 0;
			iter.fn		= nf_tables_loop_check_setelem;

			set->ops->walk(ctx, set, &iter);
			if (iter.err < 0)
				return iter.err;
		}
	}

	return 0;
}

/**
 *	nft_parse_register - parse a register value from a netlink attribute
 *
 *	@attr: netlink attribute
 *
 *	Parse and translate a register value from a netlink attribute.
 *	Registers used to be 128 bit wide, these register numbers will be
 *	mapped to the corresponding 32 bit register numbers.
 */
unsigned int nft_parse_register(const struct nlattr *attr)
{
	unsigned int reg;

	reg = ntohl(nla_get_be32(attr));
	switch (reg) {
	case NFT_REG_VERDICT...NFT_REG_4:
		return reg * NFT_REG_SIZE / NFT_REG32_SIZE;
	default:
		return reg + NFT_REG_SIZE / NFT_REG32_SIZE - NFT_REG32_00;
	}
}
EXPORT_SYMBOL_GPL(nft_parse_register);

/**
 *	nft_dump_register - dump a register value to a netlink attribute
 *
 *	@skb: socket buffer
 *	@attr: attribute number
 *	@reg: register number
 *
 *	Construct a netlink attribute containing the register number. For
 *	compatibility reasons, register numbers being a multiple of 4 are
 *	translated to the corresponding 128 bit register numbers.
 */
int nft_dump_register(struct sk_buff *skb, unsigned int attr, unsigned int reg)
{
	if (reg % (NFT_REG_SIZE / NFT_REG32_SIZE) == 0)
		reg = reg / (NFT_REG_SIZE / NFT_REG32_SIZE);
	else
		reg = reg - NFT_REG_SIZE / NFT_REG32_SIZE + NFT_REG32_00;

	return nla_put_be32(skb, attr, htonl(reg));
}
EXPORT_SYMBOL_GPL(nft_dump_register);

/**
 *	nft_validate_register_load - validate a load from a register
 *
 *	@reg: the register number
 *	@len: the length of the data
 *
 * 	Validate that the input register is one of the general purpose
 * 	registers and that the length of the load is within the bounds.
 */
int nft_validate_register_load(enum nft_registers reg, unsigned int len)
{
	if (reg < NFT_REG_1 * NFT_REG_SIZE / NFT_REG32_SIZE)
<<<<<<< HEAD
		return -EINVAL;
	if (len == 0)
		return -EINVAL;
=======
		return -EINVAL;
	if (len == 0)
		return -EINVAL;
>>>>>>> 4b8a8262
	if (reg * NFT_REG32_SIZE + len > FIELD_SIZEOF(struct nft_regs, data))
		return -ERANGE;

	return 0;
}
EXPORT_SYMBOL_GPL(nft_validate_register_load);

/**
 *	nft_validate_register_store - validate an expressions' register store
 *
 *	@ctx: context of the expression performing the load
 * 	@reg: the destination register number
 * 	@data: the data to load
 * 	@type: the data type
 * 	@len: the length of the data
 *
 * 	Validate that a data load uses the appropriate data type for
 * 	the destination register and the length is within the bounds.
 * 	A value of NULL for the data means that its runtime gathered
 * 	data.
 */
int nft_validate_register_store(const struct nft_ctx *ctx,
				enum nft_registers reg,
				const struct nft_data *data,
				enum nft_data_types type, unsigned int len)
{
	int err;

	switch (reg) {
	case NFT_REG_VERDICT:
		if (type != NFT_DATA_VERDICT)
			return -EINVAL;

		if (data != NULL &&
		    (data->verdict.code == NFT_GOTO ||
		     data->verdict.code == NFT_JUMP)) {
			err = nf_tables_check_loops(ctx, data->verdict.chain);
			if (err < 0)
				return err;

			if (ctx->chain->level + 1 >
			    data->verdict.chain->level) {
				if (ctx->chain->level + 1 == NFT_JUMP_STACK_SIZE)
					return -EMLINK;
				data->verdict.chain->level = ctx->chain->level + 1;
			}
		}

		return 0;
	default:
		if (reg < NFT_REG_1 * NFT_REG_SIZE / NFT_REG32_SIZE)
			return -EINVAL;
		if (len == 0)
			return -EINVAL;
		if (reg * NFT_REG32_SIZE + len >
		    FIELD_SIZEOF(struct nft_regs, data))
			return -ERANGE;

		if (data != NULL && type != NFT_DATA_VALUE)
			return -EINVAL;
		return 0;
	}
}
EXPORT_SYMBOL_GPL(nft_validate_register_store);

static const struct nla_policy nft_verdict_policy[NFTA_VERDICT_MAX + 1] = {
	[NFTA_VERDICT_CODE]	= { .type = NLA_U32 },
	[NFTA_VERDICT_CHAIN]	= { .type = NLA_STRING,
				    .len = NFT_CHAIN_MAXNAMELEN - 1 },
};

static int nft_verdict_init(const struct nft_ctx *ctx, struct nft_data *data,
			    struct nft_data_desc *desc, const struct nlattr *nla)
{
	struct nlattr *tb[NFTA_VERDICT_MAX + 1];
	struct nft_chain *chain;
	int err;

	err = nla_parse_nested(tb, NFTA_VERDICT_MAX, nla, nft_verdict_policy);
	if (err < 0)
		return err;

	if (!tb[NFTA_VERDICT_CODE])
		return -EINVAL;
	data->verdict.code = ntohl(nla_get_be32(tb[NFTA_VERDICT_CODE]));

	switch (data->verdict.code) {
	default:
		switch (data->verdict.code & NF_VERDICT_MASK) {
		case NF_ACCEPT:
		case NF_DROP:
		case NF_QUEUE:
			break;
		default:
			return -EINVAL;
		}
		/* fall through */
	case NFT_CONTINUE:
	case NFT_BREAK:
	case NFT_RETURN:
		break;
	case NFT_JUMP:
	case NFT_GOTO:
		if (!tb[NFTA_VERDICT_CHAIN])
			return -EINVAL;
		chain = nf_tables_chain_lookup(ctx->table,
					       tb[NFTA_VERDICT_CHAIN]);
		if (IS_ERR(chain))
			return PTR_ERR(chain);
		if (chain->flags & NFT_BASE_CHAIN)
			return -EOPNOTSUPP;

		chain->use++;
		data->verdict.chain = chain;
		break;
	}

	desc->len = sizeof(data->verdict);
	desc->type = NFT_DATA_VERDICT;
	return 0;
}

static void nft_verdict_uninit(const struct nft_data *data)
{
	switch (data->verdict.code) {
	case NFT_JUMP:
	case NFT_GOTO:
		data->verdict.chain->use--;
		break;
	}
}

static int nft_verdict_dump(struct sk_buff *skb, const struct nft_data *data)
{
	struct nlattr *nest;

	nest = nla_nest_start(skb, NFTA_DATA_VERDICT);
	if (!nest)
		goto nla_put_failure;

	if (nla_put_be32(skb, NFTA_VERDICT_CODE, htonl(data->verdict.code)))
		goto nla_put_failure;

	switch (data->verdict.code) {
	case NFT_JUMP:
	case NFT_GOTO:
		if (nla_put_string(skb, NFTA_VERDICT_CHAIN,
				   data->verdict.chain->name))
			goto nla_put_failure;
	}
	nla_nest_end(skb, nest);
	return 0;

nla_put_failure:
	return -1;
}

static int nft_value_init(const struct nft_ctx *ctx,
			  struct nft_data *data, unsigned int size,
			  struct nft_data_desc *desc, const struct nlattr *nla)
{
	unsigned int len;

	len = nla_len(nla);
	if (len == 0)
		return -EINVAL;
	if (len > size)
		return -EOVERFLOW;

	nla_memcpy(data->data, nla, len);
	desc->type = NFT_DATA_VALUE;
	desc->len  = len;
	return 0;
}

static int nft_value_dump(struct sk_buff *skb, const struct nft_data *data,
			  unsigned int len)
{
	return nla_put(skb, NFTA_DATA_VALUE, len, data->data);
}

static const struct nla_policy nft_data_policy[NFTA_DATA_MAX + 1] = {
	[NFTA_DATA_VALUE]	= { .type = NLA_BINARY },
	[NFTA_DATA_VERDICT]	= { .type = NLA_NESTED },
};

/**
 *	nft_data_init - parse nf_tables data netlink attributes
 *
 *	@ctx: context of the expression using the data
 *	@data: destination struct nft_data
 *	@size: maximum data length
 *	@desc: data description
 *	@nla: netlink attribute containing data
 *
 *	Parse the netlink data attributes and initialize a struct nft_data.
 *	The type and length of data are returned in the data description.
 *
 *	The caller can indicate that it only wants to accept data of type
 *	NFT_DATA_VALUE by passing NULL for the ctx argument.
 */
int nft_data_init(const struct nft_ctx *ctx,
		  struct nft_data *data, unsigned int size,
		  struct nft_data_desc *desc, const struct nlattr *nla)
{
	struct nlattr *tb[NFTA_DATA_MAX + 1];
	int err;

	err = nla_parse_nested(tb, NFTA_DATA_MAX, nla, nft_data_policy);
	if (err < 0)
		return err;

	if (tb[NFTA_DATA_VALUE])
		return nft_value_init(ctx, data, size, desc,
				      tb[NFTA_DATA_VALUE]);
	if (tb[NFTA_DATA_VERDICT] && ctx != NULL)
		return nft_verdict_init(ctx, data, desc, tb[NFTA_DATA_VERDICT]);
	return -EINVAL;
}
EXPORT_SYMBOL_GPL(nft_data_init);

/**
 *	nft_data_uninit - release a nft_data item
 *
 *	@data: struct nft_data to release
 *	@type: type of data
 *
 *	Release a nft_data item. NFT_DATA_VALUE types can be silently discarded,
 *	all others need to be released by calling this function.
 */
void nft_data_uninit(const struct nft_data *data, enum nft_data_types type)
{
	if (type < NFT_DATA_VERDICT)
		return;
	switch (type) {
	case NFT_DATA_VERDICT:
		return nft_verdict_uninit(data);
	default:
		WARN_ON(1);
	}
}
EXPORT_SYMBOL_GPL(nft_data_uninit);

int nft_data_dump(struct sk_buff *skb, int attr, const struct nft_data *data,
		  enum nft_data_types type, unsigned int len)
{
	struct nlattr *nest;
	int err;

	nest = nla_nest_start(skb, attr);
	if (nest == NULL)
		return -1;

	switch (type) {
	case NFT_DATA_VALUE:
		err = nft_value_dump(skb, data, len);
		break;
	case NFT_DATA_VERDICT:
		err = nft_verdict_dump(skb, data);
		break;
	default:
		err = -EINVAL;
		WARN_ON(1);
	}

	nla_nest_end(skb, nest);
	return err;
}
EXPORT_SYMBOL_GPL(nft_data_dump);

static int nf_tables_init_net(struct net *net)
{
	INIT_LIST_HEAD(&net->nft.af_info);
	INIT_LIST_HEAD(&net->nft.commit_list);
	net->nft.base_seq = 1;
	return 0;
}

static struct pernet_operations nf_tables_net_ops = {
	.init	= nf_tables_init_net,
};

static int __init nf_tables_module_init(void)
{
	int err;

	info = kmalloc(sizeof(struct nft_expr_info) * NFT_RULE_MAXEXPRS,
		       GFP_KERNEL);
	if (info == NULL) {
		err = -ENOMEM;
		goto err1;
	}

	err = nf_tables_core_module_init();
	if (err < 0)
		goto err2;

	err = nfnetlink_subsys_register(&nf_tables_subsys);
	if (err < 0)
		goto err3;

	pr_info("nf_tables: (c) 2007-2009 Patrick McHardy <kaber@trash.net>\n");
	return register_pernet_subsys(&nf_tables_net_ops);
err3:
	nf_tables_core_module_exit();
err2:
	kfree(info);
err1:
	return err;
}

static void __exit nf_tables_module_exit(void)
{
	unregister_pernet_subsys(&nf_tables_net_ops);
	nfnetlink_subsys_unregister(&nf_tables_subsys);
	rcu_barrier();
	nf_tables_core_module_exit();
	kfree(info);
}

module_init(nf_tables_module_init);
module_exit(nf_tables_module_exit);

MODULE_LICENSE("GPL");
MODULE_AUTHOR("Patrick McHardy <kaber@trash.net>");
MODULE_ALIAS_NFNL_SUBSYS(NFNL_SUBSYS_NFTABLES);<|MERGE_RESOLUTION|>--- conflicted
+++ resolved
@@ -3022,7 +3022,6 @@
 
 		if (nla_put_be64(skb, NFTA_SET_ELEM_EXPIRATION,
 				 cpu_to_be64(jiffies_to_msecs(expires))))
-<<<<<<< HEAD
 			goto nla_put_failure;
 	}
 
@@ -3034,19 +3033,6 @@
 			    udata->len + 1, udata->data))
 			goto nla_put_failure;
 	}
-=======
-			goto nla_put_failure;
-	}
-
-	if (nft_set_ext_exists(ext, NFT_SET_EXT_USERDATA)) {
-		struct nft_userdata *udata;
-
-		udata = nft_set_ext_userdata(ext);
-		if (nla_put(skb, NFTA_SET_ELEM_USERDATA,
-			    udata->len + 1, udata->data))
-			goto nla_put_failure;
-	}
->>>>>>> 4b8a8262
 
 	nla_nest_end(skb, nest);
 	return 0;
@@ -3340,17 +3326,10 @@
 	if (nla[NFTA_SET_ELEM_FLAGS] != NULL) {
 		flags = ntohl(nla_get_be32(nla[NFTA_SET_ELEM_FLAGS]));
 		if (flags & ~NFT_SET_ELEM_INTERVAL_END)
-<<<<<<< HEAD
 			return -EINVAL;
 		if (!(set->flags & NFT_SET_INTERVAL) &&
 		    flags & NFT_SET_ELEM_INTERVAL_END)
 			return -EINVAL;
-=======
-			return -EINVAL;
-		if (!(set->flags & NFT_SET_INTERVAL) &&
-		    flags & NFT_SET_ELEM_INTERVAL_END)
-			return -EINVAL;
->>>>>>> 4b8a8262
 		if (flags != 0)
 			nft_set_ext_add(&tmpl, NFT_SET_EXT_FLAGS);
 	}
@@ -4258,15 +4237,9 @@
 int nft_validate_register_load(enum nft_registers reg, unsigned int len)
 {
 	if (reg < NFT_REG_1 * NFT_REG_SIZE / NFT_REG32_SIZE)
-<<<<<<< HEAD
 		return -EINVAL;
 	if (len == 0)
 		return -EINVAL;
-=======
-		return -EINVAL;
-	if (len == 0)
-		return -EINVAL;
->>>>>>> 4b8a8262
 	if (reg * NFT_REG32_SIZE + len > FIELD_SIZEOF(struct nft_regs, data))
 		return -ERANGE;
 
